--- conflicted
+++ resolved
@@ -60,12 +60,9 @@
         # init empty params
         self.username = self.password = ''
         self.version_ok = True
-<<<<<<< HEAD
-        self.remaining_limit = 0
-=======
         # init configs
         self.config = Config()
->>>>>>> 61950544
+        self.remaining_limit = 0
         # Save refs to key variables used throughout the plugin
         self.iface = iface
         self.main_window = self.iface.mainWindow()
@@ -260,12 +257,6 @@
             else:
                 self.alert(self.tr(f'Your file is not valid vector data source!'))
 
-        # def remove_raster_layers_from_filter(self, removed_layers):
-        #    current_layers = self.dlg.rasterCombo.exceptedLayerList()
-        #    for layer in removed_layers:
-        #        current_layers.pop(layer)
-        self.dlg.rasterCombo.setExceptedLayerList(current_layers)
-
     def filter_bad_rasters(self, changed_layers: Optional[List[QgsRasterLayer]] = None) -> None:
         """Leave only GeoTIFF layers in the Imagery Source combo box."""
         # (!) Instead of going thru all project layers each time
@@ -1523,7 +1514,6 @@
     def update_processing_limit(self) -> None:
         """Set the user's processing limit as reported by Mapflow."""
         self.http.get(
-<<<<<<< HEAD
             url=f'{self.server}/user/status',
             callback=self.set_processing_limit
         )
@@ -1532,37 +1522,11 @@
         response_data = json.loads(response.readAll().data())
         # check here, if user is admin:
         if response_data.get('admin'):
-=======
-            url=f'{self.server}/projects/{self.config.PROJECT_ID}',
-            callback=self.set_processing_limit
-        )
-
-    def set_processing_limit(
-            self,
-            response: Optional[QNetworkReply] = None,
-            response_data: Optional[dict] = None) -> None:
-        """Set the user's processing limit as reported by Mapflow."""
-        if not response and not response_data:
-            raise AssertionError("Either response or response data must be specified")
-        if response:
-            # prefer raw response for no reason
-            response_data = json.loads(response.readAll().data())
-        user = response_data['user']
-        project_name = response_data['name']
-
-        if user['role'] == 'ADMIN':
->>>>>>> 61950544
             self.remaining_limit = 1e5  # 100K sq.km
         else:
             self.remaining_limit = response_data.get('remainingLimit', 0)
         if self.plugin_name == 'Mapflow':
-<<<<<<< HEAD
             footer = self.tr(f'Processing limit: {self.remaining_limit:.2f} sq.km')
-=======
-            footer = self.tr('Processing limit: {} sq.km').format(round(self.remaining_limit, 2))
-            if self.config.PROJECT_ID != 'default':
-                footer += self.tr('.  Project name: {}').format(project_name)
->>>>>>> 61950544
             self.dlg.remainingLimit.setText(footer)
 
     def preview_sentinel_callback(self, response: QNetworkReply, datetime_: str, image_id: str) -> None:
@@ -1723,22 +1687,10 @@
 
         :param row: int Row number in the processings table (0-based)
         """
-<<<<<<< HEAD
+        if not self.check_if_output_directory_is_selected():
+            return
         row = self.dlg.processingsTable.currentRow()
         if row < 0:  # for some reason, if nothing is selected, returns -1
-            return
-        if self.check_if_output_directory_is_selected():
-            pid = self.dlg.processingsTable.item(row, config.PROCESSING_TABLE_ID_COLUMN_INDEX).text()
-            self.http.get(
-                url=f'{self.server}/processings/{pid}/result',
-                callback=self.download_results_callback,
-                callback_kwargs={'pid': pid},
-                error_handler=self.download_results_error_handler,
-                timeout=300
-            )
-=======
-
-        if not self.check_if_output_directory_is_selected():
             return
         pid = self.dlg.processingsTable.item(row, self.config.PROCESSING_TABLE_ID_COLUMN_INDEX).text()
         if not pid in self.processing_history.finished:
@@ -1752,7 +1704,6 @@
             error_handler=self.download_results_error_handler,
             timeout=300
         )
->>>>>>> 61950544
 
     def download_results_callback(self, response: QNetworkReply, pid: str) -> None:
         """Display processing results upon their successful fetch.
@@ -1911,18 +1862,9 @@
         failed_processings, finished_processings, self.processing_history = updated_processings(processings,
                                                                                                 self.processing_history)
 
-<<<<<<< HEAD
         # update processing limit of user
         self.update_processing_limit()
 
-=======
-        if failed_processings:
-            # this means that some of processings have failed since last update and the limit must have been returned
-            update_processing_limit()
-        print('ALERT')
-        print(f'{finished_processings=}')
-        print(f'{failed_processings=}')
->>>>>>> 61950544
         self.alert_failed_processings(failed_processings)
         self.alert_finished_processings(finished_processings)
         self.update_processing_table(processings)
@@ -1932,7 +1874,6 @@
             processing_history[env][self.username] = self.processing_history.asdict()
         except KeyError:  # history for the current env hasn't been initialized yet
             processing_history[env] = {self.username: self.processing_history.asdict()}
-        print('UPDATE HISTORY')
         self.settings.setValue('processings', processing_history)
 
     def alert_failed_processings(self, failed_processings):
