import json
import os.path
import shutil
from base64 import b64encode, b64decode
from configparser import ConfigParser  # parse metadata.txt -> QGIS version check (compatibility)
from datetime import datetime  # processing creation datetime formatting
from pathlib import Path
from typing import List, Optional, Union, Callable, Tuple

from PyQt5.QtCore import (
    QDate, QObject, QCoreApplication, QTimer, QTranslator, Qt, QFile, QIODevice, QTextStream, QByteArray, QTemporaryDir, QVariant
)
from PyQt5.QtGui import QColor
from PyQt5.QtNetwork import QNetworkReply, QNetworkRequest, QHttpMultiPart, QHttpPart
from PyQt5.QtWidgets import (
    QApplication, QMessageBox, QFileDialog, QPushButton, QTableWidgetItem, QAbstractItemView, QMenu, QAction, QWidget
)
from PyQt5.QtXml import QDomDocument
from osgeo import gdal
from qgis.core import (
    QgsProject, QgsSettings, QgsMapLayer, QgsVectorLayer, QgsRasterLayer, QgsFeature, Qgis,
    QgsCoordinateReferenceSystem, QgsDistanceArea, QgsGeometry, QgsWkbTypes, QgsPoint, QgsMapLayerType, QgsRectangle
)
from qgis.gui import QgsMessageBarItem

from . import constants
from .dialogs import (MainDialog,
                      MapflowLoginDialog,
                      ErrorMessageWidget,
                      ProviderDialog,
                      ReviewDialog,
                      CreateProjectDialog,
                      UpdateProjectDialog,
                      UpdateProcessingDialog,
                      )
from .dialogs.dialogs import ConfirmProcessingStart
from .dialogs.icons import plugin_icon
from .functional.controller.data_catalog_controller import DataCatalogController
from .config import Config, ConfigColumns
from .entity.billing import BillingType
from .entity.processing import parse_processings_request, Processing, ProcessingHistory, updated_processings
from .entity.provider import (UsersProvider,
                              MaxarProvider,
                              ProvidersList,
                              SentinelProvider,
                              create_provider,
                              DefaultProvider,
                              ImagerySearchProvider,
                              MyImageryProvider,
                              ProviderInterface)
from .entity.workflow_def import WorkflowDef
from .errors import (ProcessingInputDataMissing,
                     BadProcessingInput,
                     PluginError,
                     ImageIdRequired,
                     AoiNotIntersectsImage,
                     ProxyIsAlreadySet)
from .functional import layer_utils, helpers
from .functional.auth import get_auth_id
from .functional.geometry import clip_aoi_to_image_extent
from .functional.processing import ProcessingService
from .functional.service.project import ProjectService
from .functional.service.data_catalog import DataCatalogService
from .http import (Http,
                   get_error_report_body,
                   data_catalog_message_parser,
                   securewatch_message_parser,
                   api_message_parser,
                   )
from .schema import (PostSourceSchema,
                     PostProcessingSchema,
                     ProviderReturnSchema,
                     ImageCatalogRequestSchema,
                     ImageCatalogResponseSchema)
from .schema.catalog import PreviewType, ProductType
from .schema.project import MapflowProject, UserRole, ProjectsRequest


class Mapflow(QObject):
    """This class represents the plugin. It is instantiated by QGIS."""

    def __init__(self, iface) -> None:
        """Initialize the plugin.

        :param iface: an instance of the QGIS interface.
        """
        # init configs
        self.search_footprints = dict()
        self.config = Config()
        # init empty params
        self.max_aois_per_processing = self.config.MAX_AOIS_PER_PROCESSING
        self.aoi_size = None
        self.aoi = None
        self.metadata_aoi = None
        self.metadata_layer = None
        self.search_provider = None
        self.is_admin = False
        self.aoi_area_limit = 0.0
        self.username = self.password = ''
        self.version_ok = True
        self.remaining_limit = 0
        self.remaining_credits = 0
        self.billing_type = BillingType.area
        self.review_workflow_enabled = False
        self.processing_cost = 0
        # Save refs to key variables used throughout the plugin
        self.iface = iface
        self.main_window = self.iface.mainWindow()
        self.workflow_defs = {}
        self.current_project = None
        self.user_role = UserRole.owner
        self.aoi_layers = []
        self.preview_dict = {}
        self.project_connection = None
        super().__init__(self.main_window)
        self.project = QgsProject.instance()
        self.message_bar = self.iface.messageBar()
        self.plugin_dir = os.path.dirname(__file__)
        self.plugin_name = self.config.PLUGIN_NAME  # aliased here to be overloaded in submodules
        # Settings will be used to store credentials and various UI customizations
        self.settings = QgsSettings()
        # Get the server environment to connect to (for admins)
        self.server = self.config.SERVER
        self.layer_tree_root = self.project.layerTreeRoot()
        # Set up authentication flags
        self.logged_in = False
        # Init toolbar and toolbar buttons
        self.toolbar = self.iface.addToolBar(self.plugin_name)
        self.toolbar.setObjectName(self.plugin_name)
        # Init project
        # Translation
        locale = self.settings.value('locale/userLocale', 'en_US')[0:2]
        locale_path = os.path.join(self.plugin_dir, 'i18n', f'mapflow_{locale}.qm')
        if os.path.exists(locale_path):
            self.translator = QTranslator()
            self.translator.load(locale_path)
            QCoreApplication.installTranslator(self.translator)
        # Translate native Qt texts; doesn't work in a cycle for some reason
        QCoreApplication.translate('QPlatformTheme', 'Cancel')
        QCoreApplication.translate('QPlatformTheme', '&Yes')
        QCoreApplication.translate('QPlatformTheme', '&No')
        # Create a namespace for the plugin settings
        self.settings.beginGroup(self.plugin_name.lower())
        if self.settings.value('processings') is None:
            self.settings.setValue('processings', {})
        # Set projectsfrom settings if it was opened before
        self.project_id = self.settings.value("project_id")
        self.projects = {}
        # Store user's current processing
        self.processing_history = ProcessingHistory.from_settings(
            self.settings.value('processings', {})
            .get(self.config.MAPFLOW_ENV, {})
            .get(self.username, {})
            .get(self.project_id, {}))
        self.processings = []
        # Imagery search pagination
        self.search_page_offset = 0
        self.search_page_limit = self.config.SEARCH_RESULTS_PAGE_LIMIT

        # Init dialogs
        self.use_oauth = (self.settings.value('use_oauth', 'false').lower() == 'true')
        self.plugin_icon = plugin_icon
        self.dlg = MainDialog(self.main_window, self.settings)
        self.dlg_login = self.set_up_login_dialog()
        self.review_dialog = ReviewDialog(self.dlg)
        self.dlg_provider = ProviderDialog(self.dlg)

        self.dlg_provider.accepted.connect(self.edit_provider_callback)
        # Display the plugin's version
        # todo: Move to Maindialog
        metadata_parser = ConfigParser()
        metadata_parser.read(os.path.join(self.plugin_dir, 'metadata.txt'))
        self.plugin_version = metadata_parser.get('general', 'version')
        self.dlg.help.setText(
            self.dlg.help.text().replace('Mapflow', f'{self.plugin_name} {self.plugin_version}', 1)
        )
        # Initialize HTTP request sender
        self.http = Http(self.plugin_version, self.default_error_handler)
        self.calculator = QgsDistanceArea()
        # RESTORE LATEST FIELD VALUES & OTHER ELEMENTS STATE
        self.dlg.outputDirectory.setText(self.settings.value('outputDir'))

        # Setup temporary directory from setting or skip for now
        self.temp_dir = None
        self.setup_tempdir()

        # Initialize services
        self.result_loader = layer_utils.ResultsLoader(iface=self.iface,
                                                       maindialog=self.dlg,
                                                       http=self.http,
                                                       server=self.server,
                                                       project=self.project,
                                                       settings=self.settings,
                                                       plugin_name=self.plugin_name,
                                                       temp_dir=self.temp_dir
                                                       )

        self.data_catalog_service = DataCatalogService(self.http, self.server, self.dlg, self.iface, self.result_loader, self.plugin_version, self.temp_dir)
        self.data_catalog_controller = DataCatalogController(self.dlg, self.data_catalog_service)

        self.project_service = ProjectService(self.http, self.server, self.settings, self.dlg)
        self.project_service.projectsUpdated.connect(self.update_projects)

        self.processing_service = ProcessingService(self.http, self.server)
        self.processing_service.processingUpdated.connect(
            lambda: self.processing_service.get_processings(project_id=self.project_id,
                                                            callback=self.get_processings_callback))
        # load providers from settings
        errors = []
        try:
            self.user_providers, errors = ProvidersList.from_settings(settings=self.settings)
            self.sentinel_providers = ProvidersList([SentinelProvider(proxy=self.server)])
            self.default_providers = ProvidersList([])
            self.providers = ProvidersList([])
        except Exception as e:
            self.alert(self.tr("Error during loading the data providers: {e}").format(str(e)), icon=Qgis.Warning)
        if errors:
            self.alert(self.tr('We failed to import providers from the settings. Please add them again'),
                       icon=Qgis.Warning)
        self.update_providers()
        self.dlg.minIntersection.setValue(int(self.settings.value('metadataMinIntersection', 0)))
        self.dlg.maxCloudCover.setValue(int(self.settings.value('metadataMaxCloudCover', 100)))
        # Set default metadata dates
        today = QDate.currentDate()
        self.dlg.metadataFrom.setDate(self.settings.value('metadataFrom', today.addMonths(-6)))
        self.dlg.metadataTo.setDate(self.settings.value('metadataTo', today))
        # SET UP SIGNALS & SLOTS
        self.dlg.modelCombo.activated.connect(self.on_model_change)
        self.dlg.modelOptionsChanged.connect(self.on_options_change)
        # Memorize dialog element sizes & positioning
        self.dlg.finished.connect(self.save_dialog_state)
        # Connect buttons
        self.dlg.logoutButton.clicked.connect(self.logout)
        self.dlg.selectOutputDirectory.clicked.connect(self.select_output_directory)
        self.dlg.downloadResultsButton.clicked.connect(self.load_results)
        self.dlg.startProcessing.clicked.connect(self.create_processing)
        # Calculate AOI size
        self.dlg.polygonCombo.layerChanged.connect(self.calculate_aoi_area_polygon_layer)
        self.dlg.mosaicTable.itemSelectionChanged.connect(self.calculate_aoi_area_catalog)
        self.dlg.imageTable.itemSelectionChanged.connect(self.calculate_aoi_area_catalog)
        self.monitor_polygon_layer_feature_selection([
            self.project.mapLayer(layer_id) for layer_id in self.project.mapLayers(validOnly=True)
        ])
        self.project.layersAdded.connect(self.setup_layers_context_menu)
        self.project.layersAdded.connect(self.monitor_polygon_layer_feature_selection)
        # Processings
        self.dlg.processingsTable.cellDoubleClicked.connect(self.load_results)
        self.dlg.deleteProcessings.clicked.connect(self.delete_processings)
        self.dlg.filterProcessings.textChanged.connect(self.dlg.filter_processings_table)
        # Processings ratings
        self.dlg.processingsTable.itemSelectionChanged.connect(self.enable_feedback)
        self.dlg.ratingSubmitButton.clicked.connect(self.submit_processing_rating)
        self.dlg.enable_rating(False, False)  # by default disabled
        self.dlg.enable_review(False)
        # processing feedback fields
        self.dlg.ratingComboBox.activated.connect(self.enable_feedback)
        self.dlg.processingsTable.cellClicked.connect(self.update_processing_current_rating)
        # processing review
        self.dlg.acceptButton.clicked.connect(self.accept_processing)
        self.dlg.reviewButton.clicked.connect(self.show_review_dialog)
        self.review_dialog.accepted.connect(self.submit_review)

        # Providers
        self.dlg.minIntersectionSpinBox.valueChanged.connect(self.filter_metadata)
        self.dlg.maxCloudCoverSpinBox.valueChanged.connect(self.filter_metadata)
        self.dlg.metadataFrom.dateChanged.connect(self.filter_metadata)
        self.dlg.metadataTo.dateChanged.connect(self.filter_metadata)
        self.dlg.searchImageryButton.clicked.connect(self.preview_or_search)

        self.dlg.addProvider.clicked.connect(self.add_provider)
        self.dlg.editProvider.clicked.connect(self.edit_provider)
        self.dlg.removeProvider.clicked.connect(self.remove_provider)

        # Projects
        self.dlg.createProject.clicked.connect(self.create_project)
        self.dlg.deleteProject.clicked.connect(self.delete_project)
        self.dlg.updateProject.clicked.connect(self.update_project)
        self.dlg.projectsTable.cellDoubleClicked.connect(lambda: self.show_processings(save_page=True))
        self.dlg.switchProcessingsButton.clicked.connect(lambda: self.show_processings(save_page=True))
        self.dlg.switchProjectsButton.clicked.connect(lambda: self.show_projects(open_saved_page=True))

        # Maxar
        self.config_search_columns = ConfigColumns()
        self.meta_table_layer_connection = self.dlg.metadataTable.itemSelectionChanged.connect(
            self.sync_table_selection_with_image_id_and_layer)
        self.meta_layer_table_connection = None
        self.dlg.getMetadata.clicked.connect(self.get_metadata)
        self.dlg.metadataTable.cellDoubleClicked.connect(self.preview)
        self.dlg.rasterSourceChanged.connect(self.on_provider_change)
        self.dlg.clearSearch.clicked.connect(self.clear_metadata)
        self.dlg.metadataTableFilled.connect(self.filter_metadata)
        self.dlg.searchRightButton.clicked.connect(self.show_search_next_page)
        self.dlg.searchLeftButton.clicked.connect(self.show_search_previous_page)
        # Poll processings
        self.processing_fetch_timer = QTimer(self.dlg)
        self.processing_fetch_timer.setInterval(self.config.PROCESSING_TABLE_REFRESH_INTERVAL * 1000)
        self.processing_fetch_timer.timeout.connect(
            lambda: self.processing_service.get_processings(project_id=self.project_id,
                                                            callback=self.get_processings_callback))
        # Poll user status to get limits
        self.user_status_update_timer = QTimer(self.dlg)
        self.user_status_update_timer.setInterval(self.config.USER_STATUS_UPDATE_INTERVAL * 1000)
        self.user_status_update_timer.timeout.connect(self.refresh_status)
        # timer for user update at startup, in case get_processings request takes too long
        # stopped as soon as first /user/status request is made
        self.app_startup_user_update_timer = QTimer(self.dlg)
        self.app_startup_user_update_timer.setInterval(500)
        self.app_startup_user_update_timer.timeout.connect(self.first_status_request)
        # Add layer menu
        self.add_layer_menu = QMenu()
        self.draw_aoi = QAction(self.tr("Draw AOI at the map"))
        self.use_imagery_extent = QAction(self.tr("Use imagery extent"))
        self.use_imagery_extent.setEnabled(False)
        self.create_aoi_from_map_action = QAction(self.tr("Create AOI from map extent"))
        self.aoi_layer_counter = 0
        self.setup_add_layer_menu()
        # Add options menu functionality
        self.setup_options_menu_connections()
        # Layer actions
        self.add_layer_action = QAction(u"Use as AOI in Mapflow")
        self.add_layer_action.setIcon(plugin_icon)
        self.add_layer_action.triggered.connect(self.add_to_layers)
        iface.addCustomActionForLayerType(self.add_layer_action, None, QgsMapLayerType.VectorLayer, True)
        self.remove_layer_action = QAction(u"Remove AOI from Mapflow")
        self.remove_layer_action.setIcon(plugin_icon)
        self.remove_layer_action.triggered.connect(self.remove_from_layers)
        iface.addCustomActionForLayerType(self.remove_layer_action, None, QgsMapLayerType.VectorLayer, False)
        self.dlg.useAllVectorLayers.stateChanged.connect(self.toggle_all_layers)
        self.dlg.polygonCombo.setExceptedLayerList(self.filter_aoi_layers())

        # Zoom selection for data source
        self.zoom_selector = (self.config.ZOOM_SELECTOR.lower() == "true")
        self.zoom = None
        if self.zoom_selector:
            self.dlg.zoomCombo.currentIndexChanged.connect(self.on_zoom_change)
            saved_zoom = self.settings.value('zoom')
            if saved_zoom is None:
                self.dlg.zoomCombo.setCurrentIndex(0)
            else:
                zoom_index = self.dlg.zoomCombo.findText(saved_zoom)
                if zoom_index == -1:
                    # Fallback for situation if the settings contain value not available in the list
                    self.dlg.zoomCombo.setCurrentIndex(0)
                    self.settings.setValue('zoom', None)
                else:
                    self.dlg.zoomCombo.setCurrentIndex(zoom_index)

    def setup_layers_context_menu(self, layers: List[QgsMapLayer]):
        for layer in filter(layer_utils.is_polygon_layer, layers):
            self.iface.addCustomActionForLayer(self.add_layer_action, layer)
        self.dlg.polygonCombo.setExceptedLayerList(self.filter_aoi_layers())

    def add_to_layers(self, layer=None):
        if not layer:
            layer = self.iface.layerTreeView().currentLayer()
        if layer not in self.aoi_layers:
            self.aoi_layers.append(layer)
            self.iface.addCustomActionForLayer(self.remove_layer_action, layer)
        self.dlg.polygonCombo.setExceptedLayerList(self.filter_aoi_layers())
        self.dlg.polygonCombo.setLayer(layer)

    def remove_from_layers(self, layer=None):
        if not layer:
            layer = self.iface.layerTreeView().currentLayer()
        try:
            self.aoi_layers.remove(layer)
        except ValueError:
            pass
            # it can be easly already removed as I can't remove action from contextmenu of a single layer
        self.dlg.polygonCombo.setExceptedLayerList(self.filter_aoi_layers())

    def toggle_all_layers(self, state: bool):
        self.dlg.polygonCombo.setExceptedLayerList(self.filter_aoi_layers())
        self.settings.setValue('useAllVectorLayers', str(self.dlg.useAllVectorLayers.isChecked()))

    def refresh_status(self):
        self.http.get(
            url=f'{self.server}/user/status',
            callback=self.set_processing_limit,
            use_default_error_handler=False  # ignore errors to prevent repetitive alerts
        )

    def first_status_request(self):
        self.http.get(
            url=f'{self.server}/user/status',
            callback=self.set_processing_limit,
            callback_kwargs={'app_startup_request': True},
            use_default_error_handler=False
        )
        self.data_catalog_service.get_user_limit()
    
    def get_project_callback(self, response: QNetworkReply):
        self.current_project = MapflowProject.from_dict(json.loads(response.readAll().data()))
        if self.current_project:
            self.project_id = self.current_project.id
            elided_name = self.dlg.currentProjectLabel.fontMetrics().elidedText(self.current_project.name, 
                                                                                Qt.ElideRight, 
                                                                                self.dlg.currentProjectLabel.width() - 50)
            self.dlg.currentProjectLabel.setText(self.tr("Project: <b>{}").format(elided_name))
        self.get_project_sharing(self.current_project)
        self.setup_project_change_rights()
        self.settings.setValue("project_id", self.project_id)
        self.setup_workflow_defs(self.current_project.workflowDefs)
        # Manually toggle function to avoid race condition
        self.calculate_aoi_area_use_image_extent()
    
    def get_project_error_handler(self, response: QNetworkReply):
        self.default_error_handler(response)
        # Switch to projects table if couldn't get current project
        self.project_service.switch_to_projects()

    def setup_add_layer_menu(self):
        self.add_layer_menu.addAction(self.draw_aoi)
        self.add_layer_menu.addAction(self.use_imagery_extent)
        self.add_layer_menu.addAction(self.create_aoi_from_map_action)
        
        self.draw_aoi.triggered.connect(self.create_editable_aoi_layer)
        self.use_imagery_extent.triggered.connect(self.create_aoi_layer_from_imagery)
        self.create_aoi_from_map_action.triggered.connect(self.create_aoi_layer_from_map)
        self.dlg.addAoiButton.setMenu(self.add_layer_menu)

    def setup_options_menu_connections(self):
        self.dlg.save_result_action.triggered.connect(self.download_results_file)
        self.dlg.download_aoi_action.triggered.connect(self.download_aoi_file)
        self.dlg.see_details_action.triggered.connect(self.show_details)
        self.dlg.processing_update_action.triggered.connect(self.update_processing)
        self.dlg.saveOptionsButton.setMenu(self.dlg.options_menu)

    def create_aoi_layer_from_map(self, action: QAction):
        aoi_geometry = helpers.to_wgs84(
            QgsGeometry.fromRect(self.iface.mapCanvas().extent()),
            self.project.crs()
        )
        aoi_layer = QgsVectorLayer('Polygon?crs=epsg:4326',
                                   f'AOI_{self.aoi_layer_counter}',
                                   'memory')
        aoi = QgsFeature()
        aoi.setGeometry(aoi_geometry)
        aoi_layer.dataProvider().addFeatures([aoi])
        aoi_layer.updateExtents()
        aoi_layer.loadNamedStyle(os.path.join(self.plugin_dir, 'static', 'styles', 'aoi.qml'))
        self.aoi_layer_counter += 1
        self.result_loader.add_layer(aoi_layer)
        self.add_to_layers(aoi_layer)
        self.iface.setActiveLayer(aoi_layer)
    
    def create_aoi_layer_from_imagery(self, action: QAction):
        image = self.data_catalog_service.selected_image()
        mosaic = self.data_catalog_service.selected_mosaic()
        if image:
            aoi_geometry = QgsGeometry().fromWkt(image.footprint)
        elif mosaic:
            aoi_geometry = QgsGeometry().fromWkt(mosaic.footprint)
        else:
            self.dlg.disable_processing_start(reason=self.tr('Choose mosaic or image to start processing'),
                                              clear_area=True)
            aoi_geometry = None
            return
        aoi_layer = QgsVectorLayer('Polygon?crs=epsg:4326',
                                   f'AOI_{self.aoi_layer_counter}',
                                   'memory')
        aoi = QgsFeature()
        aoi.setGeometry(aoi_geometry)
        aoi_layer.dataProvider().addFeatures([aoi])
        aoi_layer.updateExtents()
        aoi_layer.loadNamedStyle(os.path.join(self.plugin_dir, 'static', 'styles', 'aoi.qml'))
        self.aoi_layer_counter += 1
        self.result_loader.add_layer(aoi_layer)
        self.add_to_layers(aoi_layer)
        self.iface.setActiveLayer(aoi_layer)

    def create_editable_aoi_layer(self, action: QAction):
        aoi_layer = QgsVectorLayer('Polygon?crs=epsg:4326',
                                   f'AOI_{self.aoi_layer_counter}',
                                   'memory')
        aoi_layer.startEditing()
        aoi_layer.loadNamedStyle(os.path.join(self.plugin_dir, 'static', 'styles', 'aoi.qml'))
        self.aoi_layer_counter += 1
        self.result_loader.add_layer(aoi_layer)
        self.add_to_layers(aoi_layer)
        self.iface.setActiveLayer(aoi_layer)
        self.iface.actionAddFeature().trigger()

    def filter_aoi_layers(self):
        if self.dlg.useAllVectorLayers.isChecked():
            # We exclude search metadata layers from AOI layers list because they are big, crowded
            # and lead to topology errors
            if self.search_provider:
                return [layer for layer in self.project.mapLayers().values()
                             if self.search_provider.name + ' metadata' == layer.name()]
            else:
                return []
        else:
            return [layer for layer in self.project.mapLayers().values() if layer not in self.aoi_layers]

    def on_options_change(self):
        wd_name = self.dlg.modelCombo.currentText()
        wd = self.workflow_defs.get(wd_name)
        if not wd:
            return
        enabled_blocks = self.dlg.enabled_blocks()
        self.dlg.show_wd_price(wd_price=wd.get_price(enable_blocks=enabled_blocks),
                               wd_description=wd.description,
                               display_price=self.billing_type == BillingType.credits)
        self.save_options_settings(wd, enabled_blocks)
        if self.billing_type == BillingType.credits:
            self.update_processing_cost()

    def on_model_change(self, 
                        index: Optional[int] = None, 
                        update_cost: Optional[bool] = True) -> None:
        wd_name = self.dlg.modelCombo.currentText()
        wd = self.workflow_defs.get(wd_name)
        self.set_available_imagery_sources(wd_name)
        if not wd:
            return
        self.show_wd_options(wd)
        self.dlg.show_wd_price(wd_price=wd.get_price(enable_blocks=self.dlg.enabled_blocks()),
                               wd_description=wd.description,
                               display_price=self.billing_type == BillingType.credits)
        if self.billing_type == BillingType.credits and \
           update_cost == True: # is False only when sent from setup_workflow_defs (to avoid same requests)
            self.update_processing_cost()

    def show_wd_options(self, wd: WorkflowDef):
        self.dlg.clear_model_options()
        for block in wd.optional_blocks:
            self.dlg.add_model_option(block.displayName, checked=bool(self.settings.value(f"wd/{wd.id}/{block.name}", False)))
        # Other wigets are disabled before the appearence of these checkboxes, so we do it here separately after adding them
        self.dlg.enable_model_options(self.user_role.can_start_processing)

    def save_options_settings(self, wd: WorkflowDef, enabled_blocks: List[bool]):
        enabled_blocks_dict = wd.get_enabled_blocks(enabled_blocks)
        for block in enabled_blocks_dict:
            name = block["name"]
            enabled = block["enabled"]
            self.settings.setValue(f"wd/{wd.id}/{name}", enabled)

    def set_available_imagery_sources(self, wd: str) -> None:
        """Restrict the list of imagery sources according to the selected model."""
        if self.config.SENTINEL_WD_NAME_PATTERN in wd and self.providers != self.sentinel_providers:
            self.providers = self.sentinel_providers
        elif not self.providers == self.basemap_providers:
            self.providers = self.basemap_providers
        else:
            # Providers did not change
            return
        provider_names = [p.name for p in self.providers]
        self.dlg.set_raster_sources(provider_names=provider_names,
                                    default_provider_names=['Mapbox', '🌍 Mapbox Satellite'])

    def filter_metadata(self, *_, min_intersection=None, max_cloud_cover=None) -> None:
        """Filter out the metadata table and layer every time user changes a filter."""
        try:
            crs = self.metadata_layer.crs()
        except (RuntimeError, AttributeError):  # no metadata layer
            return
        if max_cloud_cover is None:
            max_cloud_cover = self.dlg.maxCloudCover.value()
        if min_intersection is None:
            min_intersection = self.dlg.minIntersection.value()
        from_ = self.dlg.metadataFrom.date()
        to = self.dlg.metadataTo.date()
        aoi = helpers.from_wgs84(self.metadata_aoi, crs)
        if not aoi:
            if self.dlg.polygonCombo.currentLayer():
                geom = layer_utils.collect_geometry_from_layer(self.dlg.polygonCombo.currentLayer())
                aoi = helpers.from_wgs84(geom, crs)
        self.calculator.setEllipsoid(crs.ellipsoidAcronym())
        self.calculator.setSourceCrs(crs, self.project.transformContext())
        min_intersection_size = self.calculator.measureArea(aoi) * (min_intersection / 100)
        aoi = QgsGeometry.createGeometryEngine(aoi.constGet())
        aoi.prepareGeometry()
        # Get attributes
        if self.dlg.sourceCombo.currentText() == constants.SENTINEL_OPTION_NAME:
            id_column_index = self.config.SENTINEL_ID_COLUMN_INDEX
            datetime_column_index = self.config.SENTINEL_DATETIME_COLUMN_INDEX
            cloud_cover_column_index = self.config.SENTINEL_CLOUD_COLUMN_INDEX
        else:  # Maxar
            id_column_index = self.config.MAXAR_ID_COLUMN_INDEX
            datetime_column_index = self.config.MAXAR_DATETIME_COLUMN_INDEX
            cloud_cover_column_index = self.config.MAXAR_CLOUD_COLUMN_INDEX
        self.metadata_layer.setSubsetString('')  # clear any existing filters
        filtered_ids = []
        for feature in self.metadata_layer.getFeatures():
            area = self.calculator.measureArea(QgsGeometry(aoi.intersection(feature.geometry().constGet())))
            try:
                acquisition_date = feature.attribute("acquisitionDate").date()
            except KeyError:
                acquisition_date = None
            try:
                cloud_cover = feature.attribute("cloudCover")
            except KeyError:
                cloud_cover = None

            date_ok = (acquisition_date is not None
                       and from_ <= acquisition_date <= to)
            # if cloud cover is 100 we don't check it at all, but otherwise we filter non-specified values (none)
            cloud_cover_ok = max_cloud_cover == 100 or (
                cloud_cover is not None and cloud_cover < max_cloud_cover
            )
            if area < min_intersection_size or not date_ok or not cloud_cover_ok :
                    filtered_ids.append(feature['id'])
        if filtered_ids:
            filter_ = f'id not in (' + ', '.join((f"'{id_}'" for id_ in filtered_ids)) + ')'
        else:
            filter_ = ''
        self.metadata_layer.setSubsetString(filter_)
        # Show/hide table rows
        for row in range(self.dlg.metadataTable.rowCount()):
            id_ = self.dlg.metadataTable.item(row, id_column_index).data(Qt.DisplayRole)
            is_unfit = id_ in filtered_ids
            self.dlg.metadataTable.setRowHidden(row, is_unfit)
        self.cell_preview_connection = self.dlg.metadataTable.cellClicked.connect(self.preview_search_from_cell)

    def set_up_login_dialog(self) -> MapflowLoginDialog:
        """Create a login dialog, set its title and signal-slot connections."""
        dlg_login = MapflowLoginDialog(self.main_window, self.use_oauth, self.settings.value("token", ""))
        dlg_login.setWindowTitle(helpers.generate_plugin_header(self.tr("Log in ") + self.plugin_name,
                                                                     self.config.MAPFLOW_ENV,
                                                                     None, None, None))
        dlg_login.logIn.clicked.connect(self.read_mapflow_token)
        dlg_login.useOauth.toggled.connect(self.set_auth_type)
        return dlg_login

    def set_auth_type(self, use_oauth: bool = False):
        self.use_oauth = use_oauth
        self.settings.setValue("use_oauth", str(use_oauth).lower())
        self.dlg_login.set_auth_type(use_oauth=use_oauth, token = self.settings.value('token', ""))

    def on_provider_change(self) -> None:
        """Adjust max and current zoom, and update the metadata table when user selects another
        provider.

        :param index: The currently selected provider index
        """
        # This is done after area calculation, because there the provider list is updated?
        provider_index = self.dlg.providerIndex()
        provider = self.providers[provider_index]
        # Changes in search tab
        self.toggle_imagery_search(provider)
        # re-calculate AOI because it may change due to intersection of image/area
        polygon_layer = self.dlg.polygonCombo.currentLayer()
        if isinstance(provider, MyImageryProvider):
            my_imagery_tab = self.dlg.tabWidget.findChild(QWidget, "catalogTab") 
            self.dlg.tabWidget.setCurrentWidget(my_imagery_tab)
            self.calculate_aoi_area_catalog()
            self.create_processing_request()
        else:
            self.calculate_aoi_area_polygon_layer(polygon_layer)
        if provider.requires_image_id:
            imagery_search_tab = self.dlg.tabWidget.findChild(QWidget, "providersTab")
            self.dlg.tabWidget.setCurrentWidget(imagery_search_tab)
    
    def on_zoom_change(self):
        """ Set chosen zoom and update cost (if it depends on zoom for provider).
        """
        if self.dlg.zoomCombo.currentIndex() != 0:
            self.settings.setValue('zoom', str(self.dlg.zoomCombo.currentText())) 
        else:
            self.settings.setValue('zoom', None)
        self.update_processing_cost()

    def setup_workflow_defs(self, workflow_defs: List[WorkflowDef]):
        self.workflow_defs = {wd.name: wd for wd in workflow_defs}
        self.dlg.modelCombo.clear()
        # We skip SENTINEL WDs if sentinel is not enabled (normally, it should be not)
        # wds along with ids in the format: {'model_name': 'workflow_def_id'}
        self.dlg.modelCombo.addItems(name for name in self.workflow_defs
                                     if self.config.ENABLE_SENTINEL or self.config.SENTINEL_WD_NAME_PATTERN not in name)
        self.dlg.modelCombo.setCurrentText(self.config.DEFAULT_MODEL)
        self.on_model_change(update_cost=False) # is already updated when calculating aoi

    def save_dialog_state(self):
        """Memorize dialog element sizes & positioning to allow user to customize the look."""
        # Save main dialog size & position
        self.settings.setValue('mainDialogState', self.dlg.saveGeometry())

    # ========== Projects ========== #

    def on_project_change(self):
        selected_id = self.dlg.selected_project_id()
        if selected_id is not None and selected_id == self.project_id and self.workflow_defs:
            # we look at workflow defs because if they are NOT initialized, it means that the project
            # is not initialized yet (at plugin's startup) and we still need to set it up
            # otherwise, if the WDs are set, we assume that the project hasn't changed and skip further setup
            return
        if selected_id is None:
            self.current_project = self.project_id = None
            self.settings.setValue("project_id", None)
            self.setup_project_change_rights()
            self.dlg.setWindowTitle(helpers.generate_plugin_header(self.plugin_name,
                                                                   env=self.config.MAPFLOW_ENV))
            self.dlg.switchProcessingsButton.setEnabled(False)
        else:
            self.dlg.switchProcessingsButton.setEnabled(True)
            # Find project in projects/page and set as current
            self.project_id = selected_id
            for pid, project in self.projects.items():
                if selected_id == pid:
                    self.current_project = project
<<<<<<< HEAD
                    self.dlg.currentProjectLabel.setText(self.tr("Project: <b>{}").format(self.current_project.name))
            if self.current_project:
                self.get_project_sharing(self.current_project)
                self.setup_workflow_defs(self.current_project.workflowDefs)
=======
                    elided_name = self.dlg.currentProjectLabel.fontMetrics().elidedText(self.current_project.name, 
                                                                                        Qt.ElideRight, 
                                                                                        self.dlg.currentProjectLabel.width() - 50)
                    self.dlg.currentProjectLabel.setText(self.tr("Project: <b>{}").format(elided_name))
            self.get_project_sharing(self.current_project)
>>>>>>> 0f5d5925
            self.setup_project_change_rights()
            self.settings.setValue("project_id", self.project_id)
            
            # Manually toggle function to avoid race condition
            self.calculate_aoi_area_use_image_extent()

    def setup_project_change_rights(self):
        project_editable = True
        if not self.current_project:
            project_editable = False
            reason = self.tr("No project selected")
        elif self.current_project.isDefault:
            reason = self.tr("You can't remove or modify default project")
            project_editable = False
        elif not self.user_role.can_delete_rename_project:
            reason = self.tr('Not enough rights to delete or update shared project ({})').format(self.user_role.value)
        else:
            reason = ""
        self.dlg.enable_project_change(reason, project_editable and self.user_role.can_delete_rename_project)

    def create_project(self):
        dialog = CreateProjectDialog(self.dlg)
        dialog.accepted.connect(lambda: self.project_service.create_project(dialog.project()))
        dialog.setup()
        dialog.deleteLater()

    def update_project(self):
        dialog = UpdateProjectDialog(self.dlg)
        dialog.accepted.connect(lambda: self.project_service.update_project(self.current_project.id,
                                                                            dialog.project()))
        dialog.setup(self.current_project)
        dialog.deleteLater()

    def delete_project(self):
        if self.alert(self.tr('Do you really want to remove project {}? '
                              'This action cannot be undone, all processings will be lost!').format(self.current_project.name),
                        icon=QMessageBox.Question):
            # Unload current project as we are deleting it
            to_delete = self.project_id
            self.project_id = None
            self.current_project = None
            self.project_service.delete_project(to_delete)

    # ========= Providers ============ #
    def remove_provider(self) -> None:
        """Delete a web tile provider from the list of registered providers.

        Is called by clicking the red minus button near the provider dropdown list.
        """
        provider_index = self.dlg.providerCombo.currentIndex()
        provider = self.providers[provider_index]
        if provider.is_default:
            # We want to protect built in providers!
            self.alert(self.tr("This provider is default and cannot be removed"),
                       icon=QMessageBox.Warning)
            return
        # Ask for confirmation
        elif self.alert(self.tr('Permanently remove {}?').format(provider.name),
                        icon=QMessageBox.Question):
            self.user_providers.remove(provider)
            self.update_providers()

    def edit_provider_callback(self) -> None:
        """Add a web imagery provider or commit edits to an existing one."""
        old_provider = self.dlg_provider.current_provider
        if self.dlg_provider.result:
            new_provider = create_provider(**self.dlg_provider.result)
        else:
            # returned empty provider - i.e. nothing was changed
            return

        if not old_provider:
            # we have added new one - without current one
            if new_provider.name in self.providers:
                self.alert(self.tr("Provider name must be unique. {name} already exists, "
                                   "select another or delete/edit existing").format(name=new_provider.name),
                           icon=QMessageBox.Warning)
                self.dlg_provider.show()
                return
            else:
                self.user_providers.append(new_provider)
                provider_index = len(self.providers)
        else:
            # we replace old provider with a new one
            # if self.dlg_provider.property('mode') == 'edit':  #
            provider_index = self.providers.index(old_provider)
            user_provider_index = self.user_providers.index(old_provider)
            if new_provider.name != old_provider.name and new_provider.name in self.providers:
                # we do not want user to replace another provider when editing this one
                self.alert(self.tr("Provider name must be unique. {name} already exists,"
                                   " select another or delete/edit existing").format(name=new_provider.name),
                           icon=QMessageBox.Warning)
                self.dlg_provider.show()
                return
            else:
                self.user_providers[user_provider_index] = new_provider

        self.update_providers()
        self.dlg.setProviderIndex(provider_index)

    def add_provider(self) -> None:
        self.dlg_provider.setup(None, self.tr("Add new provider"))

    def edit_provider(self) -> None:
        """Prepare and show the provider edit dialog.
        Is called by the corresponding button.
        """
        provider = self.providers[self.dlg.providerIndex()]
        if provider.is_default:
            self.alert(self.tr("This is a default provider, it cannot be edited"),
                       icon=QMessageBox.Warning)
        else:
            self.dlg_provider.setup(provider)

    def update_providers(self) -> None:
        """Update imagery & providers dropdown list after edit/add/remove
        It works both ways: if providers is specified, it updates the settings;
        otherwise loads providers list from settings
        """
        self.user_providers.to_settings(self.settings)
        self.dlg.providerCombo.addItems(provider.name for provider in self.providers)
        self.set_available_imagery_sources(self.dlg.modelCombo.currentText())

    def monitor_polygon_layer_feature_selection(self, layers: List[QgsMapLayer]) -> None:
        """Set up connection between feature selection in polygon layers and AOI area calculation.

        Since the plugin allows using a single feature withing a polygon layer as an AOI for processing,
        its area should then also be calculated and displayed in the UI, just as with a single-featured layer.
        For every polygon layer added to the project, this function sets up a signal-slot connection for
        monitoring its feature selection by passing the changes to calculate_aoi_area().

        :param layers: A list of layers of any type (all non-polygon layers will be skipped)
        """
        for layer in filter(layer_utils.is_polygon_layer, layers):
            layer.selectionChanged.connect(self.calculate_aoi_area_selection)
            layer.geometryChanged.connect(self.calculate_aoi_area_layer_edited)
            layer.featureAdded.connect(self.calculate_aoi_area_layer_edited)
            layer.featuresDeleted.connect(self.calculate_aoi_area_layer_edited)

    def toggle_imagery_search(self,
                              provider):
        """
        Get necessary attributes from config and send them to MainDialogo to setup Imagery Search tab
        """
        provider_changed = self.replace_search_provider(provider)
        if not provider_changed:
            return
        # No need to re-set imagery search if the provider is not set,
        # or if search provider did not change
        if isinstance(self.search_provider, SentinelProvider):
            columns = self.config.SENTINEL_ATTRIBUTES
            hidden_columns = (len(columns) - 1,)
            sort_by = self.config.SENTINEL_DATETIME_COLUMN_INDEX
            current_zoom = max_zoom = None
            image_id_tooltip = self.tr(
                'If you already know which {provider_name} image you want to process,\n'
                'simply paste its ID here. Otherwise, search suitable images in the catalog below.'
            ).format(provider_name=self.search_provider.name)
            image_id_placeholder = self.tr('e.g. S2B_OPER_MSI_L1C_TL_VGS4_20220209T091044_A025744_T36SXA_N04_00')
            geoms = None
        else:  # any non-sentinel provider: setup table as for ImagerySearch provider
            columns = self.config_search_columns.METADATA_TABLE_ATTRIBUTES
            hidden_columns = (len(columns) - 1,)
            sort_by = self.config.MAXAR_DATETIME_COLUMN_INDEX
            max_zoom = self.config.MAX_ZOOM
            current_zoom = int(self.settings.value('maxZoom', self.config.DEFAULT_ZOOM))
            image_id_tooltip = self.tr(
                'If you already know which {provider_name} image you want to process,\n'
                'simply paste its ID here. Otherwise, search suitable images in the catalog below.'
            ).format(provider_name=self.search_provider.name)
            image_id_placeholder = self.tr('e.g. a3b154c40cc74f3b934c0ffc9b34ecd1')

            # If we have searched with current provider previously, we want to restore the search results as it were
            # We store the results in a temp folder, separate file for each provider
            geoms = self.search_provider.load_search_layer(self.temp_dir)
            if geoms:
                self.display_metadata_geojson_layer(
                    os.path.join(self.temp_dir, self.search_provider.metadata_layer_name),
                    f"{self.search_provider.name} metadata")
            else:
                self.clear_metadata()

        # override max zoom for proxy maxar provider
        self.dlg.setup_imagery_search(provider=self.search_provider,
                                      columns=columns,
                                      hidden_columns=hidden_columns,
                                      sort_by=sort_by,
                                      preview_zoom=current_zoom,
                                      max_preview_zoom=max_zoom,
                                      more_button_name=self.config.METADATA_MORE_BUTTON_OBJECT_NAME,
                                      image_id_placeholder=image_id_placeholder,
                                      image_id_tooltip=image_id_tooltip,
                                      fill=geoms)

    def select_output_directory(self) -> str:
        """Open a file dialog for the user to select a directory where plugin files will be stored.

        Returns the selected path, or None if user closed the dialog.
        """
        path = QFileDialog.getExistingDirectory(
            QApplication.activeWindow(),
            self.tr('Select output directory')
        )
        if path:
            self.dlg.outputDirectory.setText(path)
            self.settings.setValue('outputDir', path)
            self.setup_tempdir()
            self.data_catalog_service.temp_dir = self.temp_dir
            return path

    def check_if_output_directory_is_selected(self) -> bool:
        """Check if the user specified an existing output dir.

        Returns True if an existing directory is specified or a new directory has been selected, else False.
        """
        if os.path.exists(self.dlg.outputDirectory.text()) or self.select_output_directory():
            return True
        self.alert(self.tr('Please, specify an existing output directory'))
        return False

    @property
    def imagery_search_provider_index(self):
        for index, provider in enumerate(self.providers):
            if isinstance(provider, ImagerySearchProvider):
                return index
        return -1

    @property
    def imagery_search_provider(self):
        for provider in self.providers:
            if isinstance(provider, ImagerySearchProvider):
                return provider
        return None

    def replace_search_provider(self, provider: ProviderInterface):
        if not provider:
            return False
        provider_changed = False
        try:
            provider_supports_search = provider.meta_url is not None
        except (NotImplementedError, AttributeError):
            provider_supports_search = False
        if not provider_supports_search:
            provider = self.imagery_search_provider
            # we need to deselect table to be able to use the non-search provider
        if provider != self.search_provider:
            self.search_provider = provider
            provider_changed = True
        return provider_changed

    def replace_search_provider_index(self):
        try:
            provider_supports_search = self.providers[self.dlg.providerIndex()].meta_url is not None
        except (NotImplementedError, AttributeError):
            provider_supports_search = False

        if not provider_supports_search:
            self.dlg.setProviderIndex(self.imagery_search_provider_index)

    def get_metadata(self, _: Optional[bool] = False, offset: Optional[int] = 0) -> None:
        """Metadata is image footprints with attributes like acquisition date or cloud cover."""
        try: # disconnect to prevent adding mutliple previews if table was refilled (multiple searches)
            self.dlg.metadataTable.disconnect(self.cell_preview_connection)
        except AttributeError: # if no previous connection (first search after start)
            pass
        # If current provider does not support search, we should select ImagerySearchProvider to be able to search
        self.replace_search_provider_index()

        self.dlg.metadataTable.clearContents()
        self.dlg.metadataTable.setRowCount(0)
        more_button = self.dlg.findChild(QPushButton, self.config.METADATA_MORE_BUTTON_OBJECT_NAME)
        if more_button:
            self.dlg.layoutMetadataTable.removeWidget(more_button)
            more_button.deleteLater()
        provider = self.providers[self.dlg.providerIndex()]
        # Check if the AOI is defined
        if self.aoi:
            aoi = self.aoi
        else:
            self.alert(self.tr('Please, select a valid area of interest'))
            return

        from_ = self.dlg.metadataFrom.date().toString(Qt.ISODate)
        to = self.dlg.metadataTo.date().toString(Qt.ISODate)

        from_time = self.dlg.metadataFrom.dateTime().toTimeSpec(Qt.UTC).toString(Qt.ISODate)
        to_time = self.dlg.metadataTo.dateTime().toTimeSpec(Qt.UTC).toString(Qt.ISODate)

        max_cloud_cover = self.dlg.maxCloudCover.value()
        min_intersection = self.dlg.minIntersection.value()

        hide_unavailable = self.dlg.hideUnavailableResults.isChecked()
        product_types = self.selected_search_product_types()
        search_providers = self.dlg.searchProvidersCombo.checkedItemsData() or None

        if isinstance(provider, MaxarProvider):
            self.get_maxar_metadata(aoi=aoi,
                                    provider=provider,
                                    from_=from_,
                                    to=to,
                                    max_cloud_cover=max_cloud_cover,
                                    min_intersection=min_intersection)
        elif isinstance(provider, SentinelProvider):
            self.request_skywatch_metadata(aoi, from_, to, max_cloud_cover, min_intersection)
        else:
            self.request_mapflow_metadata(aoi=aoi,
                                          provider=provider,
                                          from_=from_time,
                                          to=to_time,
                                          offset=offset,
                                          hide_unavailable=hide_unavailable,
                                          product_types=product_types,
                                          search_providers=search_providers)
            # HEAD API does not work properly with intersection percent, so not sending it yet (filtering after)
            # max_cloud_cover=max_cloud_cover,
            # min_intersection=min_intersection)

    def clear_metadata(self):
        try:
            self.project.removeMapLayer(self.metadata_layer)
        except (AttributeError, RuntimeError):  # metadata layer has been deleted
            pass

        self.dlg.metadataTable.clearContents()
        self.dlg.metadataTable.setRowCount(0)
        #provider = self.providers[self.dlg.providerIndex()]
        self.search_provider.clear_saved_search(self.temp_dir)

    def request_mapflow_metadata(self,
                                 aoi: QgsGeometry,
                                 provider: ProviderInterface,
                                 from_: Optional[str] = None,
                                 to: Optional[str] = None,
                                 min_resolution: Optional[float] = None,
                                 max_resolution: Optional[float] = None,
                                 max_cloud_cover: Optional[float] = None,
                                 min_off_nadir_angle: Optional[float] = None,
                                 max_off_nadir_angle: Optional[float] = None,
                                 min_intersection: Optional[float] = None,
                                 offset: Optional[int] = 0,
                                 hide_unavailable: Optional[bool] = False,
                                 product_types: Optional[List[ProductType]] = None,
                                 search_providers: Optional[List[str]] = None):
        if not self.check_if_output_directory_is_selected():
            return # only when outputDirectory is empty AND user closed selection dialog
        self.metadata_aoi = aoi
        request_payload = ImageCatalogRequestSchema(aoi=json.loads(aoi.asJson()),
                                                    acquisitionDateFrom=from_,
                                                    acquisitionDateTo=to,
                                                    minResolution=min_resolution,
                                                    maxResolution=max_resolution,
                                                    maxCloudCover=max_cloud_cover,
                                                    minOffNadirAngle=min_off_nadir_angle,
                                                    maxOffNadirAngle=max_off_nadir_angle,
                                                    minAoiIntersectionPercent=min_intersection,
                                                    limit=self.search_page_limit,
                                                    offset=offset,
                                                    hideUnavailable=hide_unavailable,
                                                    productTypes=product_types,
                                                    dataProviders=search_providers)
        self.http.post(url=provider.meta_url,
                       body=request_payload.as_json().encode(),
                       headers={},
                       callback=self.request_mapflow_metadata_callback,
                       callback_kwargs={"min_intersection": min_intersection,
                                        "max_cloud_cover": max_cloud_cover},
                       error_handler=self.request_mapflow_metadata_error_handler,
                       use_default_error_handler=False,
                       timeout=60)

    def request_mapflow_metadata_error_handler(self, response: QNetworkReply):
        title = self.tr("We couldn't get metadata from the Mapflow Imagery Catalog")
        error = response.attribute(QNetworkRequest.HttpStatusCodeAttribute)
        if error is not None:
            title += self.tr(". Error {error}").format(error=error)
        self.report_http_error(response, title, error_message_parser=api_message_parser)

    def display_metadata_geojson_layer(self, filename, layer_name):
        try:
            self.project.removeMapLayer(self.metadata_layer)
        except (AttributeError, RuntimeError):  # metadata layer has been deleted
            pass
        self.metadata_layer = QgsVectorLayer(filename, layer_name, 'ogr')
        self.project.addMapLayer(self.metadata_layer)
        self.metadata_layer.loadNamedStyle(os.path.join(self.plugin_dir, 'static', 'styles', 'metadata.qml'))
        self.meta_layer_table_connection = self.metadata_layer.selectionChanged.connect(
            self.sync_layer_selection_with_table)
        self.search_footprints = {
            feature['local_index']: feature
            for feature in self.metadata_layer.getFeatures()
        }

    def request_mapflow_metadata_callback(self, response: QNetworkReply,
                                          min_intersection: int = 0,
                                          max_cloud_cover: int = 90):
        response_json = json.loads(response.readAll().data())
        if not response_json.get("images"):
            self.alert(
                self.tr('No images match your criteria. Try relaxing the filters.'),
                QMessageBox.Information
            )
            return
        response_data = ImageCatalogResponseSchema(**response_json)
        geoms = response_data.as_geojson()
        # Add index to map table and layer
        for position, feature in enumerate(geoms.get("features", ())):
            feature['properties']['local_index'] = position

        # Save the current search results to load later
        provider = self.imagery_search_provider
        try:
            filename = provider.save_search_layer(self.temp_dir, geoms)
        except:
            self.alert(self.tr("<b>Results could not be loaded </b><br>Please, make sure you chose the right output folder in the Settings tab \
                                and you have access rights to this folder"))
            return
        self.display_metadata_geojson_layer(filename, f"{provider.name} metadata")
        self.dlg.fill_metadata_table(geoms)

        if response_data.total > response_data.limit:
            self.search_page_offset = response_data.offset
            self.search_page_limit = response_data.limit
            quotient, remainder = divmod(response_data.total, response_data.limit)
            search_total_pages = quotient + (remainder > 0)            
            search_page_number = int(response_data.offset/response_data.limit) + 1
            self.dlg.enable_search_pages(True, search_page_number, search_total_pages)
            # Disable next arrow for the last page
            if search_page_number == search_total_pages:
                self.dlg.searchRightButton.setEnabled(False)
            else:
                self.dlg.searchRightButton.setEnabled(True)
            # Disable previous arrow for the first page
            if search_page_number == 1:
                self.dlg.searchLeftButton.setEnabled(False)
            else:
                self.dlg.searchLeftButton.setEnabled(True)
        else:
            self.dlg.enable_search_pages(False)

    def request_skywatch_metadata(
            self,
            aoi: QgsGeometry,
            from_: str,
            to: str,
            max_cloud_cover: int,
            min_intersection: int,
    ) -> None:
        """Sumbit a request to SkyWatch to get metadata."""
        self.metadata_aoi = aoi
        callback_kwargs = {'max_cloud_cover': max_cloud_cover, 'min_intersection': min_intersection}
        # Check if the AOI is too large
        self.calculator.setEllipsoid(helpers.WGS84_ELLIPSOID)
        self.calculator.setSourceCrs(helpers.WGS84, self.project.transformContext())
        aoi_bbox = aoi.boundingBox()
        aoi_bbox_geom = QgsGeometry.fromRect(aoi_bbox)
        # Check the area
        aoi_too_large_message = self.tr('Your area of interest is too large.')
        if self.calculator.measureArea(aoi_bbox_geom) > self.config.SKYWATCH_METADATA_MAX_AREA:
            self.alert(aoi_too_large_message)
            return
        # Check the side length
        x_min, x_max, y_min, y_max = (
            aoi_bbox.xMinimum(),
            aoi_bbox.xMaximum(),
            aoi_bbox.yMinimum(),
            aoi_bbox.yMaximum()
        )
        north_west = QgsPoint(x_min, y_max)
        width = QgsGeometry.fromPolyline((north_west, QgsPoint(x_max, y_max)))
        height = QgsGeometry.fromPolyline((north_west, QgsPoint(x_min, y_min)))
        if (
                self.calculator.measureLength(width) > self.config.SKYWATCH_METADATA_MAX_SIDE_LENGTH
                or self.calculator.measureLength(height) > self.config.SKYWATCH_METADATA_MAX_SIDE_LENGTH
        ):
            self.alert(aoi_too_large_message)
            return
        # Handle the multipolygon case
        if aoi.wkbType() == QgsWkbTypes.MultiPolygon:
            if len(aoi.asMultiPolygon()) == 1:
                aoi.convertToSingleType()
            else:  # use the BBOX of the parts
                aoi = aoi_bbox_geom
        url = self.server + '/meta/skywatch/id'
        headers = {}
        self.http.post(
            url=url,
            body=json.dumps({
                'location': json.loads(aoi.asJson()),
                'resolution': 'low',
                'coverage': min_intersection,
                'start_date': from_,
                'end_date': to,
                'order_by': ['-date']
            }).encode(),
            headers=headers,
            callback=self.request_skywatch_metadata_callback,
            callback_kwargs=callback_kwargs,
            error_handler=self.request_skywatch_metadata_error_handler,
            use_default_error_handler=False
        )
        self.dlg.getMetadata.setDown(True)
        self.dlg.getMetadata.blockSignals(True)

    def request_skywatch_metadata_callback(
            self,
            response: QNetworkReply,
            max_cloud_cover: int,
            min_intersection: int
    ):
        """Start polling SkyWatch for metadata upon a successful request submission

        :param response: The HTTP response.
        :param max_cloud_cover: Passed on to fetch_skywatch_metadata().
        """
        request_id = json.loads(response.readAll().data())['data']['id']
        self.sentinel_metadata_coords = {}
        # Delete previous search
        try:
            self.project.removeMapLayer(self.metadata_layer)
        except (AttributeError, RuntimeError):  # metadata layer has been deleted
            pass
        # Prepare a layer
        self.metadata_layer = QgsVectorLayer(
            'polygon?crs=epsg:4326&index=yes&' +
            '&'.join(f'field={name}:{type_}' for name, type_ in {
                'id': 'string',
                'preview': 'string',
                'cloudCover': 'int',
                'acquisitionDate': 'datetime'
            }.items()),
            constants.SENTINEL_OPTION_NAME + ' metadata',
            'memory'
        )
        self.metadata_layer.loadNamedStyle(os.path.join(self.plugin_dir, 'static', 'styles', 'metadata.qml'))
        self.meta_layer_table_connection = self.metadata_layer.selectionChanged.connect(
            self.sync_layer_selection_with_table)
        # Poll processings
        metadata_fetch_timer = QTimer(self.dlg)
        metadata_fetch_timer.setInterval(self.config.SKYWATCH_POLL_INTERVAL * 1000)
        metadata_fetch_timer.timeout.connect(
            lambda: self.fetch_skywatch_metadata(
                'mapflow' in response.request().url().authority(),
                request_id,
                max_cloud_cover,
                min_intersection,
                metadata_fetch_timer
            )
        )
        metadata_fetch_timer.start()

    def request_skywatch_metadata_error_handler(self, response: QNetworkReply) -> None:
        """Error handler for Sentinel metadata requests.

        :param response: The HTTP response.
        """
        self.dlg.getMetadata.blockSignals(False)
        self.dlg.getMetadata.setDown(False)
        error = response.error()
        if error == QNetworkReply.ContentAccessDenied:
            self.alert(self.tr('Please, check your credentials'))
        else:
            self.report_http_error(response, self.tr("We couldn't fetch Sentinel metadata"))

    def fetch_skywatch_metadata(
            self,
            is_proxied: bool,
            request_id: str,
            max_cloud_cover: int = None,
            min_intersection: int = None,
            timer: QTimer = None,
            start_index: int = 0
    ) -> None:
        """Check if the metadata is ready.

        :param request_id: The UUID of the submitted SkyWatch request.
        :param max_cloud_cover: All metadata with a higher cloud cover % will be discarded.
        """
        url = f'{self.server}/meta/skywatch/page?id={request_id}&cursor={start_index}'
        headers = {}
        self.http.get(
            url=url,
            headers=headers,
            callback=self.fetch_skywatch_metadata_callback,
            callback_kwargs={
                'max_cloud_cover': max_cloud_cover,
                'min_intersection': min_intersection,
                'request_id': request_id,
                'timer': timer,
            },
            error_handler=self.fetch_skywatch_metadata_error_handler,
            error_handler_kwargs={'timer': timer},
            use_default_error_handler=False
        )

    def fetch_skywatch_metadata_callback(
            self,
            response: QNetworkReply,
            request_id: str,
            max_cloud_cover: int = None,
            min_intersection: int = None,
            timer: QTimer = None,
    ):
        """Parse the returned metadata page and fill out the table and the layer."""
        is_proxied = 'mapflow' in response.request().url().authority()
        if response.attribute(QNetworkRequest.HttpStatusCodeAttribute) == 202:
            return  # not ready yet
        if timer:
            timer.stop()
        if min_intersection is None:
            min_intersection = self.dlg.minIntersection.value()
        if max_cloud_cover is None:
            max_cloud_cover = self.dlg.maxCloudCover.value()
        response = json.loads(response.readAll().data())
        metadata = {'type': 'FeatureCollection', 'features': []}
        for feature in response['data']:
            if round(feature['result_cloud_cover_percentage']) > max_cloud_cover:
                continue
            id_ = feature['product_name'].split('tiles')[-1].split('metadata')[0]
            formatted_feature = {
                'id': id_,
                'type': 'Feature',
                'geometry': feature['location'],
                'properties': {
                    'preview': feature['preview_uri'],
                    'cloudCover': round(feature['result_cloud_cover_percentage']),
                }
            }
            try:
                datetime_ = datetime.strptime(feature['start_time'], '%Y-%m-%dT%H:%M:%S.%f%z')
            except ValueError:  # non-standard time format (missing milliseconds)
                datetime_ = datetime.strptime(feature['start_time'], '%Y-%m-%dT%H:%M:%S%z')
            formatted_feature['properties']['acquisitionDate'] = datetime_.astimezone().strftime('%Y-%m-%d %H:%M')
            metadata['features'].append(formatted_feature)
        self.sentinel_metadata_coords.update({
            feature['id']: feature['geometry']['bbox']
            for feature in metadata['features']
        })
        # Create a temporary layer for the current page of metadata
        output_file_name = os.path.join(self.temp_dir, os.urandom(32).hex())
        with open(output_file_name, 'w') as file:
            json.dump(metadata, file)
        metadata_layer = QgsVectorLayer(output_file_name, '', 'ogr')
        # Add the new features to the displayed metadata layer
        self.metadata_layer.dataProvider().addFeatures(metadata_layer.getFeatures())
        if timer:  # first page
            self.result_loader.add_layer(self.metadata_layer)
        current_row_count = self.dlg.metadataTable.rowCount()
        self.dlg.metadataTable.setRowCount(current_row_count + metadata_layer.featureCount())
        self.dlg.metadataTable.setSortingEnabled(False)
        for row, feature in enumerate(metadata['features'], start=current_row_count):
            table_items = [QTableWidgetItem() for _ in range(len(self.config.SENTINEL_ATTRIBUTES))]
            table_items[0].setData(Qt.DisplayRole, feature['properties']['acquisitionDate'])
            table_items[1].setData(Qt.DisplayRole, round(feature['properties']['cloudCover']))
            table_items[2].setData(Qt.DisplayRole, feature['id'])
            table_items[3].setData(Qt.DisplayRole, feature['properties']['preview'])
            for col, table_item in enumerate(table_items):
                self.dlg.metadataTable.setItem(row, col, table_item)
        self.filter_metadata(min_intersection=min_intersection, max_cloud_cover=max_cloud_cover)
        self.dlg.metadataTable.setSortingEnabled(True)
        # Handle pagination
        try:
            next_page_start_index = response['pagination']['cursor']['next']
        except TypeError:  # {"data": [], "pagination": None}
            try:
                self.project.removeMapLayer(self.metadata_layer)
            except (AttributeError, RuntimeError):  # metadata layer has been deleted
                pass
            self.alert(
                self.tr('No images match your criteria. Try relaxing the filters.'),
                QMessageBox.Information
            )
            self.dlg.getMetadata.blockSignals(False)
            self.dlg.getMetadata.setDown(False)
            return
        if next_page_start_index is not None:
            # Create a 'More' button
            more_button = QPushButton(self.tr('More'))
            more_button.setObjectName(self.config.METADATA_MORE_BUTTON_OBJECT_NAME)
            self.dlg.layoutMetadataTable.addWidget(more_button)

            # Set the button to fetch more metadata on click

            def fetch_skywatch_metadata_next_page(**kwargs):
                self.fetch_skywatch_metadata(**kwargs)
                # more_button = self.dlg.findChild(QPushButton, config.METADATA_MORE_BUTTON_OBJECT_NAME)
                self.dlg.layoutMetadataTable.removeWidget(more_button)
                more_button.deleteLater()

            more_button.clicked.connect(
                lambda: fetch_skywatch_metadata_next_page(
                    is_proxied=is_proxied,
                    request_id=request_id,
                    start_index=next_page_start_index
                )
            )
        if timer:
            self.dlg.getMetadata.blockSignals(False)
            self.dlg.getMetadata.setDown(False)

    def fetch_skywatch_metadata_error_handler(self, response: QNetworkReply, timer: QTimer) -> None:
        """Error handler for Sentinel metadata requests.

        :param response: The HTTP response.
        """
        try:
            timer.stop()
            timer.deleteLater()
        except (RuntimeError, AttributeError):  # None or has been destroyed
            pass
        self.report_http_error(response, self.tr("We couldn't fetch Sentinel metadata"))

    def get_maxar_metadata(
            self,
            aoi: QgsGeometry,
            provider: UsersProvider,
            from_: str,
            to: str,
            max_cloud_cover: int,
            min_intersection: int
    ) -> None:
        """Get SecureWatch image metadata."""
        self.metadata_aoi = aoi
        callback_kwargs = {
            'provider': provider,
            'min_intersection': min_intersection,
            'max_cloud_cover': max_cloud_cover
        }
        byte_array = QByteArray(b'')
        stream = QTextStream(byte_array)
        elem = aoi.get().asGml3(QDomDocument(), precision=5, ns="http://www.opengis.net/gml")
        elem.save(stream, 0)  # 0 = no indentation (minimize request size)
        stream.seek(0)  # rewind to the start
        request_body = provider.meta_request(from_=from_,
                                             to=to,
                                             max_cloud_cover=max_cloud_cover / 100,
                                             geometry=stream.readAll())
        encoded_credentials = b64encode(':'.join((
            provider.credentials.login,
            provider.credentials.password
        )).encode())
        self.http.post(
            url=provider.meta_url,
            body=request_body,
            auth=f'Basic {encoded_credentials.decode()}'.encode(),
            callback=self.get_maxar_metadata_callback,
            callback_kwargs=callback_kwargs,
            use_default_error_handler=False,
            error_handler=self.get_maxar_metadata_error_handler
        )

    def get_maxar_metadata_callback(
            self,
            response: QNetworkReply,
            provider: UsersProvider,
            min_intersection: int,
            max_cloud_cover: int
    ) -> None:
        """Format, save and load Maxar metadata.

        :param response: The HTTP response.
        :param product: Maxar product whose metadata was requested.
        """
        self.dlg.metadataTable.clearContents()
        response_data = response.readAll().data()
        metadata = json.loads(response_data)
        if metadata['totalFeatures'] == 0:
            self.alert(
                self.tr('No images match your criteria. Try relaxing the filters.'),
                QMessageBox.Information
            )
            return
        # Format decimals and dates
        for feature in metadata['features']:
            # Parse, localize & format the datetime
            feature['properties']['acquisitionDate'] = datetime.strptime(
                feature['properties']['acquisitionDate'] + '+0000', '%Y-%m-%d %H:%M:%S%z'
            ).astimezone().strftime('%Y-%m-%d %H:%M')
            # Round values for display
            if feature['properties']['offNadirAngle']:
                feature['properties']['offNadirAngle'] = round(feature['properties']['offNadirAngle'])
            if feature['properties']['cloudCover']:
                feature['properties']['cloudCover'] = round(feature['properties']['cloudCover'] * 100)
        # Save metadata to file to return to previous search
        filename = provider.save_search_layer(self.temp_dir, metadata)
        self.display_metadata_geojson_layer(filename, f'{provider.name} metadata')
        # Memorize IDs and extents to be able to clip the user's AOI to image on processing creation
        self.dlg.fill_metadata_table(metadata)

    def get_maxar_metadata_error_handler(self, response: QNetworkReply) -> None:
        """Error handler for metadata requests.

        :param response: The HTTP response.
        """
        error = response.error()
        if error in [QNetworkReply.ContentAccessDenied]:  # , QNetworkReply.AuthenticationRequiredError):
            self.alert(self.tr('Please, check your Maxar credentials'))
        else:
            self.report_http_error(response,
                                   self.tr("We couldn't get metadata from Maxar, "
                                           "error {error}").format(
                                       error=response.attribute(QNetworkRequest.HttpStatusCodeAttribute)),
                                   error_message_parser=securewatch_message_parser)

    def sync_table_selection_with_image_id_and_layer(self) -> None:
        """
        Every time user selects a row in the metadata table, select the
        corresponding feature in the metadata layer and put the selected image's
        id into the "Image ID" field.
        """
        if self.dlg.sourceCombo.currentText() == constants.SENTINEL_OPTION_NAME:
            id_column_index = self.config.SENTINEL_ID_COLUMN_INDEX
            # sentinel is indexed by the image ID
            local_index_column = id_column_index
            key = 'id'
        else:
            id_column_index = self.config.MAXAR_ID_COLUMN_INDEX
            local_index_column = self.config.LOCAL_INDEX_COLUMN
            key = 'local_index'

        selected_cells = self.dlg.metadataTable.selectedItems()
        if not selected_cells:
            local_indices = []
        else:
            selected_rows = [cell.row() for cell in selected_cells]
            local_indices = [self.dlg.metadataTable.item(row, local_index_column).text() for row in selected_rows]
        try:
            self.metadata_layer.selectionChanged.disconnect(self.meta_layer_table_connection)
            # disconnect to prevent loop of signals
        except (RuntimeError, AttributeError):
            # metadata layer was removed or not initialized
            return
        self.replace_search_provider_index()

        try:
            self.metadata_layer.selectByExpression(f"{key} in {tuple(local_indices)}")
        except RuntimeError:  # layer has been deleted
            pass
        except Exception as e:
            self.meta_layer_table_connection = self.metadata_layer.selectionChanged.connect(
                self.sync_layer_selection_with_table)
            raise e
        self.calculate_aoi_area_polygon_layer(self.dlg.polygonCombo.currentLayer())
        self.meta_layer_table_connection = self.metadata_layer.selectionChanged.connect(
            self.sync_layer_selection_with_table)

    def sync_layer_selection_with_table(self, selected_ids: List[int]) -> None:
        """
        Every time user selects an image in the metadata layer, select the corresponding
        row in the table and fill out the image id in the providers tab.

        :param selected_ids: The selected feature IDs. These aren't the image IDs, but rather
            the primary keys of the features.
        """
        self.dlg.metadataTable.setSelectionMode(QAbstractItemView.MultiSelection)
        # Disconnect to avoid backwards signal and possible infinite loop;
        # connection is restored before return
        key = 'id' if self.dlg.sourceCombo.currentText() == constants.SENTINEL_OPTION_NAME else 'local_index'
        id_column_index = self.config.SENTINEL_ID_COLUMN_INDEX \
            if self.dlg.sourceCombo.currentText() == constants.SENTINEL_OPTION_NAME \
            else self.config.LOCAL_INDEX_COLUMN

        self.dlg.metadataTable.itemSelectionChanged.disconnect(self.meta_table_layer_connection)

        try:
            if not selected_ids:
                self.dlg.metadataTable.clearSelection()
                return
            found_items = []
            for selected_id in selected_ids:
                selected_local_index = self.metadata_layer.getFeature(selected_id)[key]
                for item in self.dlg.metadataTable.findItems(str(selected_local_index), Qt.MatchExactly):
                    if item.column() == id_column_index:
                        found_items.append(item)
            self.dlg.metadataTable.clearSelection()
            if not found_items:
                return
            for item in found_items:
                self.dlg.metadataTable.selectRow(item.row())
        finally:
            self.dlg.metadataTable.setSelectionMode(QAbstractItemView.ExtendedSelection)
            self.meta_table_layer_connection = self.dlg.metadataTable.itemSelectionChanged.connect(
                self.sync_table_selection_with_image_id_and_layer)

    def sync_image_id_with_table_and_layer(self, image_id: str) -> None:
        """
        Select a footprint in the current metadata layer when user selects it in the table.

        :param image_id: The new image ID.
        """

        if not image_id:
            self.dlg.metadataTable.clearSelection()
            return
        provider = self.providers[self.dlg.providerIndex()]

        if isinstance(provider, SentinelProvider):
            if not ((
                            helpers.SENTINEL_DATETIME_REGEX.search(image_id)
                            and helpers.SENTINEL_COORDINATE_REGEX.search(image_id)
                    ) or (helpers.SENTINEL_PRODUCT_NAME_REGEX.search(image_id)
                    )):
                self.alert(self.tr(
                    'A Sentinel image ID should look like '
                    'S2B_OPER_MSI_L1C_TL_VGS4_20220209T091044_A025744_T36SXA_N04_00 '
                    'or /36/S/XA/2022/02/09/0/'
                ))
                return
        elif isinstance(provider, MaxarProvider):
            if not helpers.UUID_REGEX.match(image_id):
                self.alert(self.tr('A Maxar image ID should look like a3b154c40cc74f3b934c0ffc9b34ecd1'))
                return
        items = self.dlg.metadataTable.findItems(image_id, Qt.MatchExactly)
        if not items:
            self.dlg.metadataTable.clearSelection()
            return
        #if items[0] not in self.dlg.metadataTable.selectedItems():
            #self.dlg.metadataTable.selectRow(items[0].row())
        # Redundant since imageId is temorary removed

    def get_aoi_area_polygon_layer(self, layer: Union[QgsVectorLayer, None]) -> None:
        if not layer or layer.featureCount() == 0:
            if not self.user_role.can_start_processing:
                reason = self.tr('Not enough rights to start processing in a shared project ({})').format(self.user_role.value)
            else:
                reason = self.tr('Set AOI to start processing')
            self.dlg.disable_processing_start(reason, clear_area=True)
            self.aoi = self.aoi_size = None
            return

        features = list(layer.getSelectedFeatures()) or list(layer.getFeatures())
        if QgsWkbTypes.flatType(layer.wkbType()) == QgsWkbTypes.Polygon:
            geoms_count = len(features)
        elif QgsWkbTypes.flatType(layer.wkbType()) == QgsWkbTypes.MultiPolygon:
            geoms_count = layer_utils.count_polygons_in_layer(features)
        else: # type of layer is not supported
            # (but it shouldn't be the case, because point and line layers will not appear in AOI-combo,
            # and collections are devided by QGIS into separate layers with different types)
            raise ValueError("Only polygon and multipolyon layers supported for this operation")
        if self.max_aois_per_processing >= geoms_count:
            if len(features) == 1:
                aoi = features[0].geometry()
            else:
                aoi = QgsGeometry.collectGeometry([feature.geometry() for feature in features])
            self.calculate_aoi_area(aoi, layer.crs())
            return aoi
        else:  # self.max_aois_per_processing < number of polygons (as features and as parts of multipolygons):
            if not self.user_role.can_start_processing:
                reason = self.tr('Not enough rights to start processing in a shared project ({})').format(self.user_role.value)
            else:
                reason = self.tr('AOI must contain not more than {} polygons').format(self.max_aois_per_processing)
            self.dlg.disable_processing_start(reason, clear_area=True)
            self.aoi = self.aoi_size = None

    def calculate_aoi_area_polygon_layer(self, layer: Union[QgsVectorLayer, None]) -> None:
        """Get the AOI size total when polygon another layer is chosen,
        current layer's selection is changed or the layer's features are modified.

        :param layer: The current polygon layer
        """
        self.get_aoi_area_polygon_layer(layer)
        provider = self.providers[self.dlg.providerIndex()]
        if isinstance(provider, MyImageryProvider):
            self.calculate_aoi_area_catalog()

    def calculate_aoi_area_raster(self, layer: Optional[QgsRasterLayer]) -> None:
        """Get the AOI size when a new entry in the raster combo box is selected.

        :param layer: The current raster layer
        """
        provider = self.providers[self.dlg.providerIndex()]
        if layer:
            geometry = QgsGeometry.collectGeometry([QgsGeometry.fromRect(layer.extent())])
            self.calculate_aoi_area(geometry, layer.crs())
        elif isinstance(provider, MyImageryProvider):
            self.calculate_aoi_area_catalog()
        else:
            self.calculate_aoi_area_polygon_layer(self.dlg.polygonCombo.currentLayer())

    def calculate_aoi_area_use_image_extent(self) -> None:
        """Get the AOI size when the Use image extent checkbox is toggled.

        :param use_image_extent: The current state of the checkbox
        """
        provider = self.providers[self.dlg.providerIndex()]
        if isinstance(provider, MyImageryProvider):
            self.calculate_aoi_area_catalog()
        else:
            self.calculate_aoi_area_polygon_layer(self.dlg.polygonCombo.currentLayer())

    def calculate_aoi_area_catalog(self) -> None:
        """Get the AOI size when a new mosaic or image in 'My imagery' is selected.
        """
        # If different provider is chosen, set it to My imagery
        self.data_catalog_service.set_catalog_provider(self.providers)
        image = self.data_catalog_service.selected_image()
        mosaic = self.data_catalog_service.selected_mosaic()
        if image or mosaic:
            self.use_imagery_extent.setEnabled(True)
            if image:
                catalog_aoi = QgsGeometry().fromWkt(image.footprint)
                self.use_imagery_extent.setText(self.tr("Use extent of '{name}'").format(name=image.filename))
            else:
                catalog_aoi = QgsGeometry().fromWkt(mosaic.footprint)
                self.use_imagery_extent.setText(self.tr("Use extent of '{name}'").format(name=mosaic.name))
            aoi = layer_utils.get_catalog_aoi(catalog_aoi=catalog_aoi,
                                              selected_aoi=self.aoi)
        else:
            aoi = self.get_aoi_area_polygon_layer(self.dlg.polygonCombo.currentLayer())
            self.use_imagery_extent.setText(self.tr("Use imagery extent"))
            self.use_imagery_extent.setEnabled(False)
        if not self.aoi: # other error message is already shown
            pass
        elif not aoi: # error after intersection
            self.dlg.disable_processing_start(reason=self.tr("Selected AOI does not intersect the selected imagery"),
                                                clear_area=True)
            return
        # Don't recalculate AOI if first selected mosaic/image didn't change
        selected_mosaics = self.dlg.mosaicTable.selectedIndexes()
        selected_images = self.dlg.imageTable.selectedIndexes()
        if len(selected_mosaics) > 1 and self.dlg.selected_mosaic_cell == selected_mosaics[0] \
        or len(selected_images) > 1 and self.dlg.selected_image_cell == selected_images[0]:
            return
        self.calculate_aoi_area(aoi, helpers.WGS84)

    def calculate_aoi_area_selection(self, _: List[QgsFeature]) -> None:
        """Get the AOI size when the selection changed on a polygon layer.

        :param _: A list of currently selected features
        """
        layer = self.dlg.polygonCombo.currentLayer()
        if layer == self.iface.activeLayer():
            self.calculate_aoi_area_polygon_layer(layer)

    def calculate_aoi_area_layer_edited(self) -> None:
        """Get the AOI size when a feature is added or remove from a layer."""
        layer = self.sender()
        if layer == self.dlg.polygonCombo.currentLayer():
            self.calculate_aoi_area_polygon_layer(layer)

    def calculate_aoi_area(self, aoi: QgsGeometry, crs: QgsCoordinateReferenceSystem) -> None:
        """Display the AOI size in sq.km.
            This is the only place where self.aoi is changed! This is important because it is the place where we
            send request to update processing cost!
        :param aoi: the processing area.
        :param crs: the CRS of the processing area.
        """
        if crs != helpers.WGS84:
            aoi = helpers.to_wgs84(aoi, crs)

        self.aoi = aoi  # save for reuse in processing creation or metadata requests
        # fetch UI data
        provider_index = self.dlg.providerIndex()
        selected_images = self.dlg.metadataTable.selectedItems()
        if selected_images:
            rows = list(set(image.row() for image in selected_images))
            local_image_indices = [int(self.dlg.metadataTable.item(row, self.config.LOCAL_INDEX_COLUMN).text()) 
                                   for row in rows]
        else:
            local_image_indices = []
        # This is AOI with respect to selected Maxar images and raster image extent
        try:
            real_aoi = self.get_aoi(provider_index=provider_index,
                                    local_image_indices=local_image_indices,
                                    selected_aoi=self.aoi)
        except ImageIdRequired:
            # AOI is OK, but image ID is not selected,
            # in this case we should use selected AOI without cut by AOI
            real_aoi = self.aoi
        except Exception as e:
            # Could not calculate AOI size
            real_aoi = QgsGeometry()
        try:
            self.aoi_size = layer_utils.calculate_aoi_area(real_aoi, self.project.transformContext())
        except Exception as e:
            self.aoi_size = 0
        
        self.dlg.labelAoiArea.setText(self.tr('Area: {:.2f} sq.km').format(self.aoi_size))
        self.update_processing_cost()

    def update_processing_cost(self):
        if not self.aoi:
            # Here the button must already be disabled, and the warning text set
            if self.dlg.startProcessing.isEnabled():
                if not self.user_role.can_start_processing:
                    reason = self.tr('Not enough rights to start processing in a shared project ({})').format(self.user_role.value)
                else:
                    reason = self.tr("Set AOI to start processing")
                self.dlg.disable_processing_start(reason, clear_area=False)
        elif not self.workflow_defs:
            self.dlg.disable_processing_start(reason=self.tr("Error! Models are not initialized.\n"
                                                             "Please, make sure you have selected a project"),
                                              clear_area=True)
        elif self.billing_type != BillingType.credits:
            self.dlg.startProcessing.setEnabled(True)
            self.dlg.processingProblemsLabel.clear()
            request_body, error = self.create_processing_request(allow_empty_name=True)
        else:  # self.billing_type == BillingType.credits: f
            provider = self.providers[self.dlg.providerIndex()]
            request_body, error = self.create_processing_request(allow_empty_name=True)
            if not request_body:
                self.dlg.disable_processing_start(self.tr("Processing cost is not available:\n"
                                                          "{error}").format(error=error))
            elif isinstance(provider, ImagerySearchProvider) and\
                not self.dlg.metadataTable.selectionModel().hasSelection():
                    self.dlg.disable_processing_start(self.tr("This provider requires image ID. "
                                                              "Use search tab to find imagery for you requirements, "
                                                              "and select image in the table."))
            elif isinstance(provider, MyImageryProvider) and\
                not self.dlg.mosaicTable.selectionModel().hasSelection():
                    self.dlg.disable_processing_start(reason=self.tr('Choose mosaic or image to start processing'))
            else:
                if self.user_role.can_start_processing:
                    self.http.post(
                        url=f"{self.server}/processing/cost",
                        callback=self.calculate_processing_cost_callback,
                        body=request_body.as_json().encode(),
                        use_default_error_handler=False,
                        error_handler=self.clear_processing_cost
                    )

    def clear_processing_cost(self, response: QNetworkReply):
        """
        We do not display the result in case of error,
        the errors are also not displayed to not confuse the user.

        If the user tries to start the processing, he will see the errors
        """
        response_text = response.readAll().data().decode()
        if response_text is not None:
            message = api_message_parser(response_text)
            if not self.user_role.can_start_processing:
                reason = self.tr('Not enough rights to start processing in a shared project ({})').format(self.user_role.value)
            else:
                reason = self.tr('Processing cost is not available:\n{message}').format(message=message)
            self.dlg.disable_processing_start(reason, clear_area=False)

    def calculate_processing_cost_callback(self, response: QNetworkReply):
        response_data = response.readAll().data().decode()
        self.processing_cost = int(response_data)
        self.dlg.processingProblemsLabel.setPalette(self.dlg.default_palette)
        self.dlg.processingProblemsLabel.setText(self.tr("Processsing cost: {cost} credits").format(cost=response_data))
        self.dlg.startProcessing.setEnabled(True)

    def delete_processings(self) -> None:
        """Delete one or more processings from the server.

        Asks for confirmation in a pop-up dialog. Multiple processings can be selected.
        Is called by clicking the deleteProcessings ('Delete') button.
        """
        # Pause refreshing processings table to avoid conflicts
        self.processing_fetch_timer.stop()
        selected_ids = self.selected_processing_ids()
        # Ask for confirmation if there are selected rows
        if selected_ids and self.alert(
                self.tr('Delete selected processings?'), QMessageBox.Question
        ):
            for id_ in selected_ids:
                self.http.delete(
                    url=f'{self.server}/processings/{id_}',
                    callback=self.delete_processings_callback,
                    callback_kwargs={'id_': id_},
                    error_handler=self.delete_processings_error_handler
                )

    def delete_processings_callback(self, _: QNetworkReply, id_: str) -> None:
        """Delete processings from the table after they've been deleted from the server.

        :param id_: ID of the deleted processing.
        """
        row = self.dlg.processingsTable.findItems(id_, Qt.MatchExactly)[0].row()
        self.dlg.processingsTable.removeRow(row)
        self.processing_fetch_timer.start()

    def delete_processings_error_handler(self,
                                         response: QNetworkReply) -> None:
        """Error handler for processing deletion request.

        :param response: The HTTP response.
        """
        self.report_http_error(response, self.tr("Error deleting a processing"))

    def check_processing_ui(self, allow_empty_name=False):
        processing_name = self.dlg.processingName.text()

        if not processing_name and not allow_empty_name:
            raise ProcessingInputDataMissing(self.tr('Please, specify a name for your processing'))
        if not self.aoi:
            if self.dlg.polygonCombo.currentLayer():
                raise BadProcessingInput(self.tr('Processing area layer is corrupted or has invalid projection'))
            else:
                raise BadProcessingInput(self.tr('Please, select a valid area of interest'))
        if self.aoi_area_limit < self.aoi_size:
            raise BadProcessingInput(self.tr(
                'Up to {} sq km can be processed at a time. '
                'Try splitting your area(s) into several processings.').format(self.aoi_area_limit))

        return True

    def crop_aoi_with_maxar_image_footprint(self,
                                            aoi: QgsFeature,
                                            local_image_indices: List[int]):
        extents = [self.search_footprints[local_image_index] for local_image_index in local_image_indices]
        try:
            clipped_aoi_features = clip_aoi_to_image_extent(aoi, extents)
            aoi = QgsGeometry.fromWkt('GEOMETRYCOLLECTION()')
            for feature in clipped_aoi_features:
                geom = feature.geometry()
                aoi = aoi.combine(geom)
        except StopIteration:
            raise AoiNotIntersectsImage()
        return aoi

    def get_processing_params(self,
                              provider_index: Optional[int],
                              s3_uri: str = "",
                              zoom: Optional[str] = None,
                              image_id: Optional[str] = None,
                              provider_name: Optional[str] = None,
                              requires_id: Optional[bool] = False):
        provider = self.providers[provider_index]
        meta = {'source-app': 'qgis',
                'version': self.plugin_version,
                'source': provider.name.lower()}
        if not provider:
            raise PluginError(self.tr('Providers are not initialized'))
        provider_params, provider_meta = provider.to_processing_params(image_id=image_id,
                                                                       provider_name=provider_name,
                                                                       url=s3_uri,
                                                                       zoom=zoom,
                                                                       requires_id=requires_id)
        meta.update(**provider_meta)
        return provider_params, meta

    def get_aoi(self,
                provider_index: Optional[int],
                selected_aoi: QgsGeometry,
                local_image_indices: Optional[List[int]]) -> QgsGeometry:
        if not helpers.check_aoi(selected_aoi):
            raise BadProcessingInput(self.tr('Bad AOI. AOI must be inside boundaries:'
                                             ' \n[-180, 180] by longitude, [-90, 90] by latitude'))
        else:
            provider = self.providers[provider_index]
            if not provider:
                raise PluginError(self.tr('Providers are not initialized'))
            if len(local_image_indices) != 0:
                if isinstance(provider, (MaxarProvider, ImagerySearchProvider)):
                    aoi = self.crop_aoi_with_maxar_image_footprint(selected_aoi, local_image_indices)
                    if not aoi:
                        raise AoiNotIntersectsImage()
                elif isinstance(provider, SentinelProvider):
                    # todo: crop sentinel aoi with image footprint?
                    aoi = selected_aoi
                else:
                    aoi = selected_aoi
                    # We ignore image ID if the provider does not support it
                    # raise PluginError(self.tr("Selection is not available for  {}").format(provider.name))
            elif provider.requires_image_id:
                aoi = selected_aoi
                # raise PluginError(self.tr("Please select image in Search table for {}").format(provider.name))
            elif isinstance(provider, MyImageryProvider):
                image = self.data_catalog_service.selected_image()
                mosaic = self.data_catalog_service.selected_mosaic()
                if image:
                    catalog_aoi = QgsGeometry().fromWkt(image.footprint)
                elif mosaic:
                    catalog_aoi = QgsGeometry().fromWkt(mosaic.footprint)
                if image or mosaic:
                    aoi = layer_utils.get_catalog_aoi(catalog_aoi=catalog_aoi,
                                                      selected_aoi=selected_aoi)
                    if not aoi:
                        raise AoiNotIntersectsImage()
                    aoi = selected_aoi
                else:
                    aoi = selected_aoi
            else:
                aoi = selected_aoi
        return aoi

    def create_processing_request(self,
                                  allow_empty_name: bool = False) -> Tuple[Optional[PostProcessingSchema], str]:
        processing_name = self.dlg.processingName.text()
        wd_name = self.dlg.modelCombo.currentText()
        wd = self.workflow_defs.get(wd_name)
        provider_index = self.dlg.providerIndex()
        provider = self.providers[provider_index]
        s3_uri = self.get_s3_uri(provider)

        selected_images = self.dlg.metadataTable.selectedItems()
        if selected_images:
            local_image_indices = self.get_local_image_indices(selected_images) 
            provider_names, product_types = self.get_search_providers(local_image_indices)
            image_id, requires_id, selection_error = self.get_search_images_ids(local_image_indices, provider_names, product_types)
            if selection_error:
                return None, selection_error
        else:
            local_image_indices = []
            provider_names, product_types = [], []
            image_id, requires_id, selection_error = None, False, ""
        provider_name = provider_names[0] if provider_names else None # the same for all [i] if there was no 'selection_error'

        zoom, zoom_error = self.get_zoom(provider, local_image_indices, product_types)
        if zoom_error:
            return None, zoom_error
        
        try:
            self.check_processing_ui(allow_empty_name=allow_empty_name)
            provider_params, processing_meta = self.get_processing_params(provider_index=provider_index,
                                                                          s3_uri=s3_uri,
                                                                          zoom=zoom,
                                                                          image_id=image_id,
                                                                          provider_name=provider_name,
                                                                          requires_id=requires_id)
            
            if self.zoom_selector:
                if isinstance(provider_params, PostSourceSchema): # no zoom for tifs
                    if provider_params.source_type == 'tif':
                        provider_params.zoom = None

            aoi = self.get_aoi(provider_index=provider_index,
                               local_image_indices=local_image_indices,
                               selected_aoi=self.aoi)
        except AoiNotIntersectsImage:
            return None, self.tr("Selected AOI does not intersect the selected imagery")
        except ImageIdRequired:
            return None, self.tr("This provider requires image ID. Use search tab to find imagery for you requirements, "
                                 "and select image in the table.")
        except PluginError as e:
            return None, str(e)
        processing_params = PostProcessingSchema(
            name=processing_name,
            wdId=wd.id,
            blocks=wd.get_enabled_blocks(self.dlg.enabled_blocks()),
            meta=processing_meta,
            params=provider_params,
            geometry=json.loads(aoi.asJson()))
        return processing_params, ""

    def create_processing(self) -> None:
        """Create and start a processing on the server.

        Is called by clicking the 'Create processing' button.
        """
        # get the data from UI
        processing_params, error = self.create_processing_request()
        if not processing_params:
            self.alert(error, icon=QMessageBox.Warning)
            return
        if not helpers.check_processing_limit(billing_type=self.billing_type,
                                              remaining_limit=self.remaining_limit,
                                              remaining_credits=self.remaining_credits,
                                              aoi_size=self.aoi_size,
                                              processing_cost=self.processing_cost):
            self.alert(self.tr('Processing limit exceeded. '
                               'Visit "<a href=\"https://app.mapflow.ai/account/balance\">Mapflow</a>" '
                               'to top up your balance'),
                       icon=QMessageBox.Warning)
            return
        # Define starting to use later after confirmation or without it
        def start_processing():
            self.message_bar.pushInfo(self.plugin_name, self.tr('Starting the processing...'))
            try:
                self.dlg.startProcessing.setEnabled(False)
                self.post_processing(processing_params)
            except Exception as e:
                self.alert(self.tr("Could not launch processing! Error: {}.").format(str(e)))
        # Show processing start confirmation dialog if checkbox is checked
        if self.dlg.cornfirmProcessingStart.isChecked():
            dialog = ConfirmProcessingStart(self.dlg)
            # Define actions on checkbox toggling
            def set_start_confirmation():
                # Set "Confirm" checkbox opposite to "Don't show again" if they are not already the same
                if not dialog.checkBox.isChecked() != self.dlg.cornfirmProcessingStart.isChecked():
                    self.dlg.cornfirmProcessingStart.setChecked(not dialog.checkBox.isChecked())
                    self.settings.setValue("confirmProcessingStart", str(not dialog.checkBox.isChecked()))
            dialog.checkBox.toggled.connect(set_start_confirmation)
            dialog.accepted.connect(start_processing)
            # Fill dialog with parameters
<<<<<<< HEAD
            provider = self.providers[self.dlg.providerIndex()]
            provider_text = provider.name
            if isinstance(provider, MyImageryProvider):
                image = self.data_catalog_service.selected_image()
                mosaic = self.data_catalog_service.selected_mosaic()
                if image:
                    provider_text += " ({name})". format(name=image.filename)
                elif mosaic:
                    provider_text += " ({name})". format(name=mosaic.name)
            elif isinstance(provider, ImagerySearchProvider):
                selected_cells = self.dlg.metadataTable.selectedItems()
                if not selected_cells:
                    image_id = None
                else:
                    id_column_index = self.config.MAXAR_ID_COLUMN_INDEX
                    image_id = self.dlg.metadataTable.item(selected_cells[0].row(), id_column_index).text()
                if image_id:
                    provider_text += " ({iid})". format(iid=image_id)
            dialog.setup(name=processing_params.name,
                         price=str(self.processing_cost)+self.tr(" credits"),
                         provider=provider_text,#!self.dlg.providerCombo.currentText(),
=======
            if self.billing_type==BillingType.credits:
                price = self.tr("{cost} credits").format(cost=self.processing_cost)
            else:
                price = None
            dialog.setup(name=processing_params.name,
                         price=price,
                         provider=self.dlg.providerCombo.currentText(),
>>>>>>> 0f5d5925
                         zoom=processing_params.params.zoom,
                         area=str(round(self.aoi_size, 2))+self.tr(" sq.km"),
                         model=self.dlg.modelCombo.currentText(),
                         blocks=[self.dlg.modelOptionsLayout.itemAt(i).widget()
                                 for i in range(self.dlg.modelOptionsLayout.count())])
            dialog.deleteLater()
        # Or just post the processing
        else:
            start_processing()
        return

    def upload_tif_callback(self,
                            response: QNetworkReply,
                            processing_params: PostProcessingSchema) -> None:
        """Start processing upon a successful GeoTIFF upload.

        :param response: The HTTP response.
        :param processing_params: A dictionary with the processing parameters.
        """
        processing_params.params.url = json.loads(response.readAll().data())['url']
        self.post_processing(processing_params)

    def upload_tif_error_handler(self, response: QNetworkReply) -> None:
        """Error handler for GeoTIFF upload request, made for data-catalog API

        """
        self.report_http_error(response=response,
                               title=self.tr("We couldn't upload your GeoTIFF"),
                               error_message_parser=data_catalog_message_parser)

    def post_processing(self, request_body: PostProcessingSchema) -> None:
        """Submit a processing to Mapflow.

        :param request_body: Processing parameters.
        """
        if self.project_id != 'default':
            request_body.projectId = self.project_id
        self.http.post(
            url=f'{self.server}/processings',
            callback=self.post_processing_callback,
            callback_kwargs={'processing_name': request_body.name},
            error_handler=self.post_processing_error_handler,
            use_default_error_handler=False,
            body=request_body.as_json().encode()
        )

    def post_processing_callback(self, _: QNetworkReply, processing_name: str) -> None:
        """Display a success message and clear the processing name field."""
        self.alert(
            self.tr("Success! We'll notify you when the processing has finished."),
            QMessageBox.Information
        )
        if self.dlg.processingName.text() == processing_name:
            self.dlg.processingName.clear()
        self.processing_fetch_timer.start()  # start monitoring
        # Do an extra fetch immediately
        self.processing_service.get_processings(project_id=self.project_id,
                                                callback=self.get_processings_callback)
        self.dlg.startProcessing.setEnabled(True)

    def post_processing_error_handler(self, response: QNetworkReply) -> None:
        """Error handler for processing creation requests.

        :param response: The HTTP response.
        """
        error = response.error()
        response_body = response.readAll().data().decode()
        if error == QNetworkReply.ContentAccessDenied \
                and "data provider" in response_body.lower():
            self.alert(self.tr('The selected data provider is unavailable on your plan. \n '
                               'Upgrade your subscription to get access to the data. \n'
                               'See pricing at <a href=\"https://mapflow.ai/pricing\">mapflow.ai</a>'),
                       QMessageBox.Information)
            # provider ID is the last "word" in the message.
            # In this case, when "data provider" is in the message, there can't be index error
        else:
            error_summary, email_body = get_error_report_body(response=response,
                                                              response_body=response_body,
                                                              plugin_version=self.plugin_version,
                                                              error_message_parser=api_message_parser)
            ErrorMessageWidget(parent=QApplication.activeWindow(),
                               text= error_summary,
                               title=self.tr('Processing creation failed'),
                               email_body=email_body).show()
        self.dlg.startProcessing.setEnabled(True)

    def update_processing_limit(self) -> None:
        """Set the user's processing limit as reported by Mapflow."""
        self.http.get(
            url=f'{self.server}/user/status',
            callback=self.set_processing_limit,
            use_default_error_handler=False  # it is done by timer, so we ignore errors to avoid stacking
        )

    def set_processing_limit(self, response: QNetworkReply,
                             app_startup_request: Optional[bool] = False) -> None:
        response_data = json.loads(response.readAll().data())
        if self.plugin_name != 'Mapflow':
            # In custom plugins, we don't show the remaining limit and do not check it for the processing
            self.billing_type = BillingType.none
        else:
            # get billing type, by default it is area
            self.billing_type = BillingType(response_data.get('billingType', 'AREA').upper())
        # get limits
        self.remaining_limit = int(response_data.get('remainingArea', 0)) / 1e6  # convert into sq.km
        self.remaining_credits = int(response_data.get('remainingCredits', 0))
        self.max_aois_per_processing = int(response_data.get("maxAoisPerProcessing",
                                                             self.config.MAX_AOIS_PER_PROCESSING))
        if self.billing_type == BillingType.credits:
            balance_str = self.tr("Your balance: {} credits").format(self.remaining_credits)
        elif self.billing_type == BillingType.area:  # area
            balance_str = self.tr('Remaining limit: {:.2f} sq.km').format(self.remaining_limit)
        else:  # BillingType.none
            balance_str = ''

        self.review_workflow_enabled = response_data.get('reviewWorkflowEnabled', False)
        self.dlg.balanceLabel.setText(balance_str)

        if app_startup_request:
            self.update_processing_cost()
            self.app_startup_user_update_timer.stop()
            self.dlg.setup_for_billing(self.billing_type)
            self.dlg.setup_for_review(self.review_workflow_enabled)
            self.dlg.modelCombo.activated.emit(self.dlg.modelCombo.currentIndex())
            self.setup_providers(response_data.get("dataProviders") or [])
            self.setup_search_providers(response_data.get("searchDataProviders") or [])
            self.on_provider_change()
            # Open processings or projects table
            if self.current_project:
                self.show_processings()
            else:
                self.show_projects()
                self.setup_project_change_rights()

    def setup_providers(self, providers_data):
        self.default_providers = ProvidersList([ImagerySearchProvider(proxy=self.server)] +
                                               [MyImageryProvider()] +
                                               [DefaultProvider.from_response(ProviderReturnSchema.from_dict(data))
                                                for data in providers_data])
        self.set_available_imagery_sources(self.dlg.modelCombo.currentText())
        # We want to clear the data from previous lauunch to avoid confusion
        for provider in self.providers:
            provider.clear_saved_search(self.temp_dir)
    
    def setup_search_providers(self, providers_data):
        search_providers = ProvidersList([DefaultProvider.from_response(ProviderReturnSchema.from_dict(data))
                                          for data in providers_data])
        self.dlg.enable_search_providers_filter(len(search_providers))
        if len(search_providers) == 0:
            return
        for pr in search_providers:
            self.dlg.searchProvidersCombo.addItemWithCheckState(pr.name, Qt.Unchecked, pr.api_name)
        self.dlg.searchProvidersCombo.setDefaultText(self.tr("Show all"))

    def preview_sentinel_callback(self, response: QNetworkReply, datetime_: str, image_id: str) -> None:
        """Save and open the preview image as a layer."""
        with open(self.temp_dir/os.urandom(32).hex(), mode='wb') as f:
            f.write(response.readAll().data())
        # Some previews aren't georef-ed
        preview = gdal.Open(f.name)
        try:
            image_metadata = self.sentinel_metadata_coords[image_id]
        except (AttributeError, KeyError):
            image_metadata = None
        if image_metadata and not preview.GetProjection():
            lon_wgs84, *_, lat_wgs84 = image_metadata
            utm_zone = int((180 + lon_wgs84) // 6 + 1)
            crs = QgsCoordinateReferenceSystem(f'epsg:32{6 if lat_wgs84 > 0 else 7}{utm_zone}')
            preview.SetProjection(crs.toWkt())
            nw = helpers.from_wgs84(QgsGeometry(QgsPoint(lon_wgs84, lat_wgs84)), crs).asPoint()
            preview.SetGeoTransform([
                nw.x(),  # north-west corner x (lon, in case of UTM)
                320,  # pixel horizontal resolution (m)
                0,  # x-axis rotation
                nw.y(),  # north-west corner y (lat, in case of UTM)
                0,  # y-axis rotation
                -320  # pixel vertical resolution (m)
            ])
            preview.FlushCache()
        layer = QgsRasterLayer(f.name, f'{constants.SENTINEL_OPTION_NAME} {datetime_}', 'gdal')
        # Set the no-data value if undefined
        layer_provider = layer.dataProvider()
        for band in range(1, layer.bandCount() + 1):  # bands are 1-based (!)
            if not layer_provider.sourceHasNoDataValue(band):
                layer_provider.setNoDataValue(band, 0)
        layer.renderer().setNodataColor(QColor(Qt.transparent))
        self.result_loader.add_layer(layer)

    def preview_sentinel_error_handler(self,
                                       response: QNetworkReply,
                                       guess_format=False,
                                       **kwargs) -> None:
        """Error handler for requesting a Sentinel preview from SkyWatch."""
        if guess_format:
            alternative_url = response.request().url().toDisplayString().replace('jp2', 'jpg')
            self.http.get(
                url=alternative_url,
                callback=self.preview_sentinel_callback,
                callback_kwargs=kwargs,
                error_handler=self.preview_sentinel_error_handler
            )
            return
        self.alert(self.tr("Sorry, we couldn't load the image"))
        self.report_http_error(response, self.tr('Error previewing Sentinel imagery'))

    def preview_catalog(self, image_id):
        feature = self.metadata_feature(image_id)
        if not feature:
            self.alert(self.tr("Preview is unavailable when metadata layer is removed"))
            return
        footprint = self.metadata_footprint(feature=feature)
        url = feature.attribute('previewUrl')
        preview_type = feature.attribute('previewType')
        self.iface.mapCanvas().zoomToSelected(self.metadata_layer)
        self.iface.mapCanvas().refresh()
        if preview_type == PreviewType.png:
            self.preview_png(url, footprint, image_id)
        else:
            self.alert(self.tr("Only PNG preview type is supported."
                               '<br>See <a href="https://docs.mapflow.ai/api/qgis_mapflow.html#how-to-preview-the-search-results"><span style=" text-decoration: underline; color:#094fd1;">documentation</span></a> for help'))

    def preview_png(self,
                    url: str,
                    footprint: QgsGeometry,
                    image_id: str = ""):
        self.http.get(url=url,
                      timeout=30,
                      auth='null'.encode(),
                      callback=self.display_png_preview_gcp,
                      use_default_error_handler=False,
                      error_handler=self.preview_png_error_handler,
                      callback_kwargs={"footprint": footprint,
                                       "image_id": image_id})

    def display_png_preview(self,
                            response: QNetworkReply,
                            extent: QgsRectangle,
                            crs: QgsCoordinateReferenceSystem = QgsCoordinateReferenceSystem("EPSG:3857"),
                            image_id: str = ""):
        """
        We assume that png preview is not internally georeferenced,
        but the footprint specified in the metadata has the same extent, so we generate georef for the image
        """
        with open(self.temp_dir/os.urandom(32).hex(), mode='wb') as f:
            f.write(response.readAll().data())
        preview = gdal.Open(f.name)
        pixel_xsize = extent.width() / preview.RasterXSize
        pixel_ysize = extent.height() / preview.RasterYSize
        preview.SetProjection(crs.toWkt())
        preview.SetGeoTransform([
            extent.xMinimum(),  # north-west corner x
            pixel_xsize,  # pixel horizontal resolution (m)
            0,  # x-axis rotation
            extent.yMaximum(),  # north-west corner y
            0,  # y-axis rotation
            -pixel_ysize  # pixel vertical resolution (m)
        ])
        preview.FlushCache()
        layer = QgsRasterLayer(f.name, f"{image_id} preview", 'gdal')
        layer.setExtent(extent)
        self.project.addMapLayer(layer)

    def display_png_preview_gcp(self,
                                response: QNetworkReply,
                                footprint: QgsGeometry,
                                crs: QgsCoordinateReferenceSystem = QgsCoordinateReferenceSystem("EPSG:3857"),
                                image_id: str = ""):
        """
        We take corner points of a polygon that represents image footprint
        and put their coordinates as GCPs (ground control points)
        """
        # Return a list of coordinate pairs
        corners = []
        footprint = footprint.asPolygon()
        if len(footprint[0]) != 5:
            self.message_bar.pushInfo(self.plugin_name, self.tr('Preview is unavailable'))
            return
        for point in range(4):
            pt = footprint[0][point]
            coords = (pt.x(), pt.y())
            corners.append(coords)
        # Get non-referenced raster and set its projection
        with open(self.temp_dir/os.urandom(32).hex(), mode='wb') as f:
            f.write(response.readAll().data())
        preview = gdal.Open(f.name)
        preview.SetProjection(crs.toWkt())
        # Specify (inter)cardinal directions
            # Right now it is implemented just by points order in a list
            # We assume that points go from NE in clockwise direcrtion
            # If we won't find a different and more accurate solution
            # I would suggest creating a dictionary, storing x and y coordinates as values
            # Then we can check min and max coords from bounding box
            # And scecify that the point that has the same x as xmin is SW, xmax - NE,
            # Same y as ymin - SE, ymax - NW
        # Assuming raster is n*m size, where n is width and m is height, we get:
            # NW is a 1 point in a list (clockwise) and 0,0 - in our image
            # NE - 2 and n,0
            # SW - 4 and 0,m
            # SE - 3 and n,m
        # Create a list of GCPS
        # Where each GCP is (x, y, z, pixel(n or width), line(m or height))
        gcp_list = [
        gdal.GCP(corners[0][0], corners[0][1], 0, 0, 0),
        gdal.GCP(corners[1][0], corners[1][1], 0, preview.RasterXSize-1, 0),
        gdal.GCP(corners[3][0], corners[3][1], 0, 0, preview.RasterYSize-1),
        gdal.GCP(corners[2][0], corners[2][1], 0, preview.RasterXSize-1, preview.RasterYSize-1)
        ]
        # Set control points, clear cache, add preview layer
        preview.SetGCPs(gcp_list, crs.toWkt())
        preview.FlushCache()
        layer = QgsRasterLayer(f.name, f"{image_id} preview", 'gdal')
        # If (for some reason) transparent band is not set automatically, but it exists, set it
        if layer.bandCount() == 4:
            if layer.renderer().alphaBand() != 4:
                layer.renderer().setAlphaBand(4)
        # Otherwise, for each band set "0" as No Data value
        else:
            for band in range(layer.bandCount()):
                layer.dataProvider().setNoDataValue(band, 0)
        self.project.addMapLayer(layer)

    def preview_png_error_handler(self, response: QNetworkReply):
        self.report_http_error(response, self.tr("Could not display preview"))

    def preview_sentinel(self, image_id):
        selected_cells = self.dlg.metadataTable.selectedItems()
        if selected_cells:
            datetime_ = selected_cells[self.config.SENTINEL_DATETIME_COLUMN_INDEX]
            url = self.dlg.metadataTable.item(datetime_.row(), self.config.SENTINEL_PREVIEW_COLUMN_INDEX).text()
            if not url:
                self.alert(self.tr("Sorry, there's no preview for this image"), QMessageBox.Information)
                return
            datetime_ = datetime_.text()
            guess_format = False
        elif image_id:
            datetime_ = helpers.SENTINEL_DATETIME_REGEX.search(image_id)
            if datetime_ and helpers.SENTINEL_COORDINATE_REGEX.search(image_id):
                url = f'https://preview.skywatch.com/esa/sentinel-2/{image_id}.jp2'
                datetime_ = datetime.strptime(datetime_.group(0), '%Y%m%dT%H%M%S') \
                    .astimezone().strftime('%Y-%m-%d %H:%M')
            else:
                self.alert(self.tr("We couldn't load a preview for this image"))
                return
            guess_format = True
        else:
            self.alert(self.tr('Please, select an image to preview'), QMessageBox.Information)
            return
        callback_kwargs = {'datetime_': datetime_, 'image_id': image_id}
        self.http.get(
            url=url,
            callback=self.preview_sentinel_callback,
            callback_kwargs=callback_kwargs,
            error_handler=self.preview_sentinel_error_handler,
            error_handler_kwargs={'guess_format': guess_format, **callback_kwargs}
        )
        return

    def maxar_layer_name(self, layer_name, image_id):
        row = self.dlg.metadataTable.currentRow()
        attrs = tuple(self.config_search_columns.METADATA_TABLE_ATTRIBUTES.values())
        try:
            layer_name = ' '.join((
                layer_name,
                self.dlg.metadataTable.item(row, attrs.index('acquisitionDate')).text(),
                self.dlg.metadataTable.item(row, attrs.index('productType')).text()
            ))
        except AttributeError:  # the table is empty
            layer_name = f'{layer_name} {image_id}'
        return layer_name

    def metadata_extent(self,
                        image_id=None,
                        feature=None,
                        crs: QgsCoordinateReferenceSystem = helpers.WEB_MERCATOR):
        if not feature:
            feature = self.metadata_feature(image_id)
        if not feature:
            return None
        return helpers.from_wgs84(feature.geometry(), crs).boundingBox()

    def metadata_footprint(self,
                           image_id=None,
                           feature=None,
                           crs: QgsCoordinateReferenceSystem = helpers.WEB_MERCATOR):
        if not feature:
            feature = self.metadata_feature(image_id)
        if not feature:
            return None
        return helpers.from_wgs84(feature.geometry(), crs)

    def metadata_feature(self, image_id):
        if not image_id:
            return None
        try:  # Get the image extent to set the correct extent on the raster layer
            return next(self.metadata_layer.getFeatures(f"id = '{image_id}'"))
        except (RuntimeError, AttributeError, StopIteration):  # layer doesn't exist or has been deleted, or empty
            return None

    def preview_xyz(self, provider, image_id):
        max_zoom = self.config.MAX_ZOOM
        layer_name = provider.name
        try:
            url = provider.preview_url(image_id=image_id)
        except ImageIdRequired as e:
            self.alert(self.tr("Provider {name} requires image id for preview!").format(name=provider.name),
                       QMessageBox.Warning)
            return
        except NotImplementedError as e:            
            self.alert(self.tr("Preview is unavailable for the provider {}. \nOSM layer will be added instead.").format(provider.name), QMessageBox.Information)
            # Add OSM instaed of preview, if it is unavailable (for Mapbox)
            osm = constants.OSM
            layer = QgsRasterLayer(osm, 'OpenStreetMap', 'wms')
            self.result_loader.add_preview_layer(preview_layer=layer, preview_dict=self.preview_dict)
            return
        except Exception as e:
            self.alert(str(e), QMessageBox.Warning)
            return         
        uri = layer_utils.generate_xyz_layer_definition(url,
                                                        provider.credentials.login,
                                                        provider.credentials.password,
                                                        max_zoom,
                                                        provider.source_type)
        layer = QgsRasterLayer(uri, layer_name, 'wms')
        layer.setCrs(QgsCoordinateReferenceSystem(provider.crs))
        if layer.isValid():
            if isinstance(provider, MaxarProvider) and image_id:
                layer_name = self.maxar_layer_name(layer_name, image_id)
                layer.setName(layer_name)
                extent = self.metadata_extent(image_id)
                if extent:
                    layer.setExtent(extent)
            self.result_loader.add_preview_layer(preview_layer=layer, preview_dict=self.preview_dict)            
        else:
            self.alert(self.tr("We couldn't load a preview for this image"))

    def preview(self) -> None:
        """Display raster tiles served over the Web."""
        selected_cells = self.dlg.metadataTable.selectedItems()
        if not selected_cells:
            image_id = None
        else:
            id_column_index = self.config.MAXAR_ID_COLUMN_INDEX
            image_id = self.dlg.metadataTable.item(selected_cells[0].row(), id_column_index).text()
        provider = self.providers[self.dlg.providerIndex()]
        if provider.requires_image_id and not image_id:
            self.alert(self.tr("This provider requires image ID!"), QMessageBox.Warning)
            return
        if isinstance(provider, SentinelProvider):
            self.preview_sentinel(image_id=image_id)
        elif isinstance(provider, ImagerySearchProvider):
            self.preview_catalog(image_id=image_id)
        else:  # XYZ providers
            self.preview_xyz(provider=provider, image_id=image_id)
    
    def preview_search_from_cell (self, row, column):
        if column == self.config.PPRVIEW_INDEX_COLUMN:
            id_column_index = self.config.MAXAR_ID_COLUMN_INDEX
            image_id = self.dlg.metadataTable.item(row, id_column_index).text()
            self.preview_catalog(image_id)

    def preview_or_search(self, provider) -> None:
        provider_index = self.dlg.providerIndex()
        provider = self.providers[provider_index]
        if provider.requires_image_id:
            imagery_search_tab = self.dlg.tabWidget.findChild(QWidget, "providersTab")
            self.dlg.tabWidget.setCurrentWidget(imagery_search_tab)
        else:
            self.preview()

    def update_processing_current_rating(self) -> None:
        # reset labels:
        processing = self.selected_processing()
        if not processing:
            return
        pid = processing.id_
        p_name = processing.name

        self.dlg.set_processing_rating_labels(processing_name=p_name)
        self.http.get(
            url=f'{self.server}/processings/{pid}',
            callback=self.update_processing_current_rating_callback
        )

    def update_processing_current_rating_callback(self, response: QNetworkReply) -> None:
        response_data = json.loads(response.readAll().data())
        processing = Processing.from_response(response_data)
        p_name = response_data.get('name')
        rating_json = response_data.get('rating')
        if not rating_json:
            return
        rating = int(rating_json.get('rating'))
        feedback = rating_json.get('feedback')
        self.dlg.set_processing_rating_labels(processing_name=p_name,
                                              current_rating=rating,
                                              current_feedback=feedback)

    def selected_processing_ids(self, limit=None):
        # add unique selected rows
        selected_rows = list(set(index.row() for index in self.dlg.processingsTable.selectionModel().selectedIndexes()))
        if not selected_rows:
            return []
        pids = [self.dlg.processingsTable.item(row,
                                               self.config.PROCESSING_TABLE_ID_COLUMN_INDEX).text()
                for row in selected_rows[:limit]]
        return pids

    def selected_processings(self, limit=None) -> List[Processing]:
        pids = self.selected_processing_ids(limit=limit)
        # limit None will give full selection
        selected_processings = [p for p in filter(lambda p: p.id_ in pids, self.processings)]
        return selected_processings

    def selected_processing(self) -> Optional[Processing]:
        first = self.selected_processings(limit=1)
        if not first:
            return None
        return first[0]

    def submit_processing_rating(self) -> None:
        processing = self.selected_processing()
        if not processing:
            return
        pid = processing.id_
        if not processing.status.is_ok:
            self.alert(self.tr('Only finished processings can be rated'))
            return
        # Rating is descending: None-5-4-3-2-1
        rating = 6 - self.dlg.ratingComboBox.currentIndex()
        if not 0 < rating <= 5:
            return
        feedback_text = self.dlg.processingRatingFeedbackText.toPlainText()
        body = {
            'rating': rating,
            'feedback': feedback_text
        }
        self.http.put(
            url=f'{self.server}/processings/{pid}/rate',
            body=json.dumps(body).encode(),
            callback=self.submit_processing_rating_callback,
            callback_kwargs={'feedback': feedback_text}
        )

    def accept_processing(self):
        processing = self.selected_processing()
        if not processing:
            return
        pid = processing.id_
        if not processing.status.is_ok:
            self.alert(self.tr('Only finished processings can be rated'))
            return
        elif not processing.review_status.is_in_review:
            self.alert(self.tr("Processing must be in `Review required` status"))
            return
        self.http.put(
            url=f'{self.server}/processings/{pid}/acceptation',
            callback=self.review_processing_callback
        )

    def review_processing_callback(self, response: QNetworkReply):
        # Clear successfully uploaded review
        self.review_dialog.reviewComment.setText("")
        self.processing_fetch_timer.start()
        self.processing_service.get_processings(project_id=self.project_id,
                                                callback=self.get_processings_callback)

    def show_review_dialog(self):
        processing = self.selected_processing()
        if not processing:
            return
        if not processing.status.is_ok:
            self.alert(self.tr('Only finished processings can be rated'))
            return
        elif not processing.review_status.is_in_review:
            self.alert(self.tr("Processing must be in `Review required` status"))
            return
        self.review_dialog.setup(processing)
        self.review_dialog.show()

    def submit_review(self):
        body = {"comment": self.review_dialog.reviewComment.toPlainText(),
                "features": layer_utils.export_as_geojson(self.review_dialog.reviewLayerCombo.currentLayer())}
        self.http.put(
            url=f'{self.server}/processings/{self.review_dialog.processing.id_}/rejection',
            body=json.dumps(body).encode(),
            callback=self.review_processing_callback
        )

    def submit_processing_rating_callback(self, response: QNetworkReply, feedback: str) -> None:
        if not feedback:
            self.alert(
                self.tr(
                    "Thank you! Your rating is submitted!\nWe would appreciate if you add feedback as well."
                ),
                QMessageBox.Information
            )
        else:
            self.alert(
                self.tr(
                    "Thank you! Your rating and feedback are submitted!"
                ),
                QMessageBox.Information
            )
        self.update_processing_current_rating()

    def enable_review_submit(self, status_ok: bool) -> None:
        self.dlg.enable_review(status_ok,
                               self.tr("Only correctly finished processings (status OK) can be reviewed"))

    def enable_rating_submit(self, status_ok: bool) -> None:
        rating_selected = 5 >= self.dlg.ratingComboBox.currentIndex() > 0
        if not self.user_role.can_delete_rename_review_processing:
            reason = self.tr('Not enough rights to rate processing in a shared project ({})').format(self.user_role.value)
        elif not status_ok:
            if not self.selected_processing():
                reason = self.tr('Please select processing')
            else:
                reason = self.tr("Only correctly finished processings (status OK) can be rated")
        elif not rating_selected and self.user_role.can_delete_rename_review_processing:
            reason = self.tr("Please select rating to submit")
        else:
            reason = ""
        self.dlg.enable_rating(can_interact=(status_ok and self.user_role.can_delete_rename_review_processing),
                               can_send=rating_selected,
                               reason=reason)

    def enable_feedback(self) -> None:
        """
        By feedback we mean either rating (1-5 stars + message) for regular users
        or review for users which have review workflow enabled
        """
        processing = self.selected_processing()
        if not processing:
            if self.review_workflow_enabled:
                self.enable_review_submit(False)
            else:
                self.enable_rating_submit(False)
            return
        if self.review_workflow_enabled:
            self.enable_review_submit(processing.status.is_ok and processing.review_status.is_in_review)
        else:
            self.enable_rating_submit(processing.status.is_ok)

    # =================== Results management ==================== #
    def load_results(self):
        processing = self.selected_processing()
        if not processing:
            return
        if processing.id_ not in self.processing_history.finished:
            self.alert(self.tr("Only the results of correctly finished processing can be loaded"))
            return

        if self.dlg.viewAsTiles.isChecked():
            self.result_loader.load_result_tiles(processing=processing)
        elif self.dlg.viewAsLocal.isChecked():
            if not self.check_if_output_directory_is_selected():
                return
            self.result_loader.download_results(processing=processing)

    def download_results_file(self) -> None:
        """
        Download result and save directly to a geojson file
        It is the most reliable way to get results, applicable if everything else failed
        """
        processing = self.selected_processing()
        if not processing:
            return
        if processing.id_ not in self.processing_history.finished:
            self.alert(self.tr("Only the results of correctly finished processing can be loaded"))
            return
        self.result_loader.download_results_file(pid=processing.id_)

    def download_aoi_file(self) -> None:
        """
        Download area of interest and save to a geojson file
        """
        processing = self.selected_processing()
        if not processing:
            return
        self.result_loader.download_aoi_file(pid=processing.id_)

    def alert(self, message: str, icon: QMessageBox.Icon = QMessageBox.Critical, blocking=True) -> None:
        """Display a minimalistic modal dialog with some info or a question.

        :param message: A text to display
        :param icon: Info/Warning/Critical/Question
        :param blocking: Opened as modal - code below will only be executed when the alert is closed
        """
        box = QMessageBox(icon, self.plugin_name, message, parent=QApplication.activeWindow())
        box.setTextFormat(Qt.RichText)
        if icon == QMessageBox.Question:  # by default, only OK is added
            box.setStandardButtons(QMessageBox.Cancel | QMessageBox.Ok)
        return box.exec() == QMessageBox.Ok if blocking else box.open()

    def get_processings_callback(self, response: QNetworkReply, caller=None) -> None:
        """Update the processing table and user limit.

        :param response: The HTTP response.
        """
        response_data = json.loads(response.readAll().data())
        processings = parse_processings_request(response_data)
        if all(not (p.status.is_in_progress or p.status.is_awaiting)
               and p.review_status.is_not_accepted
               for p in processings):
            # We do not re-fetch the processings, if nothing is going to change.
            # What can change from server-side: processing can finish if IN_PROGRESS or AWAITING
            # or review can be accepted if NOT_ACCEPTED.
            # Any other processings can change only from client-side
            self.processing_fetch_timer.stop()
        env = self.config.MAPFLOW_ENV
        processing_history = self.settings.value('processings')
        self.processing_history = ProcessingHistory.from_settings(
            processing_history.get(env, {})
            .get(self.username, {})
            .get(self.project_id, {}))
        # get updated processings (newly failed and newly finished) and updated user processing history
        failed_processings, finished_processings, self.processing_history = updated_processings(processings,
                                                                                                self.processing_history)

        # update processing limit of user
        self.update_processing_limit()
        self.alert_failed_processings(failed_processings)
        self.alert_finished_processings(finished_processings)
        self.update_processing_table(processings)
        self.processings = processings
        try:  # use try-except bc this will only error once
            processing_history[env][self.username][self.project_id] = self.processing_history.asdict()
        except KeyError:  # history for the current env hasn't been initialized yet
            try:
                processing_history[env][self.username] = {self.project_id: self.processing_history.asdict()}
            except KeyError:
                processing_history[env] = {self.username: {self.project_id: self.processing_history.asdict()}}
        self.settings.setValue('processings', processing_history)

    def show_processings(self, save_page: Optional[bool] = False):
        """Get processings and switch to processings table in stacked widget.

        :param save_page: A boolean that determines if we should save projects page parameters to settings (if 
        user chose a project) or not (switching if no id was saved).
        """
        if not self.project_id:
            return
        self.setup_processings_table()
        self.project_service.switch_to_processings(save_page, self.project_id)
    
    def show_projects(self, open_saved_page: Optional[bool] = False):
        """Get projects and switch from processings to projects table in stacked widget.

        Allows to open saved projects page even after reload.
        But we don't need to do that when e.g. we are switching to a different projects page.

        :param open_saved_page: A boolean that determines if we should get projects page from the settings (e.g. when
        switching from processings table) or not (e.g. when showing next projects page).
        """
        self.processing_fetch_timer.stop()
        self.project_service.switch_to_projects(open_saved_page)

    def alert_failed_processings(self, failed_processings):
        if not failed_processings:
            return
            # this means that some of processings have failed since last update and the limit must have been returned
        if len(failed_processings) == 1:
            proc = failed_processings[0]
            self.alert(
                proc.name +
                self.tr(' failed with error:\n') + proc.error_message(self.config.SHOW_RAW_ERROR),
                QMessageBox.Critical,
                blocking=False)
        elif 1 < len(failed_processings) < 10:
            # If there are more than one failed processing, we will not
            self.alert(self.tr('{} processings failed: \n {} \n '
                               'See tooltip over the processings table'
                               ' for error details').format(len(failed_processings),
                                                            '\n'.join((proc.name for proc in failed_processings))),
                       QMessageBox.Critical,
                       blocking=False)
        else:  # >= 10
            self.alert(self.tr(
                '{} processings failed: \n '
                'See tooltip over the processings table for error details').format(len(failed_processings)),
                       QMessageBox.Critical,
                       blocking=False)

    def alert_finished_processings(self, finished_processings):
        if not finished_processings:
            return
        if len(finished_processings) == 1:
            # Print error message from first failed processing
            proc = finished_processings[0]
            self.alert(
                proc.name +
                self.tr(' finished. Double-click it in the table to download the results.'),
                QMessageBox.Information,
                blocking=False  # don't repeat if user doesn't close the alert
            )
        elif 1 < len(finished_processings) < 10:
            # If there are more than one failed processing, we will not
            self.alert(self.tr(
                '{} processings finished: \n {} \n '
                'Double-click it in the table '
                'to download the results').format(len(finished_processings),
                                                  '\n'.join((proc.name for proc in finished_processings))),
                       QMessageBox.Information,
                       blocking=False)
        else:  # >= 10
            self.alert(self.tr(
                '{} processings finished. \n '
                'Double-click it in the table to download the results').format(len(finished_processings)),
                       QMessageBox.Information,
                       blocking=False)

    def update_processing_table(self, processings: List[Processing]):
        # UPDATE THE TABLE
        # Memorize the selection to restore it after table update
        selected_processings = self.selected_processing_ids()
        # Explicitly clear selection since resetting row count won't do it
        self.dlg.processingsTable.clearSelection()
        # Temporarily enable multi selection so that selectRow won't clear previous selection
        self.dlg.processingsTable.setSelectionMode(QAbstractItemView.MultiSelection)
        # Row insertion triggers sorting -> row indexes shift -> duplicate rows, so turn sorting off
        self.dlg.processingsTable.setSortingEnabled(False)
        self.dlg.processingsTable.setRowCount(len(processings))
        # Fill out the table
        for row, proc in enumerate(processings):
            processing_dict = proc.asdict()
            set_color = False
            if proc.status.is_ok and proc.review_expires:
                # setting color for close review
                set_color = True
                color = QColor(255, 220, 200)
            for col, attr in enumerate(self.config.PROCESSING_TABLE_COLUMNS):
                table_item = QTableWidgetItem()
                table_item.setData(Qt.DisplayRole, processing_dict[attr])
                if proc.status.is_failed:
                    table_item.setToolTip(proc.error_message(raw=self.config.SHOW_RAW_ERROR))
                elif proc.in_review_until:
                    table_item.setToolTip(self.tr("Please review or accept this processing until {}."
                                                  " Double click to add results"
                                                  " to the map").format(
                        proc.in_review_until.strftime('%Y-%m-%d %H:%M') if proc.in_review_until else ""))
                elif proc.status.is_ok:
                    table_item.setToolTip(self.tr("Double click to add results to the map."
                                                  ))
                if set_color:
                    table_item.setBackground(color)
                self.dlg.processingsTable.setItem(row, col, table_item)
            if proc.id_ in selected_processings:
                self.dlg.processingsTable.selectRow(row)
        self.dlg.processingsTable.setSortingEnabled(True)
        # Restore extended selection and filtering
        self.dlg.processingsTable.setSelectionMode(QAbstractItemView.ExtendedSelection)
        self.dlg.filter_processings_table(self.dlg.filterProcessings.text())

    def initGui(self) -> None:
        """Create the menu entries and toolbar icons inside the QGIS GUI.

        This function is referenced by the QGIS plugin loading system, so it can't be renamed.
        Since there are submodules, the various UI texts are set dynamically.
        """
        # Set main dialog title dynamically so it could be overridden when used as a submodule
        self.dlg.setWindowTitle(helpers.generate_plugin_header(self.plugin_name,
                                                               env=self.config.MAPFLOW_ENV,
                                                               project_name=None,
                                                               user_role=None,
                                                               project_owner=None))
        # Display plugin icon in own toolbar
        plugin_button = QAction(self.plugin_icon, self.plugin_name, self.main_window)
        plugin_button.triggered.connect(self.main)
        self.toolbar.addAction(plugin_button)
        self.project.readProject.connect(self.set_layer_group)
        self.dlg.processingsTable.sortByColumn(self.config.PROCESSING_TABLE_SORT_COLUMN_INDEX, Qt.DescendingOrder)

    def set_layer_group(self) -> None:
        """Setup a legend group where all layers created by the plugin will be added."""
        self.layer_group = self.layer_tree_root.findGroup(self.settings.value('layerGroup'))
        if self.layer_group:
            # If the group has been deleted, assume user wants to add layers to root, memorize it
            self.layer_group.destroyed.connect(lambda: setattr(self, 'add_layers_to_group', False))
            # Let user rename the group, memorize the new name
            self.layer_group.nameChanged.connect(lambda _, name: self.settings.setValue('layerGroup', name))

    def unload(self) -> None:
        """Remove the plugin icon & toolbar from QGIS GUI."""
        self.processing_fetch_timer.stop()
        self.processing_fetch_timer.deleteLater()
        self.user_status_update_timer.stop()
        self.iface.removeCustomActionForLayerType(self.add_layer_action)
        self.iface.removeCustomActionForLayerType(self.remove_layer_action)
        for dlg in self.dlg, self.dlg_login, self.dlg_provider:
            if dlg:
                dlg.close()
        del self.toolbar
        self.settings.setValue('metadataMinIntersection', self.dlg.minIntersection.value())
        self.settings.setValue('metadataMaxCloudCover', self.dlg.maxCloudCover.value())
        self.settings.setValue('metadataFrom', self.dlg.metadataFrom.date())
        self.settings.setValue('metadataTo', self.dlg.metadataTo.date())

    def read_mapflow_token(self) -> None:
        """Compose and memorize the user's credentils as Basic Auth."""
        if self.use_oauth:
            auth_id, new_auth = get_auth_id(self.config.AUTH_CONFIG_NAME,
                                             self.config.AUTH_CONFIG_MAP)
            if new_auth:
                self.alert(self.tr("We have just set the authentication config for you. \n"
                                       " You may need to restart QGIS to apply it so you could log in"),
                           icon=QMessageBox.Information)
            if not auth_id:
                self.dlg_login.invalidToken.setVisible(True)
            else:
                self.dlg_login.invalidToken.setVisible(False)
                self.login_oauth(auth_id)
        else:
            auth_data = self.dlg_login.token_value()
            if not auth_data:
                return
            # to add paddind for the token len to be multiple of 4
            token = auth_data + "=" * ((4 - len(auth_data) % 4) % 4)
            self.login_basic(token)

    def login_oauth(self, oauth_id):
        try:
            self.http.setup_auth(oauth_id=oauth_id)
            self.http.get(
                url=f'{self.config.SERVER}/projects/default',
                callback=self.log_in_callback,
                use_default_error_handler=True
            )
        except ProxyIsAlreadySet:
            self.alert(self.tr("Please restart QGIS before using OAuth2 login."),
                       icon=QMessageBox.Warning)
        except Exception as e:
            self.alert(f"Error while trying to send authorization request: {e}."
                       f"It is possible that your auth config is corrupted. "
                       f"Remove auth config named {self.config.AUTH_CONFIG_NAME} and restart QGis"
                       f"for the plugin to recreate it. "
                       f"If it does not help, contact us",
                       icon=QMessageBox.Warning)

    def login_basic(self, token) -> None:
        """Log into Mapflow."""
        # save new token to settings immediately to overwrite old one, if any
        self.settings.setValue('token', token)
        # keep login/password from token
        try:
            self.username, self.password = b64decode(token).decode().split(':')
        except:
            self.username = self.password = ''
            self.dlg_login.show()
            self.alert(self.tr('Wrong token. '
                               'Visit "<a href=\"https://app.mapflow.ai/account/api\">mapflow.ai</a>" '
                               'to get a new one'),
                       icon=QMessageBox.Warning)
            self.dlg_login.invalidToken.setVisible(True)
            return
        self.http.setup_auth(basic_auth_token=f'Basic {token}')
        self.http.get(
            url=f'{self.config.SERVER}/projects/default',
            callback=self.log_in_callback,
            use_default_error_handler=True
        )

    def logout(self) -> None:
        """Close the plugin and clear credentials from cache."""
        # set token to empty to delete it from settings
        self.settings.setValue('token', '')
        self.processing_fetch_timer.stop()
        self.user_status_update_timer.stop()
        self.logged_in = False
        self.http.logout()
        self.dlg.close()
        # self.dlg_login = self.set_up_login_dialog()  # recreate the login dialog
        self.dlg_login.show()  # assume user wants to log into another account

    def default_error_handler(self,
                              response: QNetworkReply,
                              ) -> bool:
        """Handle general networking errors: offline, timeout, server errors.

        :param response: The HTTP response.
        :param: error_message_parser: function to parse the message from the particular API
        Returns True if the error has been handled, otherwise returns False.
        """
        error = response.error()
        service = 'Mapflow' if 'mapflow' in response.request().url().authority() else 'SecureWatch'
        parser = api_message_parser if 'mapflow' in response.request().url().authority() else securewatch_message_parser
        if error == QNetworkReply.AuthenticationRequiredError:  # invalid/empty credentials
            # Prevent deadlocks
            if self.logged_in:  # token re-issued during a plugin session
                self.logout()
            elif self.settings.value('token'):  # env changed w/out logging out (admin)
                self.alert(self.tr('Wrong token. '
                                   'Visit "<a href=\"https://app.mapflow.ai/account/api\">mapflow.ai</a>" '
                                   'to get a new one'),
                           icon=QMessageBox.Warning)
                self.dlg_login.show()

            self.dlg_login.invalidToken.setVisible(True)
            return True
        elif error in (
                QNetworkReply.OperationCanceledError,  # timeout
                QNetworkReply.ServiceUnavailableError,  # HTTP 503
                QNetworkReply.InternalServerError,  # HTTP 500
                QNetworkReply.ConnectionRefusedError,
                QNetworkReply.RemoteHostClosedError,
                QNetworkReply.NetworkSessionFailedError,
        ):
            self.report_http_error(response, self.tr(
                service + ' is not responding. Please, try again.\n\n'
                          'If you are behind a proxy or firewall,\ncheck your QGIS proxy settings.\n'),
                                   error_message_parser=parser)
            return True
        elif error == QNetworkReply.HostNotFoundError:  # offline
            self.alert(self.tr(service + ' not found. Check your Internet connection'))
            return True
        elif error in (
                QNetworkReply.UnknownNetworkError,
                QNetworkReply.ProxyConnectionRefusedError,
                QNetworkReply.ProxyConnectionClosedError,
                QNetworkReply.ProxyNotFoundError,
                QNetworkReply.ProxyTimeoutError,
                QNetworkReply.ProxyAuthenticationRequiredError,
        ):
            self.report_http_error(response, self.tr('Proxy error. Please, check your proxy settings.'))
            return True
        elif error == QNetworkReply.ContentAccessDenied:
            if not self.user_role.can_delete_rename_project:
                self.report_http_error(response,
                                       self.tr("Not enough rights for this action\n"+
                                                "in a shared project '{project_name}' ({user_role})").format(project_name=self.current_project.name, 
                                                                                                            user_role=self.user_role.value),
                                       error_message_parser=parser)
            else:
                self.report_http_error(response,
                                       self.tr("This operation is forbidden for your account, contact us"),
                                       error_message_parser=parser)
            return True
        else:
            self.report_http_error(response, self.tr("Error"), error_message_parser=parser)
        return False

    def report_http_error(self,
                          response: QNetworkReply,
                          title: str = None,
                          error_message_parser: Optional[Callable] = None):
        """Prepare and show an error message for the supplied response.

        :param response: The HTTP response.
        :param title: The error message's title.
        :param error_message_parser: function to parse error message, depends on server which is requested.
            Default parser (if None) searches for 'message' section in response json
        """
        response_body = response.readAll().data().decode()
        error_summary, email_body = get_error_report_body(response=response,
                                                          response_body=response_body,
                                                          plugin_version=self.plugin_version,
                                                          error_message_parser=error_message_parser)
        ErrorMessageWidget(parent=QApplication.activeWindow(),
                           text= error_summary,
                           title=title,
                           email_body=email_body).show()

    def setup_processings_table(self):
        if not self.project_id:
            return
        table_item = QTableWidgetItem("Loading...")
        table_item.setToolTip('Fetching your processings from server, please wait')
        self.dlg.processingsTable.setRowCount(1)
        self.dlg.processingsTable.setItem(0, 0, table_item)
        for column in range(1, self.dlg.processingsTable.columnCount()):
            empty_item = QTableWidgetItem("")
            self.dlg.processingsTable.setItem(0, column, empty_item)
        # Fetch processings at startup and start the timer to keep fetching them afterwards
        self.http.get(url=f'{self.server}/projects/{self.project_id}/processings',
                      callback=self.get_processings_callback,
                      callback_kwargs={"caller": f"setup_table_{self.project_id}"},
                      use_default_error_handler=False)
        self.processing_fetch_timer.start()

    def find_project(self, projects: List[MapflowProject], project_id: str):
        # first, try to find by ID
        default_index = -1
        for idx, project in enumerate(projects):
            if project.id == project_id:
                return idx
            if project.name == "Default":
                default_index = idx

        # report if id is not found
        if default_index >= 0:
            if project_id.lower() != "default":
                self.alert(message=f"Selected project {project_id} is not found. Setting project to default",
                           icon=QMessageBox.Information)
            return default_index

        # if there is NO default project, but some projects are present - we will use the first
        self.alert(message=f"Default project is not found. Using existing project {projects[0].name}",
                   icon=QMessageBox.Information)
        return 0

    def log_in_callback(self, response: QNetworkReply) -> None:
        """Fetch user info, models and processings.
        :param response: The HTTP response.
        """
        # Show history of processings at startup to get non-empty table immediately, and setup the table update
        self.dlg_login.invalidToken.setVisible(False)
        # Set up the UI with the received data
        response = json.loads(response.readAll().data())
        # User info is stored inside user's Default project - will change it in the future API versions
        userinfo = response['user']
        default_project = MapflowProject.from_dict(response)

        self.update_processing_limit()
        self.aoi_area_limit = userinfo['aoiAreaLimit'] * 1e-6
        # We have different behavior for admin as he has access to all processings
        self.is_admin = userinfo.get("role") == "ADMIN"

        self.dlg.restoreGeometry(self.settings.value('mainDialogState', b''))
        # Authenticate and keep user logged in
        self.logged_in = True
        self.dlg_login.close()

        # Get all projects & setup processings table (see callback)
        if self.is_admin:
            self.project_id = Config.PROJECT_ID
            self.setup_workflow_defs(default_project.workflowDefs)
            self.setup_processings_table()
        else:
            if self.project_id:
                self.project_service.get_project(self.project_id, self.get_project_callback, self.get_project_error_handler)
            self.data_catalog_service.get_mosaics()
        self.dlg.setup_for_billing(self.billing_type)
        self.dlg.show()
        self.user_status_update_timer.start()
        self.app_startup_user_update_timer.start()

    def update_projects(self):
        self.projects = {pr.id: pr for pr in self.project_service.projects}
        if not self.projects:
            self.dlg.projectsTable.clear()
            # Add a row with an error message to projects table
            table_item = QTableWidgetItem("No project that meets specified criteria was found")
            self.dlg.projectsTable.setRowCount(1)
            self.dlg.projectsTable.setColumnCount(2)
            self.dlg.projectsTable.setItem(0, 1, table_item)
            return
        self.filter_projects(self.dlg.filterProjects.text())
        if self.project_id:
            self.project_service.select_project(self.project_id)

    def connect_projects(self):
        if self.project_connection is not None:
            self.dlg.projectsTable.itemSelectionChanged.disconnect(self.project_connection)
            self.project_connection = None
        self.project_connection = self.dlg.projectsTable.itemSelectionChanged.connect(self.on_project_change)

    def filter_projects(self, name_filter):
        if not name_filter:
            filtered_projects = self.projects
        else:
            filtered_projects = {pid: p for pid, p in self.projects.items() if name_filter.lower() in p.name.lower()}
        if self.project_id in self.projects \
                and self.project_id not in filtered_projects:
            # We maintain the current project in the combo even if it not found to prevent over-requesting
            # until it is changed explicitly
            filtered_projects.update({self.project_id: self.projects[self.project_id]})
        self.connect_projects()

    def check_plugin_version_callback(self, response: QNetworkReply) -> None:
        """Inspect the plugin version backend expects and show a warning if it is incompatible w/ the plugin.

        If the major version differs, we force the user to reinstall and exit the plugin
        If the minor/patch differs, we recommend the user to reinstall, and if do it only once for the version,
         so in case user dismisses the recommendation, w save the "last recommended version" in settings
         and do not show the reminder until the even newer version is released
        :param response: The HTTP response.
        """

        server_version = response.readAll().data().decode('utf-8')
        latest_reported_version = self.settings.value('latest_reported_version', self.plugin_version)

        force_upgrade, recommend_upgrade = helpers.check_version(local_version=self.plugin_version,
                                                                 server_version=server_version,
                                                                 latest_reported_version=latest_reported_version)
        if force_upgrade:
            self.alert(self.tr("You must upgrade your plugin version to continue work with Mapflow. \n"
                               "The server requires version {server_version}, your plugin is {local_version}\n"
                               "Go to Plugins -> Manage and Install Plugins -> Upgradable").format(
                server_version=server_version,
                local_version=self.plugin_version,
                icon=QMessageBox.Warning))
            self.version_ok = False
            self.dlg.close()

        elif recommend_upgrade:
            self.alert(self.tr("A new version of Mapflow plugin {server_version} is released \n"
                               "We recommend you to upgrade to get all the latest features\n"
                               "Go to Plugins -> Manage and Install Plugins -> Upgradable").format(
                server_version=server_version,
                local_version=self.plugin_version,
                icon=QMessageBox.Information))
            # saving the requested version to not bother the user next time, if he decides not to upgrade
            self.settings.setValue('latest_reported_version', server_version)
            self.version_ok = True
        else:
            # it is if the upgrade is not needed, we want to save it
            self.settings.setValue('latest_reported_version', server_version)
            self.version_ok = True

    def show_details(self):
        processing = self.selected_processing()
        if not processing:
            return
        message = self.tr("<b>Name</b>: {name}"
                          "<br><b>Status</b></br>: {status}"
                          "<br><b>Model</b></br>: {model}").format(name=processing.name,
                                                                   model=processing.workflow_def,
                                                                   status=processing.status.value)
        if processing.description:
            message += self.tr("<br><b>Description</b></br>: {description}").format(description=processing.description)
        if processing.blocks: 
            if any([block.enabled for block in processing.blocks]):
                message += self.tr("<br><b>Model options:</b></br>"
                                    " {options}").format(options=", ".join(block.name
                                                                      for block in processing.blocks
                                                                           if block.enabled))
            else:
                message += self.tr("<br><b>Model options:</b></br>" " No options selected")
                
        if processing.params.data_provider:
            message += self.tr("<br><b>Data provider</b></br>: {provider}").format(provider=processing.params.data_provider)
        elif (processing.params.source_type and processing.params.source_type.lower() in ("local", "tif", "tiff")) \
                or (processing.params.url and processing.params.url.startswith("s3://")):
            # case of user's raster file; we do not want to display internal file address
            message += self.tr("<br><b>Data source</b></br>: uploaded file")
        elif processing.params.url:
            message += self.tr("<br><b>Data source link</b></br> {url}").format(url=processing.params.url)

        if processing.errors:
            message += "<br><b>Errors</b>:</br>" + "<br></br>" + processing.error_message(raw=self.config.SHOW_RAW_ERROR)
        self.alert(message=message,
                   icon=QMessageBox.Information,
                   blocking=False)

    def update_processing(self):
        processing = self.selected_processing()
        if not processing:
            return
        dialog = UpdateProcessingDialog(self.dlg)
        dialog.accepted.connect(lambda: self.processing_service.update_processing(processing.id_,
                                                                                  dialog.processing()))
        dialog.setup(processing)
        dialog.deleteLater()

    def create_project(self):
        dialog = CreateProjectDialog(self.dlg)
        dialog.accepted.connect(lambda: self.project_service.create_project(dialog.project()))
        dialog.setup()
        dialog.deleteLater()

    def get_project_sharing(self, project):
        if not project:
            return
        if project.shareProject:
            # Get user role, if project is shared
            users = project.shareProject.users
            for user in users:
                if user.email == self.username:
                    self.user_role = UserRole(user.role)
            # Get project owner
            owners = project.shareProject.owners
            for owner in owners:
                if owner.email == self.username:
                    self.user_role = UserRole.owner
            project_owner = owners[0].email
            # Disable buttons
            self.dlg.enable_shared_project(self.user_role)
        # Specify new main window header
        self.dlg.setWindowTitle(helpers.generate_plugin_header(self.plugin_name,
                                                               env=self.config.MAPFLOW_ENV,
                                                               project_name=project.name,
                                                               user_role=self.user_role,
                                                               project_owner=project_owner))
        
    def get_local_image_indices(self, selected_images):
        try:
            rows = list(set(image.row() for image in selected_images))
            local_image_indices = [int(self.dlg.metadataTable.item(row, self.config.LOCAL_INDEX_COLUMN).text()) 
                                   for row in rows]
        except (AttributeError, KeyError):
            local_image_indices = []
        return local_image_indices

    def get_search_providers(self, local_image_indices):
        try:
            provider_names = [self.search_footprints[local_image_index].attribute("providerName")
                              for local_image_index in local_image_indices]
        except KeyError:
            provider_names = []
        try:
            product_types = [self.search_footprints[local_image_index].attribute("productType")
                             for local_image_index in local_image_indices]
        except KeyError:
            product_types = []
        return provider_names, product_types

    def get_search_images_ids(self, local_image_indices, provider_names, product_types):
        selected_cells = self.dlg.metadataTable.selectedItems()
        if not selected_cells:
            image_id = None
        else:
            id_column_index = self.config.MAXAR_ID_COLUMN_INDEX
            image_id = self.dlg.metadataTable.item(selected_cells[0].row(), id_column_index).text()
        requires_id = False
        selection_error = ""
        try:
            if len(local_image_indices) == 1:
                if product_types[0] == "Mosaic":
                    image_id = None # remove image_id for mosaic providers
                else:
                    requires_id = True # require image_id for single images
            else:
                # When multiple images is selected, check if selected images have mosaic product type and the same provider
                if set(product_types) == set(["Mosaic"]) and len(set(provider_names)) == 1:
                    image_id = None
                # Forbid multiselection for regular images and for different mosaics
                else:
                    selection_error = self.tr("You can launch multiple image processing only if it has the same provider of mosaic type")
        except:
            return image_id, requires_id, selection_error
        return image_id, requires_id, selection_error
    
    def get_zoom(self, provider, local_image_indices, product_types):
        zoom = None
        zoom_error = ""
        if isinstance(provider, ImagerySearchProvider):
            if local_image_indices:
                try:
                    zooms = [self.search_footprints[local_image_index].attribute("zoom")
                            for local_image_index in local_image_indices]
                except KeyError:
                    zooms = []
                # Allow zooms only for mosaics
                if set(product_types) == set(["Mosaic"]):
                    # No specified zoom if NULL is returned or it's None
                    unique_zooms = set(filter(lambda x: (x is not None and x != QVariant()), zooms))
                    # Forbid multiselection for results with different zooms
                    if len(unique_zooms) > 1:
                        zoom_error = self.tr("Selected search results must have the same zoom level")
                    elif len(unique_zooms) == 1: # get unique zoom as a parameter
                        zoom = str(int(list(unique_zooms)[0]))
            self.dlg.enable_zoom_selector(False, zoom)
        elif isinstance(provider, MyImageryProvider):
            self.dlg.enable_zoom_selector(False, zoom)
        else:
            if self.zoom_selector:
                self.zoom = self.settings.value('zoom')
                zoom = self.zoom
            self.dlg.enable_zoom_selector(True, zoom)
        return zoom, zoom_error
    
    def get_s3_uri(self, provider):
        s3_uri = None
        if isinstance(provider, MyImageryProvider):
            image = self.data_catalog_service.selected_image()
            mosaic = self.data_catalog_service.selected_mosaic()
            if image:
                s3_uri = image.image_url
            elif mosaic:
                try:
                    image_uri = self.data_catalog_service.images[0].image_url
                    # to launch for the whole mosaic we need to use minio path without the filename
                    s3_uri = image_uri.rsplit('/',1)[0]+'/'
                except:
                    s3_uri = None
        return s3_uri
    
    def show_search_next_page(self):
        self.get_metadata(offset=self.search_page_offset + self.search_page_limit)

    def show_search_previous_page(self):
        self.get_metadata(offset=self.search_page_offset - self.search_page_limit)
    
    def selected_search_product_types(self):
        product_types = []
        if self.dlg.searchMosaicCheckBox.isChecked():
            product_types.append(ProductType.mosaic.upper())
        if self.dlg.searchImageCheckBox.isChecked():
            product_types.append(ProductType.image.upper())
        if len(product_types) == 0:
            product_types = [ProductType.mosaic.upper(), ProductType.image.upper()]
        return product_types

    def setup_tempdir(self):
        if not self.settings.value('outputDir'):
            return # don't ask to specify tempdir at the plugin start
        self.temp_dir = Path(self.settings.value('outputDir'), "Temp")
        try:
            shutil.rmtree(self.temp_dir) # remove old tempdir
        except:
            pass
        self.temp_dir.mkdir(parents=True, exist_ok=True)

    @property
    def basemap_providers(self):
        return ProvidersList(self.default_providers + self.user_providers)

    def tr(self, message: str) -> str:
        """Localize a UI element text.
        :param message: A text to translate
        """
        # Don't use self.plugin_name as context since it'll be overriden in supermodules
        return QCoreApplication.translate(self.config.PLUGIN_NAME, message)

    def main(self) -> None:
        """Plugin entrypoint."""
        self.config = Config()
        # check plugin version first
        self.http.get(
            url=f'{self.server}/version',
            callback=self.check_plugin_version_callback,
            use_default_error_handler=False  # ignore errors
        )
        if not self.version_ok:
            self.dlg.close()
            return

        if self.logged_in:
            # with any auth method
            self.dlg.show()
            self.dlg.raise_()
            self.update_processing_limit()
            self.user_status_update_timer.start()
            return

        token = self.settings.value('token')
        if not self.use_oauth and token:
            # Saved token for basic auth
            self.login_basic(token)
        else:
            self.dlg_login.show()<|MERGE_RESOLUTION|>--- conflicted
+++ resolved
@@ -699,18 +699,13 @@
             for pid, project in self.projects.items():
                 if selected_id == pid:
                     self.current_project = project
-<<<<<<< HEAD
-                    self.dlg.currentProjectLabel.setText(self.tr("Project: <b>{}").format(self.current_project.name))
-            if self.current_project:
-                self.get_project_sharing(self.current_project)
-                self.setup_workflow_defs(self.current_project.workflowDefs)
-=======
                     elided_name = self.dlg.currentProjectLabel.fontMetrics().elidedText(self.current_project.name, 
                                                                                         Qt.ElideRight, 
                                                                                         self.dlg.currentProjectLabel.width() - 50)
                     self.dlg.currentProjectLabel.setText(self.tr("Project: <b>{}").format(elided_name))
-            self.get_project_sharing(self.current_project)
->>>>>>> 0f5d5925
+            if self.current_project:
+                self.get_project_sharing(self.current_project)
+                self.setup_workflow_defs(self.current_project.workflowDefs)
             self.setup_project_change_rights()
             self.settings.setValue("project_id", self.project_id)
             
@@ -2088,7 +2083,10 @@
             dialog.checkBox.toggled.connect(set_start_confirmation)
             dialog.accepted.connect(start_processing)
             # Fill dialog with parameters
-<<<<<<< HEAD
+            if self.billing_type==BillingType.credits:
+                price = self.tr("{cost} credits").format(cost=self.processing_cost)
+            else:
+                price = None
             provider = self.providers[self.dlg.providerIndex()]
             provider_text = provider.name
             if isinstance(provider, MyImageryProvider):
@@ -2108,17 +2106,8 @@
                 if image_id:
                     provider_text += " ({iid})". format(iid=image_id)
             dialog.setup(name=processing_params.name,
-                         price=str(self.processing_cost)+self.tr(" credits"),
-                         provider=provider_text,#!self.dlg.providerCombo.currentText(),
-=======
-            if self.billing_type==BillingType.credits:
-                price = self.tr("{cost} credits").format(cost=self.processing_cost)
-            else:
-                price = None
-            dialog.setup(name=processing_params.name,
                          price=price,
-                         provider=self.dlg.providerCombo.currentText(),
->>>>>>> 0f5d5925
+                         provider=provider_text,
                          zoom=processing_params.params.zoom,
                          area=str(round(self.aoi_size, 2))+self.tr(" sq.km"),
                          model=self.dlg.modelCombo.currentText(),
