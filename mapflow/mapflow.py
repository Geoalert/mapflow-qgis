--- conflicted
+++ resolved
@@ -2403,7 +2403,6 @@
             return
         # Get image preview
         footprint = self.metadata_footprint(feature=feature)
-<<<<<<< HEAD
         try:
             url = feature.attribute('previewUrl')
             preview_type = feature.attribute('previewType')
@@ -2412,10 +2411,6 @@
             preview_type = ''
         self.iface.mapCanvas().zoomToSelected(self.metadata_layer)
         self.iface.mapCanvas().refresh()
-=======
-        url = feature.attribute('previewUrl')
-        preview_type = feature.attribute('previewType')
->>>>>>> bb459562
         if not preview_type:
             self.alert(self.tr("Selected imagery has no preview"))
             return
