import json
import os.path
import shutil
import tempfile
from base64 import b64encode, b64decode
from configparser import ConfigParser  # parse metadata.txt -> QGIS version check (compatibility)
from datetime import datetime  # processing creation datetime formatting
from pathlib import Path
from typing import List, Optional, Union, Callable, Tuple

from PyQt5.QtCore import (
    QDate, QObject, QCoreApplication, QTimer, QTranslator, Qt, QFile, QIODevice, QTextStream, QByteArray
)
from PyQt5.QtGui import QColor
from PyQt5.QtNetwork import QNetworkReply, QNetworkRequest, QHttpMultiPart, QHttpPart
from PyQt5.QtWidgets import (
    QApplication, QMessageBox, QFileDialog, QPushButton, QTableWidgetItem, QAction,
    QAbstractItemView, QProgressBar, QMenu, QWidget
)
from PyQt5.QtXml import QDomDocument
from osgeo import gdal
from qgis.core import (
    QgsProject, QgsSettings, QgsMapLayer, QgsVectorLayer, QgsRasterLayer, QgsFeature, Qgis,
    QgsCoordinateReferenceSystem, QgsDistanceArea, QgsGeometry, QgsWkbTypes, QgsPoint, QgsMapLayerType, QgsRectangle
)
from qgis.gui import QgsMessageBarItem

from . import constants
from .config import Config
from .dialogs import (MainDialog,
                      MapflowLoginDialog,
                      ErrorMessageWidget,
                      ProviderDialog,
                      ReviewDialog,
                      CreateProjectDialog,
                      UpdateProjectDialog,
                      UpdateProcessingDialog,
                      )
from .dialogs.icons import plugin_icon
<<<<<<< HEAD
from .functional.controller.data_catalog_controller import DataCatalogController
from .http import (Http,
                   get_error_report_body,
                   data_catalog_message_parser,
                   securewatch_message_parser,
                   api_message_parser,
                   )
from .config import Config
=======
from .entity.billing import BillingType
>>>>>>> 47b7dfd2
from .entity.processing import parse_processings_request, Processing, ProcessingHistory, updated_processings
from .entity.provider import (UsersProvider,
                              MaxarProvider,
                              ProvidersList,
                              SentinelProvider,
                              create_provider,
                              DefaultProvider,
                              ImagerySearchProvider,
                              ProviderInterface)
from .entity.workflow_def import WorkflowDef
from .errors import (ProcessingInputDataMissing,
                     BadProcessingInput,
                     PluginError,
                     ImageIdRequired,
                     AoiNotIntersectsImage,
                     ProxyIsAlreadySet)
from .functional import layer_utils, helpers
from .functional.auth import get_auth_id
from .functional.geometry import clip_aoi_to_image_extent
from .functional.processing import ProcessingService
<<<<<<< HEAD
from .functional.auth import get_auth_id
from .functional.service.data_catalog import DataCatalogService
from . import constants
=======
from .functional.project import ProjectService
from .http import (Http,
                   get_error_report_body,
                   data_catalog_message_parser,
                   securewatch_message_parser,
                   api_message_parser,
                   )
from .schema import (PostSourceSchema,
                     PostProcessingSchema,
                     ProviderReturnSchema,
                     ImageCatalogRequestSchema,
                     ImageCatalogResponseSchema)
>>>>>>> 47b7dfd2
from .schema.catalog import PreviewType
from .schema.project import MapflowProject


class Mapflow(QObject):
    """This class represents the plugin. It is instantiated by QGIS."""

    def __init__(self, iface) -> None:
        """Initialize the plugin.

        :param iface: an instance of the QGIS interface.
        """
        # init configs
        self.search_footprints = dict()
        self.config = Config()
        # init empty params
        self.max_aois_per_processing = self.config.MAX_AOIS_PER_PROCESSING
        self.aoi_size = None
        self.aoi = None
        self.metadata_aoi = None
        self.metadata_layer = None
        self.search_provider = None
        self.is_admin = False
        self.aoi_area_limit = 0.0
        self.username = self.password = ''
        self.version_ok = True
        self.remaining_limit = 0
        self.remaining_credits = 0
        self.billing_type = BillingType.area
        self.review_workflow_enabled = False
        self.processing_cost = 0
        # Save refs to key variables used throughout the plugin
        self.iface = iface
        self.main_window = self.iface.mainWindow()
        self.workflow_defs = {}
        self.aoi_layers = []
        self.preview_dict = {}
        self.project_connection = None
        super().__init__(self.main_window)
        self.project = QgsProject.instance()
        self.message_bar = self.iface.messageBar()
        self.plugin_dir = os.path.dirname(__file__)
        self.plugin_name = self.config.PLUGIN_NAME  # aliased here to be overloaded in submodules
        # Settings will be used to store credentials and various UI customizations
        self.settings = QgsSettings()
        # Get the server environment to connect to (for admins)
        self.server = self.config.SERVER
        self.layer_tree_root = self.project.layerTreeRoot()
        # Set up authentication flags
        self.logged_in = False
        # Init toolbar and toolbar buttons
        self.toolbar = self.iface.addToolBar(self.plugin_name)
        self.toolbar.setObjectName(self.plugin_name)
        # Init project
        # Translation
        locale = self.settings.value('locale/userLocale', 'en_US')[0:2]
        locale_path = os.path.join(self.plugin_dir, 'i18n', f'mapflow_{locale}.qm')
        if os.path.exists(locale_path):
            self.translator = QTranslator()
            self.translator.load(locale_path)
            QCoreApplication.installTranslator(self.translator)
        # Translate native Qt texts; doesn't work in a cycle for some reason
        QCoreApplication.translate('QPlatformTheme', 'Cancel')
        QCoreApplication.translate('QPlatformTheme', '&Yes')
        QCoreApplication.translate('QPlatformTheme', '&No')
        # Create a namespace for the plugin settings
        self.settings.beginGroup(self.plugin_name.lower())
        if self.settings.value('processings') is None:
            self.settings.setValue('processings', {})
        # If no project id is set, use "default"
        self.project_id = self.settings.value("project_id", "default")
        self.projects = []
        # Store user's current processing
        self.processing_history = ProcessingHistory.from_settings(
            self.settings.value('processings', {})
            .get(self.config.MAPFLOW_ENV, {})
            .get(self.username, {})
            .get(self.project_id, {}))
        self.processings = []

        # Clear previous temp dir, as it is not cleared automatically in exit from QGis
        previous_temp_dir = self.settings.value("tempdir", None)
        if previous_temp_dir:
            shutil.rmtree(previous_temp_dir, ignore_errors=True)
        self.temp_dir = tempfile.TemporaryDirectory()
        self.temp_dir_name = self.temp_dir.name
        self.settings.setValue("tempdir", self.temp_dir_name)

        # Init dialogs
        self.use_oauth = (self.settings.value('use_oauth', 'false').lower() == 'true')
        self.plugin_icon = plugin_icon
        self.dlg = MainDialog(self.main_window, self.settings)
        self.dlg_login = self.set_up_login_dialog()
        self.review_dialog = ReviewDialog(self.dlg)
        self.dlg_provider = ProviderDialog(self.dlg)

        self.dlg_provider.accepted.connect(self.edit_provider_callback)
        # Display the plugin's version
        # todo: Move to Maindialog
        metadata_parser = ConfigParser()
        metadata_parser.read(os.path.join(self.plugin_dir, 'metadata.txt'))
        self.plugin_version = metadata_parser.get('general', 'version')
        self.dlg.help.setText(
            self.dlg.help.text().replace('Mapflow', f'{self.plugin_name} {self.plugin_version}', 1)
        )
        # Initialize HTTP request sender
        self.http = Http(self.plugin_version, self.default_error_handler)
        self.calculator = QgsDistanceArea()
        # RESTORE LATEST FIELD VALUES & OTHER ELEMENTS STATE
        self.dlg.outputDirectory.setText(self.settings.value('outputDir'))
        self.dlg.maxZoom.setValue(int(self.settings.value('maxZoom') or self.config.DEFAULT_ZOOM))

        # Initialize services
        self.result_loader = layer_utils.ResultsLoader(iface=self.iface,
                                                       maindialog=self.dlg,
                                                       http=self.http,
                                                       server=self.server,
                                                       project=self.project,
                                                       settings=self.settings,
                                                       plugin_name=self.plugin_name,
                                                       temp_dir=self.temp_dir
                                                       )

        self.data_catalog_service = DataCatalogService(self.http, self.server, self.dlg, self.iface, self.result_loader, self.plugin_version)
        self.data_catalog_controller = DataCatalogController(self.dlg, self.data_catalog_service)

        self.project_service = ProjectService(self.http, self.server)
        self.project_service.projectsUpdated.connect(self.update_projects)

        self.processing_service = ProcessingService(self.http, self.server)
        self.processing_service.processingUpdated.connect(lambda: self.http.get(
                url=f'{self.server}/projects/{self.project_id}/processings',
                callback=self.get_processings_callback,
                use_default_error_handler=False  # ignore errors to prevent repetitive alerts
            ))
        # load providers from settings
        errors = []
        try:
            self.user_providers, errors = ProvidersList.from_settings(settings=self.settings)
            self.sentinel_providers = ProvidersList([SentinelProvider(proxy=self.server)])
            self.default_providers = ProvidersList([])
            self.providers = ProvidersList([])
        except Exception as e:
            self.alert(self.tr("Error during loading the data providers: {e}").format(str(e)), icon=Qgis.Warning)
        if errors:
            self.alert(self.tr('We failed to import providers from the settings. Please add them again'),
                       icon=Qgis.Warning)
        self.update_providers()
        self.dlg.minIntersection.setValue(int(self.settings.value('metadataMinIntersection', 0)))
        self.dlg.maxCloudCover.setValue(int(self.settings.value('metadataMaxCloudCover', 100)))
        # Set default metadata dates
        today = QDate.currentDate()
        self.dlg.metadataFrom.setDate(self.settings.value('metadataFrom', today.addMonths(-6)))
        self.dlg.metadataTo.setDate(self.settings.value('metadataTo', today))
        # SET UP SIGNALS & SLOTS
        self.dlg.rasterCombo.setExceptedLayerList(self.filter_bad_rasters())
        self.dlg.modelCombo.activated.connect(self.on_model_change)
        self.dlg.modelOptionsChanged.connect(self.on_options_change)
        # Memorize dialog element sizes & positioning
        self.dlg.finished.connect(self.save_dialog_state)
        # Connect buttons
        self.dlg.logoutButton.clicked.connect(self.logout)
        self.dlg.selectOutputDirectory.clicked.connect(self.select_output_directory)
        self.dlg.downloadResultsButton.clicked.connect(self.load_results)
        # (Dis)allow the user to use raster extent as AOI
        self.dlg.useImageExtentAsAoi.toggled.connect(self.toggle_polygon_combos)
        self.dlg.startProcessing.clicked.connect(self.create_processing)
        # Calculate AOI size
        self.dlg.polygonCombo.layerChanged.connect(self.calculate_aoi_area_polygon_layer)
        self.dlg.useImageExtentAsAoi.toggled.connect(self.calculate_aoi_area_use_image_extent)
        self.monitor_polygon_layer_feature_selection([
            self.project.mapLayer(layer_id) for layer_id in self.project.mapLayers(validOnly=True)
        ])
        self.project.layersAdded.connect(self.setup_layers_context_menu)
        self.project.layersAdded.connect(self.monitor_polygon_layer_feature_selection)
        self.project.layersAdded.connect(self.set_excepted_layers)
        # Processings
        self.dlg.processingsTable.cellDoubleClicked.connect(self.load_results)
        self.dlg.deleteProcessings.clicked.connect(self.delete_processings)
        # Processings ratings
        self.dlg.processingsTable.itemSelectionChanged.connect(self.enable_feedback)
        self.dlg.ratingSubmitButton.clicked.connect(self.submit_processing_rating)
        self.dlg.enable_rating(False, False)  # by default disabled
        self.dlg.enable_review(False)
        # processing feedback fields
        self.dlg.ratingComboBox.activated.connect(self.enable_feedback)
        self.dlg.processingsTable.cellClicked.connect(self.update_processing_current_rating)
        # processing review
        self.dlg.acceptButton.clicked.connect(self.accept_processing)
        self.dlg.reviewButton.clicked.connect(self.show_review_dialog)
        self.review_dialog.accepted.connect(self.submit_review)

        # Providers
        self.dlg.minIntersectionSpinBox.valueChanged.connect(self.filter_metadata)
        self.dlg.maxCloudCoverSpinBox.valueChanged.connect(self.filter_metadata)
        self.dlg.metadataFrom.dateChanged.connect(self.filter_metadata)
        self.dlg.metadataTo.dateChanged.connect(self.filter_metadata)
        self.dlg.preview.clicked.connect(self.preview)
        self.dlg.preview2.clicked.connect(self.preview)
        self.dlg.searchImageryButton.clicked.connect(self.preview_or_search)

        self.dlg.addProvider.clicked.connect(self.add_provider)
        self.dlg.editProvider.clicked.connect(self.edit_provider)
        self.dlg.removeProvider.clicked.connect(self.remove_provider)
        self.dlg.maxZoom.valueChanged.connect(lambda value: self.settings.setValue('maxZoom', value))

        # Projects
        self.dlg.createProject.clicked.connect(self.create_project)
        self.dlg.deleteProject.clicked.connect(self.delete_project)
        self.dlg.updateProject.clicked.connect(self.update_project)

        # Maxar
        self.dlg.imageId.textChanged.connect(self.sync_image_id_with_table_and_layer)
        self.dlg.imageId.textChanged.connect(self.update_processing_cost)
        self.meta_table_layer_connection = self.dlg.metadataTable.itemSelectionChanged.connect(
            self.sync_table_selection_with_image_id_and_layer)
        self.meta_layer_table_connection = None
        self.dlg.getMetadata.clicked.connect(self.get_metadata)
        self.dlg.metadataTable.cellDoubleClicked.connect(self.preview)
        self.dlg.rasterSourceChanged.connect(self.on_provider_change)
        self.dlg.clearSearch.clicked.connect(self.clear_metadata)
        self.dlg.metadataTableFilled.connect(self.filter_metadata)
        # Poll processings
        self.processing_fetch_timer = QTimer(self.dlg)
        self.processing_fetch_timer.setInterval(self.config.PROCESSING_TABLE_REFRESH_INTERVAL * 1000)
        self.processing_fetch_timer.timeout.connect(
            lambda: self.http.get(
                url=f'{self.server}/projects/{self.project_id}/processings',
                callback=self.get_processings_callback,
                use_default_error_handler=False  # ignore errors to prevent repetitive alerts
            )
        )
        # Poll user status to get limits
        self.user_status_update_timer = QTimer(self.dlg)
        self.user_status_update_timer.setInterval(self.config.USER_STATUS_UPDATE_INTERVAL * 1000)
        self.user_status_update_timer.timeout.connect(self.refresh_status)
        # timer for user update at startup, in case get_processings request takes too long
        # stopped as soon as first /user/status request is made
        self.app_startup_user_update_timer = QTimer(self.dlg)
        self.app_startup_user_update_timer.setInterval(500)
        self.app_startup_user_update_timer.timeout.connect(self.first_status_request)
        # Add layer menu
        self.add_layer_menu = QMenu()
        self.create_aoi_from_map_action = QAction(self.tr("Create new AOI layer from map extent"))
        self.add_aoi_from_file_action = QAction(self.tr("Add AOI from vector file"))
        self.draw_aoi = QAction(self.tr("Draw AOI at the map"))
        self.aoi_layer_counter = 0
        self.setup_add_layer_menu()
        # Add options menu
        self.options_menu = QMenu()
        self.save_result_action = QAction(self.tr("Save results"))
        self.download_aoi_action = QAction(self.tr("Download AOI"))
        self.see_details_action = QAction(self.tr("See details"))
        self.processing_update_action = QAction(self.tr("Rename"))
        self.setup_options_menu()

        # Layer actions
        self.add_layer_action = QAction(u"Use as AOI in Mapflow")
        self.add_layer_action.setIcon(plugin_icon)
        self.add_layer_action.triggered.connect(self.add_to_layers)
        iface.addCustomActionForLayerType(self.add_layer_action, None, QgsMapLayerType.VectorLayer, True)
        self.remove_layer_action = QAction(u"Remove AOI from Mapflow")
        self.remove_layer_action.setIcon(plugin_icon)
        self.remove_layer_action.triggered.connect(self.remove_from_layers)
        iface.addCustomActionForLayerType(self.remove_layer_action, None, QgsMapLayerType.VectorLayer, False)
        self.dlg.useAllVectorLayers.stateChanged.connect(self.toggle_all_layers)
        self.dlg.polygonCombo.setExceptedLayerList(self.filter_aoi_layers())

        # Service init
        """ self.result_loader = layer_utils.ResultsLoader(iface=self.iface,
                                                       maindialog=self.dlg,
                                                       http=self.http,
                                                       server=self.server,
                                                       project=self.project,
                                                       settings=self.settings,
                                                       plugin_name=self.plugin_name,
<<<<<<< HEAD
                                                       temp_dir=self.temp_dir
                                                       ) """
=======
                                                       temp_dir=self.temp_dir_name
                                                       )
>>>>>>> 47b7dfd2

    def setup_layers_context_menu(self, layers: List[QgsMapLayer]):
        for layer in filter(layer_utils.is_polygon_layer, layers):
            self.iface.addCustomActionForLayer(self.add_layer_action, layer)
        self.dlg.polygonCombo.setExceptedLayerList(self.filter_aoi_layers())

    def add_to_layers(self, layer=None):
        if not layer:
            layer = self.iface.layerTreeView().currentLayer()
        if layer not in self.aoi_layers:
            self.aoi_layers.append(layer)
            self.iface.addCustomActionForLayer(self.remove_layer_action, layer)
        self.dlg.polygonCombo.setExceptedLayerList(self.filter_aoi_layers())
        self.dlg.polygonCombo.setLayer(layer)

    def remove_from_layers(self, layer=None):
        if not layer:
            layer = self.iface.layerTreeView().currentLayer()
        try:
            self.aoi_layers.remove(layer)
        except ValueError:
            pass
            # it can be easly already removed as I can't remove action from contextmenu of a single layer
        self.dlg.polygonCombo.setExceptedLayerList(self.filter_aoi_layers())

    def toggle_all_layers(self, state: bool):
        self.dlg.polygonCombo.setExceptedLayerList(self.filter_aoi_layers())
        self.settings.setValue('useAllVectorLayers', str(self.dlg.useAllVectorLayers.isChecked()))

    def refresh_status(self):
        self.http.get(
            url=f'{self.server}/user/status',
            callback=self.set_processing_limit,
            use_default_error_handler=False  # ignore errors to prevent repetitive alerts
        )

    def first_status_request(self):
        self.http.get(
            url=f'{self.server}/user/status',
            callback=self.set_processing_limit,
            callback_kwargs={'app_startup_request': True},
            use_default_error_handler=False
        )

    def setup_add_layer_menu(self):
        self.add_layer_menu.addAction(self.create_aoi_from_map_action)
        self.add_layer_menu.addAction(self.add_aoi_from_file_action)
        self.add_layer_menu.addAction(self.draw_aoi)

        self.create_aoi_from_map_action.triggered.connect(self.create_aoi_layer_from_map)
        self.add_aoi_from_file_action.triggered.connect(self.open_vector_file)
        self.draw_aoi.triggered.connect(self.create_editable_aoi_layer)
        self.dlg.addAoiButton.setMenu(self.add_layer_menu)

    def setup_options_menu(self):
        self.options_menu.addAction(self.save_result_action)
        self.options_menu.addAction(self.download_aoi_action)
        self.options_menu.addAction(self.see_details_action)
        self.options_menu.addAction(self.processing_update_action)

        self.save_result_action.triggered.connect(self.download_results_file)
        self.download_aoi_action.triggered.connect(self.download_aoi_file)
        self.see_details_action.triggered.connect(self.show_details)
        self.processing_update_action.triggered.connect(self.update_processing)
        self.dlg.saveOptionsButton.setMenu(self.options_menu)

    def create_aoi_layer_from_map(self, action: QAction):
        aoi_geometry = helpers.to_wgs84(
            QgsGeometry.fromRect(self.iface.mapCanvas().extent()),
            self.project.crs()
        )
        aoi_layer = QgsVectorLayer('Polygon?crs=epsg:4326',
                                   f'AOI_{self.aoi_layer_counter}',
                                   'memory')
        aoi = QgsFeature()
        aoi.setGeometry(aoi_geometry)
        aoi_layer.dataProvider().addFeatures([aoi])
        aoi_layer.updateExtents()
        aoi_layer.loadNamedStyle(os.path.join(self.plugin_dir, 'static', 'styles', 'aoi.qml'))
        self.aoi_layer_counter += 1
        self.result_loader.add_layer(aoi_layer)
        self.add_to_layers(aoi_layer)
        self.iface.setActiveLayer(aoi_layer)

    def create_editable_aoi_layer(self, action: QAction):
        aoi_layer = QgsVectorLayer('Polygon?crs=epsg:4326',
                                   f'AOI_{self.aoi_layer_counter}',
                                   'memory')
        aoi_layer.startEditing()
        aoi_layer.loadNamedStyle(os.path.join(self.plugin_dir, 'static', 'styles', 'aoi.qml'))
        self.aoi_layer_counter += 1
        self.result_loader.add_layer(aoi_layer)

        self.add_to_layers(aoi_layer)
        self.iface.setActiveLayer(aoi_layer)
        self.iface.actionAddFeature().trigger()

    def open_vector_file(self):
        """Open a file selection dialog for the user to select a vector file as AOI
        Is called by clicking the 'Open vector file menu' button in the main dialog.
        """
        dlg = QFileDialog(QApplication.activeWindow(), self.tr('Select vector file'))
        dlg.setFileMode(QFileDialog.ExistingFile)
        if dlg.exec():
            path = dlg.selectedFiles()[0]
            aoi_layer = QgsVectorLayer(path, os.path.splitext(os.path.basename(path))[0])
            aoi_layer.loadNamedStyle(os.path.join(self.plugin_dir, 'static', 'styles', 'aoi.qml'))
            if aoi_layer.isValid():
                self.result_loader.add_layer(aoi_layer)
                self.add_to_layers(aoi_layer)
                self.iface.setActiveLayer(aoi_layer)
                self.iface.zoomToActiveLayer()
            else:
                self.alert(self.tr(f'Your file is not valid vector data source!'))

    def set_excepted_layers(self):
        self.dlg.rasterCombo.setExceptedLayerList(self.filter_bad_rasters())

    def filter_bad_rasters(self, changed_layers: Optional[List[QgsRasterLayer]] = None) -> List[QgsMapLayer]:
        """Leave only GeoTIFF layers in the Imagery Source combo box."""
        # (!) Instead of going thru all project layers each time
        # it'd be better to filter the new layers, then add them to
        # the already filtered ones like rasterCombo.exceptedLayerList() + new_layers
        # but calling exceptedLayerList() crashes when it contains deleted layers

        # so we will need to add new function like "remove_filtered_layers" to handle this.
        # However, current implementation takes 4 ms when 100 files are opened, which is OK

        if self.config.SENTINEL_WD_NAME_PATTERN in self.dlg.modelCombo.currentText():
            excluded_layers = [layer for layer in self.project.mapLayers().values()
                               if layer.type() == QgsMapLayerType.RasterLayer]
        else:
            excluded_layers = [layer for layer in self.project.mapLayers().values()
                               if layer.type() == QgsMapLayerType.RasterLayer
                               and Path(layer.source()).suffix.lower() not in ['.tif', '.tiff']]
        return excluded_layers

    def filter_aoi_layers(self):
        if self.dlg.useAllVectorLayers.isChecked():
            # We exclude search metadata layers from AOI layers list because they are big, crowded
            # and lead to topology errors
            if self.search_provider:
                return [layer for layer in self.project.mapLayers().values()
                             if self.search_provider.name + ' metadata' == layer.name()]
            else:
                return []
        else:
            return [layer for layer in self.project.mapLayers().values() if layer not in self.aoi_layers]

    def on_options_change(self):
        wd_name = self.dlg.modelCombo.currentText()
        wd = self.workflow_defs.get(wd_name)
        if not wd:
            return
        enabled_blocks = self.dlg.enabled_blocks()
        self.dlg.show_wd_price(wd_price=wd.get_price(enable_blocks=enabled_blocks),
                               wd_description=wd.description,
                               display_price=self.billing_type == BillingType.credits)
        self.save_options_settings(wd, enabled_blocks)
        if self.billing_type == BillingType.credits:
            self.update_processing_cost()

    def on_model_change(self, index: Optional[int] = None) -> None:
        wd_name = self.dlg.modelCombo.currentText()
        wd = self.workflow_defs.get(wd_name)
        self.set_available_imagery_sources(wd_name)
        if not wd:
            return
        self.show_wd_options(wd)
        self.dlg.show_wd_price(wd_price=wd.get_price(enable_blocks=self.dlg.enabled_blocks()),
                               wd_description=wd.description,
                               display_price=self.billing_type == BillingType.credits)
        if self.billing_type == BillingType.credits:
            self.update_processing_cost()

    def show_wd_options(self, wd: WorkflowDef):
        self.dlg.clear_model_options()
        for block in wd.optional_blocks:
            self.dlg.add_model_option(block.displayName, checked=bool(self.settings.value(f"wd/{wd.id}/{block.name}", False)))

    def save_options_settings(self, wd: WorkflowDef, enabled_blocks: List[bool]):
        enabled_blocks_dict = wd.get_enabled_blocks(enabled_blocks)
        for block in enabled_blocks_dict:
            name = block["name"]
            enabled = block["enabled"]
            self.settings.setValue(f"wd/{wd.id}/{name}", enabled)

    def set_available_imagery_sources(self, wd: str) -> None:
        """Restrict the list of imagery sources according to the selected model."""
        if self.config.SENTINEL_WD_NAME_PATTERN in wd and self.providers != self.sentinel_providers:
            self.providers = self.sentinel_providers
        elif not self.providers == self.basemap_providers:
            self.providers = self.basemap_providers
        else:
            # Providers did not change
            return
        provider_names = [p.name for p in self.providers]
        self.dlg.set_raster_sources(provider_names=provider_names,
                                    default_provider_names=['Mapbox', '🌎 Mapbox Satellite'],
                                    excepted_layers=self.filter_bad_rasters())

    def filter_metadata(self, *_, min_intersection=None, max_cloud_cover=None) -> None:
        """Filter out the metadata table and layer every time user changes a filter."""
        try:
            crs = self.metadata_layer.crs()
        except (RuntimeError, AttributeError):  # no metadata layer
            return
        if max_cloud_cover is None:
            max_cloud_cover = self.dlg.maxCloudCover.value()
        if min_intersection is None:
            min_intersection = self.dlg.minIntersection.value()
        from_ = self.dlg.metadataFrom.date().toString(Qt.ISODate)
        to = self.dlg.metadataTo.date().toString(Qt.ISODate)
        filter_ = (
            f"acquisitionDate >= '{from_}'"
            f" and acquisitionDate <= '{to}'"
            f' and cloudCover is null or cloudCover <= {max_cloud_cover}'
        )
        aoi = helpers.from_wgs84(self.metadata_aoi, crs)
        if not aoi:
            if self.dlg.polygonCombo.currentLayer():
                geom = layer_utils.collect_geometry_from_layer(self.dlg.polygonCombo.currentLayer())
                aoi = helpers.from_wgs84(geom, crs)
        self.calculator.setEllipsoid(crs.ellipsoidAcronym())
        self.calculator.setSourceCrs(crs, self.project.transformContext())
        min_intersection_size = self.calculator.measureArea(aoi) * (min_intersection / 100)
        aoi = QgsGeometry.createGeometryEngine(aoi.constGet())
        aoi.prepareGeometry()
        # Get attributes
        if self.dlg.rasterCombo.currentText() == constants.SENTINEL_OPTION_NAME:
            id_column_index = self.config.SENTINEL_ID_COLUMN_INDEX
            datetime_column_index = self.config.SENTINEL_DATETIME_COLUMN_INDEX
            cloud_cover_column_index = self.config.SENTINEL_CLOUD_COLUMN_INDEX
        else:  # Maxar
            id_column_index = self.config.MAXAR_ID_COLUMN_INDEX
            datetime_column_index = self.config.MAXAR_DATETIME_COLUMN_INDEX
            cloud_cover_column_index = self.config.MAXAR_CLOUD_COLUMN_INDEX
        self.metadata_layer.setSubsetString('')  # clear any existing filters
        filtered_ids = []
        for feature in self.metadata_layer.getFeatures():
            area = self.calculator.measureArea(QgsGeometry(aoi.intersection(feature.geometry().constGet())))
            if area < min_intersection_size:
                filtered_ids.append(feature['id'])
        if filtered_ids:
            filter_ += f' and id not in (' + ', '.join((f"'{id_}'" for id_ in filtered_ids)) + ')'
        self.metadata_layer.setSubsetString(filter_)
        to = QDate.fromString(to, Qt.ISODate).addDays(1).toString(Qt.ISODate)
        # Show/hide table rows
        for row in range(self.dlg.metadataTable.rowCount()):
            id_ = self.dlg.metadataTable.item(row, id_column_index).data(Qt.DisplayRole)
            datetime_ = self.dlg.metadataTable.item(row, datetime_column_index).data(Qt.DisplayRole)
            cloud_cover = self.dlg.metadataTable.item(row, cloud_cover_column_index).data(Qt.DisplayRole)
            is_unfit = from_ > datetime_ or to < datetime_ or id_ in filtered_ids
            if cloud_cover is not None:  # may be undefined
                is_unfit = is_unfit or cloud_cover > max_cloud_cover
            self.dlg.metadataTable.setRowHidden(row, is_unfit)

    def set_up_login_dialog(self) -> MapflowLoginDialog:
        """Create a login dialog, set its title and signal-slot connections."""
        dlg_login = MapflowLoginDialog(self.main_window, self.use_oauth, self.settings.value("token", ""))
        dlg_login.setWindowTitle(helpers.generate_plugin_header(self.tr("Log in ") + self.plugin_name,
                                                                     self.config.MAPFLOW_ENV,
                                                                     None))
        dlg_login.logIn.clicked.connect(self.read_mapflow_token)
        dlg_login.useOauth.toggled.connect(self.set_auth_type)
        return dlg_login

    def set_auth_type(self, use_oauth: bool = False):
        self.use_oauth = use_oauth
        self.settings.setValue("use_oauth", str(use_oauth).lower())
        self.dlg_login.set_auth_type(use_oauth=use_oauth, token = self.settings.value('token', ""))

    def toggle_polygon_combos(self, use_image_extent: bool) -> None:
        """Disable polygon combos when Use image extent is checked.

        :param use_image_extent: Whether the corresponding checkbox is checked
        """
        self.dlg.polygonCombo.setEnabled(not use_image_extent)

    def on_provider_change(self) -> None:
        """Adjust max and current zoom, and update the metadata table when user selects another
        provider.

        :param index: The currently selected provider index
        """
        provider_layer = self.dlg.rasterCombo.currentLayer()
        # This is done after area calculation, because there the provider list is updated?
        provider_index = self.dlg.providerIndex()
        provider = self.providers[provider_index]
        # Changes in search tab
        self.toggle_imagery_search(provider)
        # Changes in case provider is raster layer
        self.toggle_processing_checkboxes(provider_layer)
        # re-calculate AOI because it may change due to intersection of image/area
        polygon_layer = self.dlg.polygonCombo.currentLayer()
        if provider_layer:
            self.calculate_aoi_area_raster(provider_layer)
        else:
            self.calculate_aoi_area_polygon_layer(polygon_layer)

    def setup_workflow_defs(self, workflow_defs: List[WorkflowDef]):
        self.workflow_defs = {wd.name: wd for wd in workflow_defs}
        self.dlg.modelCombo.clear()
        # We skip SENTINEL WDs if sentinel is not enabled (normally, it should be not)
        # wds along with ids in the format: {'model_name': 'workflow_def_id'}
        self.dlg.modelCombo.addItems(name for name in self.workflow_defs
                                     if self.config.ENABLE_SENTINEL or self.config.SENTINEL_WD_NAME_PATTERN not in name)
        self.dlg.modelCombo.setCurrentText(self.config.DEFAULT_MODEL)
        self.on_model_change()

    def save_dialog_state(self):
        """Memorize dialog element sizes & positioning to allow user to customize the look."""
        # Save main dialog size & position
        self.settings.setValue('mainDialogState', self.dlg.saveGeometry())

    # ========== Projects ========== #

    def on_project_change(self, currentIndex):
        current_project = self.projects[currentIndex]
        self.project_id = current_project.id
        self.settings.setValue("project_id", self.project_id)
        self.setup_workflow_defs(current_project.workflowDefs)
        # you can't delete or modify the default project
        self.dlg.setup_default_project(current_project.isDefault)
        # Manually toggle function to avoid race condition
        self.calculate_aoi_area_use_image_extent(self.dlg.useImageExtentAsAoi.isChecked())
        self.setup_processings_table()

    def create_project(self):
        dialog = CreateProjectDialog(self.dlg)
        dialog.accepted.connect(lambda: self.project_service.create_project(dialog.project()))
        dialog.setup()
        dialog.deleteLater()

    def update_project(self):
        current_project = self.projects[self.dlg.projectsCombo.currentIndex()]
        dialog = UpdateProjectDialog(self.dlg)
        dialog.accepted.connect(lambda: self.project_service.update_project(current_project.id,
                                                                                              dialog.project()))
        dialog.setup(current_project)
        dialog.deleteLater()

    def delete_project(self):
        current_project = self.projects[self.dlg.projectsCombo.currentIndex()]
        if self.alert(self.tr('Do you really want to remove project {}? '
                              'This action cannot be undone, all processings will be lost!').format(current_project.name),
                        icon=QMessageBox.Question):
            self.project_service.delete_project(current_project.id)

    # ========= Providers ============ #
    def remove_provider(self) -> None:
        """Delete a web tile provider from the list of registered providers.

        Is called by clicking the red minus button near the provider dropdown list.
        """
        provider_index = self.dlg.providerCombo.currentIndex()
        provider = self.providers[provider_index]
        if provider.is_default:
            # We want to protect built in providers!
            self.alert(self.tr("This provider is default and cannot be removed"),
                       icon=QMessageBox.Warning)
            return
        # Ask for confirmation
        elif self.alert(self.tr('Permanently remove {}?').format(provider.name),
                        icon=QMessageBox.Question):
            self.user_providers.remove(provider)
            self.update_providers()

    def edit_provider_callback(self) -> None:
        """Add a web imagery provider or commit edits to an existing one."""
        old_provider = self.dlg_provider.current_provider
        if self.dlg_provider.result:
            new_provider = create_provider(**self.dlg_provider.result)
        else:
            # returned empty provider - i.e. nothing was changed
            return

        if not old_provider:
            # we have added new one - without current one
            if new_provider.name in self.providers:
                self.alert(self.tr("Provider name must be unique. {name} already exists, "
                                   "select another or delete/edit existing").format(name=new_provider.name),
                           icon=QMessageBox.Warning)
                self.dlg_provider.show()
                return
            else:
                self.user_providers.append(new_provider)
                provider_index = len(self.providers) - 1
        else:
            # we replace old provider with a new one
            # if self.dlg_provider.property('mode') == 'edit':  #
            provider_index = self.providers.index(old_provider)
            user_provider_index = self.user_providers.index(old_provider)
            if new_provider.name != old_provider.name and new_provider.name in self.providers:
                # we do not want user to replace another provider when editing this one
                self.alert(self.tr("Provider name must be unique. {name} already exists,"
                                   " select another or delete/edit existing").format(name=new_provider.name),
                           icon=QMessageBox.Warning)
                self.dlg_provider.show()
                return
            else:
                self.user_providers[user_provider_index] = new_provider

        self.update_providers()
        self.dlg.setProviderIndex(provider_index)

    def add_provider(self) -> None:
        self.dlg_provider.setup(None, self.tr("Add new provider"))

    def edit_provider(self) -> None:
        """Prepare and show the provider edit dialog.
        Is called by the corresponding button.
        """
        provider = self.providers[self.dlg.providerIndex()]
        if provider.is_default:
            self.alert(self.tr("This is a default provider, it cannot be edited"),
                       icon=QMessageBox.Warning)
        else:
            self.dlg_provider.setup(provider)

    def update_providers(self) -> None:
        """Update imagery & providers dropdown list after edit/add/remove
        It works both ways: if providers is specified, it updates the settings;
        otherwise loads providers list from settings
        """
        self.user_providers.to_settings(self.settings)
        self.dlg.providerCombo.clear()
        self.dlg.providerCombo.addItems(provider.name for provider in self.providers)
        self.set_available_imagery_sources(self.dlg.modelCombo.currentText())

    def monitor_polygon_layer_feature_selection(self, layers: List[QgsMapLayer]) -> None:
        """Set up connection between feature selection in polygon layers and AOI area calculation.

        Since the plugin allows using a single feature withing a polygon layer as an AOI for processing,
        its area should then also be calculated and displayed in the UI, just as with a single-featured layer.
        For every polygon layer added to the project, this function sets up a signal-slot connection for
        monitoring its feature selection by passing the changes to calculate_aoi_area().

        :param layers: A list of layers of any type (all non-polygon layers will be skipped)
        """
        for layer in filter(layer_utils.is_polygon_layer, layers):
            layer.selectionChanged.connect(self.calculate_aoi_area_selection)
            layer.geometryChanged.connect(self.calculate_aoi_area_layer_edited)
            layer.featureAdded.connect(self.calculate_aoi_area_layer_edited)
            layer.featuresDeleted.connect(self.calculate_aoi_area_layer_edited)

    def toggle_processing_checkboxes(self, raster_source: Union[QgsRasterLayer, str, None]) -> None:
        """Toggle 'Use image extent' depending on the item in the imagery combo box.

        :param raster_source: Provider name or None, depending on the signal, if one of the
            tile providers, otherwise the selected raster layer
        """
        enabled = isinstance(raster_source, QgsRasterLayer)
        self.dlg.useImageExtentAsAoi.setEnabled(enabled)
        self.dlg.useImageExtentAsAoi.setChecked(enabled)

    def toggle_imagery_search(self,
                              provider):
        """
        Get necessary attributes from config and send them to MainDialogo to setup Imagery Search tab
        """
        provider_changed = self.replace_search_provider(provider)
        if not provider_changed:
            return
        # No need to re-set imagery search if the provider is not set,
        # or if search provider did not change
        if isinstance(self.search_provider, SentinelProvider):
            columns = self.config.SENTINEL_ATTRIBUTES
            hidden_columns = (len(columns) - 1,)
            sort_by = self.config.SENTINEL_DATETIME_COLUMN_INDEX
            current_zoom = max_zoom = None
            image_id_tooltip = self.tr(
                'If you already know which {provider_name} image you want to process,\n'
                'simply paste its ID here. Otherwise, search suitable images in the catalog below.'
            ).format(provider_name=self.search_provider.name)
            image_id_placeholder = self.tr('e.g. S2B_OPER_MSI_L1C_TL_VGS4_20220209T091044_A025744_T36SXA_N04_00')
            geoms = None
        else:  # any non-sentinel provider: setup table as for ImagerySearch provider
            columns = self.config.METADATA_TABLE_ATTRIBUTES
            hidden_columns = tuple()
            sort_by = self.config.MAXAR_DATETIME_COLUMN_INDEX
            max_zoom = self.config.MAX_ZOOM
            current_zoom = int(self.settings.value('maxZoom', self.config.DEFAULT_ZOOM))
            image_id_tooltip = self.tr(
                'If you already know which {provider_name} image you want to process,\n'
                'simply paste its ID here. Otherwise, search suitable images in the catalog below.'
            ).format(provider_name=self.search_provider.name)
            image_id_placeholder = self.tr('e.g. a3b154c40cc74f3b934c0ffc9b34ecd1')

            # If we have searched with current provider previously, we want to restore the search results as it were
            # We store the results in a temp folder, separate file for each provider
            geoms = self.search_provider.load_search_layer(self.temp_dir_name)
            if geoms:
                self.display_metadata_geojson_layer(
                    os.path.join(self.temp_dir_name, self.search_provider.metadata_layer_name),
                    f"{self.search_provider.name} metadata")
            else:
                self.clear_metadata()

        # override max zoom for proxy maxar provider
        self.dlg.setup_imagery_search(provider=self.search_provider,
                                      columns=columns,
                                      hidden_columns=hidden_columns,
                                      sort_by=sort_by,
                                      preview_zoom=current_zoom,
                                      max_preview_zoom=max_zoom,
                                      more_button_name=self.config.METADATA_MORE_BUTTON_OBJECT_NAME,
                                      image_id_placeholder=image_id_placeholder,
                                      image_id_tooltip=image_id_tooltip,
                                      fill=geoms)

    def select_output_directory(self) -> str:
        """Open a file dialog for the user to select a directory where plugin files will be stored.

        Returns the selected path, or None if user closed the dialog.
        """
        path = QFileDialog.getExistingDirectory(
            QApplication.activeWindow(),
            self.tr('Select output directory')
        )
        if path:
            self.dlg.outputDirectory.setText(path)
            self.settings.setValue('outputDir', path)
            return path

    def check_if_output_directory_is_selected(self) -> bool:
        """Check if the user specified an existing output dir.

        Returns True if an existing directory is specified or a new directory has been selected, else False.
        """
        if os.path.exists(self.dlg.outputDirectory.text()) or self.select_output_directory():
            return True
        self.alert(self.tr('Please, specify an existing output directory'))
        return False

    @property
    def imagery_search_provider_index(self):
        for index, provider in enumerate(self.providers):
            if isinstance(provider, ImagerySearchProvider):
                return index
        return -1

    @property
    def imagery_search_provider(self):
        for provider in self.providers:
            if isinstance(provider, ImagerySearchProvider):
                return provider
        return None

    def replace_search_provider(self, provider: ProviderInterface):
        if not provider:
            return False
        provider_changed = False
        try:
            provider_supports_search = provider.meta_url is not None
        except (NotImplementedError, AttributeError):
            provider_supports_search = False
        if not provider_supports_search:
            provider = self.imagery_search_provider
            # we need to deselect table to be able to use the non-search provider
        if provider != self.search_provider:
            self.search_provider = provider
            provider_changed = True
        return provider_changed

    def replace_search_provider_index(self):
        try:
            provider_supports_search = self.providers[self.dlg.providerIndex()].meta_url is not None
        except (NotImplementedError, AttributeError):
            provider_supports_search = False

        # IF current rasterSourse is a layer, id does not support search, let's switch it to Search provider
        if self.dlg.current_raster_layer is not None:
            provider_supports_search = False
        if not provider_supports_search:
            self.dlg.setProviderIndex(self.imagery_search_provider_index)

    def get_metadata(self) -> None:
        """Metadata is image footprints with attributes like acquisition date or cloud cover."""
        # If current provider does not support search, we should select ImagerySearchProvider to be able to search
        self.replace_search_provider_index()

        self.dlg.metadataTable.clearContents()
        self.dlg.metadataTable.setRowCount(0)
        more_button = self.dlg.findChild(QPushButton, self.config.METADATA_MORE_BUTTON_OBJECT_NAME)
        if more_button:
            self.dlg.layoutMetadataTable.removeWidget(more_button)
            more_button.deleteLater()
        provider = self.providers[self.dlg.providerIndex()]
        # Check if the AOI is defined
        if self.dlg.metadataUseCanvasExtent.isChecked():
            aoi = helpers.to_wgs84(
                QgsGeometry.fromRect(self.iface.mapCanvas().extent()),
                self.project.crs()
            )
        elif self.aoi:
            aoi = self.aoi
        else:
            self.alert(self.tr('Please, select a valid area of interest'))
            return

        from_ = self.dlg.metadataFrom.date().toString(Qt.ISODate)
        to = self.dlg.metadataTo.date().toString(Qt.ISODate)

        from_time = self.dlg.metadataFrom.dateTime().toTimeSpec(Qt.UTC).toString(Qt.ISODate)
        to_time = self.dlg.metadataTo.dateTime().toTimeSpec(Qt.UTC).toString(Qt.ISODate)

        max_cloud_cover = self.dlg.maxCloudCover.value()
        min_intersection = self.dlg.minIntersection.value()
        if isinstance(provider, MaxarProvider):
            self.get_maxar_metadata(aoi=aoi,
                                    provider=provider,
                                    from_=from_,
                                    to=to,
                                    max_cloud_cover=max_cloud_cover,
                                    min_intersection=min_intersection)
        elif isinstance(provider, SentinelProvider):
            self.request_skywatch_metadata(aoi, from_, to, max_cloud_cover, min_intersection)
        else:
            self.request_mapflow_metadata(aoi=aoi,
                                          provider=provider,
                                          from_=from_time,
                                          to=to_time)
            # HEAD API does not work properly with intersection percent, so not sending it yet (filtering after)
            # max_cloud_cover=max_cloud_cover,
            # min_intersection=min_intersection)

    def clear_metadata(self):
        try:
            self.project.removeMapLayer(self.metadata_layer)
        except (AttributeError, RuntimeError):  # metadata layer has been deleted
            pass

        self.dlg.metadataTable.clearContents()
        self.dlg.metadataTable.setRowCount(0)
        #provider = self.providers[self.dlg.providerIndex()]
        self.search_provider.clear_saved_search(self.temp_dir_name)

    def request_mapflow_metadata(self,
                                 aoi: QgsGeometry,
                                 provider: ProviderInterface,
                                 from_: Optional[str] = None,
                                 to: Optional[str] = None,
                                 min_resolution: Optional[float] = None,
                                 max_resolution: Optional[float] = None,
                                 max_cloud_cover: Optional[float] = None,
                                 min_off_nadir_angle: Optional[float] = None,
                                 max_off_nadir_angle: Optional[float] = None,
                                 min_intersection: Optional[float] = None):
        self.metadata_aoi = aoi
        request_payload = ImageCatalogRequestSchema(aoi=json.loads(aoi.asJson()),
                                                    acquisitionDateFrom=from_,
                                                    acquisitionDateTo=to,
                                                    minResolution=min_resolution,
                                                    maxResolution=max_resolution,
                                                    maxCloudCover=max_cloud_cover,
                                                    minOffNadirAngle=min_off_nadir_angle,
                                                    maxOffNadirAngle=max_off_nadir_angle,
                                                    minAoiIntersectionPercent=min_intersection)
        self.http.post(url=provider.meta_url,
                       body=request_payload.as_json().encode(),
                       headers={},
                       callback=self.request_mapflow_metadata_callback,
                       callback_kwargs={"min_intersection": min_intersection,
                                        "max_cloud_cover": max_cloud_cover},
                       error_handler=self.request_mapflow_metadata_error_handler,
                       use_default_error_handler=False,
                       timeout=30)

    def request_mapflow_metadata_error_handler(self, response: QNetworkReply):
        self.report_http_error(response,
                               self.tr("We couldn't get metadata from the Mapflow Imagery Catalog, "
                                       "error {error}").format(
                                   error=response.attribute(QNetworkRequest.HttpStatusCodeAttribute)),
                               error_message_parser=api_message_parser)

    def display_metadata_geojson_layer(self, filename, layer_name):
        try:
            self.project.removeMapLayer(self.metadata_layer)
        except (AttributeError, RuntimeError):  # metadata layer has been deleted
            pass
        self.metadata_layer = QgsVectorLayer(filename, layer_name, 'ogr')
        self.project.addMapLayer(self.metadata_layer)
        self.metadata_layer.loadNamedStyle(os.path.join(self.plugin_dir, 'static', 'styles', 'metadata.qml'))
        self.meta_layer_table_connection = self.metadata_layer.selectionChanged.connect(
            self.sync_layer_selection_with_table)
        self.search_footprints = {
            feature['id']: feature
            for feature in self.metadata_layer.getFeatures()
        }

    def request_mapflow_metadata_callback(self, response: QNetworkReply,
                                          min_intersection: int = 0,
                                          max_cloud_cover: int = 90):
        response_json = json.loads(response.readAll().data())
        if not response_json.get("images"):
            self.alert(
                self.tr('No images match your criteria. Try relaxing the filters.'),
                QMessageBox.Information
            )
            return
        response_data = ImageCatalogResponseSchema(**response_json)
        geoms = response_data.as_geojson()

        # Save the current search results to load later
        provider = self.imagery_search_provider
        filename = provider.save_search_layer(self.temp_dir_name, geoms)
        self.display_metadata_geojson_layer(filename, f"{provider.name} metadata")
        self.dlg.fill_metadata_table(geoms)

    def request_skywatch_metadata(
            self,
            aoi: QgsGeometry,
            from_: str,
            to: str,
            max_cloud_cover: int,
            min_intersection: int,
    ) -> None:
        """Sumbit a request to SkyWatch to get metadata."""
        self.metadata_aoi = aoi
        callback_kwargs = {'max_cloud_cover': max_cloud_cover, 'min_intersection': min_intersection}
        # Check if the AOI is too large
        self.calculator.setEllipsoid(helpers.WGS84_ELLIPSOID)
        self.calculator.setSourceCrs(helpers.WGS84, self.project.transformContext())
        aoi_bbox = aoi.boundingBox()
        aoi_bbox_geom = QgsGeometry.fromRect(aoi_bbox)
        # Check the area
        aoi_too_large_message = self.tr('Your area of interest is too large.')
        if self.calculator.measureArea(aoi_bbox_geom) > self.config.SKYWATCH_METADATA_MAX_AREA:
            self.alert(aoi_too_large_message)
            return
        # Check the side length
        x_min, x_max, y_min, y_max = (
            aoi_bbox.xMinimum(),
            aoi_bbox.xMaximum(),
            aoi_bbox.yMinimum(),
            aoi_bbox.yMaximum()
        )
        north_west = QgsPoint(x_min, y_max)
        width = QgsGeometry.fromPolyline((north_west, QgsPoint(x_max, y_max)))
        height = QgsGeometry.fromPolyline((north_west, QgsPoint(x_min, y_min)))
        if (
                self.calculator.measureLength(width) > self.config.SKYWATCH_METADATA_MAX_SIDE_LENGTH
                or self.calculator.measureLength(height) > self.config.SKYWATCH_METADATA_MAX_SIDE_LENGTH
        ):
            self.alert(aoi_too_large_message)
            return
        # Handle the multipolygon case
        if aoi.wkbType() == QgsWkbTypes.MultiPolygon:
            if len(aoi.asMultiPolygon()) == 1:
                aoi.convertToSingleType()
            else:  # use the BBOX of the parts
                aoi = aoi_bbox_geom
        url = self.server + '/meta/skywatch/id'
        headers = {}
        self.http.post(
            url=url,
            body=json.dumps({
                'location': json.loads(aoi.asJson()),
                'resolution': 'low',
                'coverage': min_intersection,
                'start_date': from_,
                'end_date': to,
                'order_by': ['-date']
            }).encode(),
            headers=headers,
            callback=self.request_skywatch_metadata_callback,
            callback_kwargs=callback_kwargs,
            error_handler=self.request_skywatch_metadata_error_handler,
            use_default_error_handler=False
        )
        self.dlg.getMetadata.setDown(True)
        self.dlg.getMetadata.blockSignals(True)

    def request_skywatch_metadata_callback(
            self,
            response: QNetworkReply,
            max_cloud_cover: int,
            min_intersection: int
    ):
        """Start polling SkyWatch for metadata upon a successful request submission

        :param response: The HTTP response.
        :param max_cloud_cover: Passed on to fetch_skywatch_metadata().
        """
        request_id = json.loads(response.readAll().data())['data']['id']
        self.sentinel_metadata_coords = {}
        # Delete previous search
        try:
            self.project.removeMapLayer(self.metadata_layer)
        except (AttributeError, RuntimeError):  # metadata layer has been deleted
            pass
        # Prepare a layer
        self.metadata_layer = QgsVectorLayer(
            'polygon?crs=epsg:4326&index=yes&' +
            '&'.join(f'field={name}:{type_}' for name, type_ in {
                'id': 'string',
                'preview': 'string',
                'cloudCover': 'int',
                'acquisitionDate': 'datetime'
            }.items()),
            constants.SENTINEL_OPTION_NAME + ' metadata',
            'memory'
        )
        self.metadata_layer.loadNamedStyle(os.path.join(self.plugin_dir, 'static', 'styles', 'metadata.qml'))
        self.meta_layer_table_connection = self.metadata_layer.selectionChanged.connect(
            self.sync_layer_selection_with_table)
        # Poll processings
        metadata_fetch_timer = QTimer(self.dlg)
        metadata_fetch_timer.setInterval(self.config.SKYWATCH_POLL_INTERVAL * 1000)
        metadata_fetch_timer.timeout.connect(
            lambda: self.fetch_skywatch_metadata(
                'mapflow' in response.request().url().authority(),
                request_id,
                max_cloud_cover,
                min_intersection,
                metadata_fetch_timer
            )
        )
        metadata_fetch_timer.start()

    def request_skywatch_metadata_error_handler(self, response: QNetworkReply) -> None:
        """Error handler for Sentinel metadata requests.

        :param response: The HTTP response.
        """
        self.dlg.getMetadata.blockSignals(False)
        self.dlg.getMetadata.setDown(False)
        error = response.error()
        if error == QNetworkReply.ContentAccessDenied:
            self.alert(self.tr('Please, check your credentials'))
        else:
            self.report_http_error(response, self.tr("We couldn't fetch Sentinel metadata"))

    def fetch_skywatch_metadata(
            self,
            is_proxied: bool,
            request_id: str,
            max_cloud_cover: int = None,
            min_intersection: int = None,
            timer: QTimer = None,
            start_index: int = 0
    ) -> None:
        """Check if the metadata is ready.

        :param request_id: The UUID of the submitted SkyWatch request.
        :param max_cloud_cover: All metadata with a higher cloud cover % will be discarded.
        """
        url = f'{self.server}/meta/skywatch/page?id={request_id}&cursor={start_index}'
        headers = {}
        self.http.get(
            url=url,
            headers=headers,
            callback=self.fetch_skywatch_metadata_callback,
            callback_kwargs={
                'max_cloud_cover': max_cloud_cover,
                'min_intersection': min_intersection,
                'request_id': request_id,
                'timer': timer,
            },
            error_handler=self.fetch_skywatch_metadata_error_handler,
            error_handler_kwargs={'timer': timer},
            use_default_error_handler=False
        )

    def fetch_skywatch_metadata_callback(
            self,
            response: QNetworkReply,
            request_id: str,
            max_cloud_cover: int = None,
            min_intersection: int = None,
            timer: QTimer = None,
    ):
        """Parse the returned metadata page and fill out the table and the layer."""
        is_proxied = 'mapflow' in response.request().url().authority()
        if response.attribute(QNetworkRequest.HttpStatusCodeAttribute) == 202:
            return  # not ready yet
        if timer:
            timer.stop()
        if min_intersection is None:
            min_intersection = self.dlg.minIntersection.value()
        if max_cloud_cover is None:
            max_cloud_cover = self.dlg.maxCloudCover.value()
        response = json.loads(response.readAll().data())
        metadata = {'type': 'FeatureCollection', 'features': []}
        for feature in response['data']:
            if round(feature['result_cloud_cover_percentage']) > max_cloud_cover:
                continue
            id_ = feature['product_name'].split('tiles')[-1].split('metadata')[0]
            formatted_feature = {
                'id': id_,
                'type': 'Feature',
                'geometry': feature['location'],
                'properties': {
                    'preview': feature['preview_uri'],
                    'cloudCover': round(feature['result_cloud_cover_percentage']),
                }
            }
            try:
                datetime_ = datetime.strptime(feature['start_time'], '%Y-%m-%dT%H:%M:%S.%f%z')
            except ValueError:  # non-standard time format (missing milliseconds)
                datetime_ = datetime.strptime(feature['start_time'], '%Y-%m-%dT%H:%M:%S%z')
            formatted_feature['properties']['acquisitionDate'] = datetime_.astimezone().strftime('%Y-%m-%d %H:%M')
            metadata['features'].append(formatted_feature)
        self.sentinel_metadata_coords.update({
            feature['id']: feature['geometry']['bbox']
            for feature in metadata['features']
        })
        # Create a temporary layer for the current page of metadata
        output_file_name = os.path.join(self.temp_dir_name, os.urandom(32).hex())
        with open(output_file_name, 'w') as file:
            json.dump(metadata, file)
        metadata_layer = QgsVectorLayer(output_file_name, '', 'ogr')
        # Add the new features to the displayed metadata layer
        self.metadata_layer.dataProvider().addFeatures(metadata_layer.getFeatures())
        if timer:  # first page
            self.result_loader.add_layer(self.metadata_layer)
        current_row_count = self.dlg.metadataTable.rowCount()
        self.dlg.metadataTable.setRowCount(current_row_count + metadata_layer.featureCount())
        self.dlg.metadataTable.setSortingEnabled(False)
        for row, feature in enumerate(metadata['features'], start=current_row_count):
            table_items = [QTableWidgetItem() for _ in range(len(self.config.SENTINEL_ATTRIBUTES))]
            table_items[0].setData(Qt.DisplayRole, feature['properties']['acquisitionDate'])
            table_items[1].setData(Qt.DisplayRole, round(feature['properties']['cloudCover']))
            table_items[2].setData(Qt.DisplayRole, feature['id'])
            table_items[3].setData(Qt.DisplayRole, feature['properties']['preview'])
            for col, table_item in enumerate(table_items):
                self.dlg.metadataTable.setItem(row, col, table_item)
        self.filter_metadata(min_intersection=min_intersection, max_cloud_cover=max_cloud_cover)
        self.dlg.metadataTable.setSortingEnabled(True)
        # Handle pagination
        try:
            next_page_start_index = response['pagination']['cursor']['next']
        except TypeError:  # {"data": [], "pagination": None}
            try:
                self.project.removeMapLayer(self.metadata_layer)
            except (AttributeError, RuntimeError):  # metadata layer has been deleted
                pass
            self.alert(
                self.tr('No images match your criteria. Try relaxing the filters.'),
                QMessageBox.Information
            )
            self.dlg.getMetadata.blockSignals(False)
            self.dlg.getMetadata.setDown(False)
            return
        if next_page_start_index is not None:
            # Create a 'More' button
            more_button = QPushButton(self.tr('More'))
            more_button.setObjectName(self.config.METADATA_MORE_BUTTON_OBJECT_NAME)
            self.dlg.layoutMetadataTable.addWidget(more_button)

            # Set the button to fetch more metadata on click

            def fetch_skywatch_metadata_next_page(**kwargs):
                self.fetch_skywatch_metadata(**kwargs)
                # more_button = self.dlg.findChild(QPushButton, config.METADATA_MORE_BUTTON_OBJECT_NAME)
                self.dlg.layoutMetadataTable.removeWidget(more_button)
                more_button.deleteLater()

            more_button.clicked.connect(
                lambda: fetch_skywatch_metadata_next_page(
                    is_proxied=is_proxied,
                    request_id=request_id,
                    start_index=next_page_start_index
                )
            )
        if timer:
            self.dlg.getMetadata.blockSignals(False)
            self.dlg.getMetadata.setDown(False)

    def fetch_skywatch_metadata_error_handler(self, response: QNetworkReply, timer: QTimer) -> None:
        """Error handler for Sentinel metadata requests.

        :param response: The HTTP response.
        """
        try:
            timer.stop()
            timer.deleteLater()
        except (RuntimeError, AttributeError):  # None or has been destroyed
            pass
        self.report_http_error(response, self.tr("We couldn't fetch Sentinel metadata"))

    def get_maxar_metadata(
            self,
            aoi: QgsGeometry,
            provider: UsersProvider,
            from_: str,
            to: str,
            max_cloud_cover: int,
            min_intersection: int
    ) -> None:
        """Get SecureWatch image metadata."""
        self.metadata_aoi = aoi
        callback_kwargs = {
            'provider': provider,
            'min_intersection': min_intersection,
            'max_cloud_cover': max_cloud_cover
        }
        byte_array = QByteArray(b'')
        stream = QTextStream(byte_array)
        elem = aoi.get().asGml3(QDomDocument(), precision=5, ns="http://www.opengis.net/gml")
        elem.save(stream, 0)  # 0 = no indentation (minimize request size)
        stream.seek(0)  # rewind to the start
        request_body = provider.meta_request(from_=from_,
                                             to=to,
                                             max_cloud_cover=max_cloud_cover / 100,
                                             geometry=stream.readAll())
        encoded_credentials = b64encode(':'.join((
            provider.credentials.login,
            provider.credentials.password
        )).encode())
        self.http.post(
            url=provider.meta_url,
            body=request_body,
            auth=f'Basic {encoded_credentials.decode()}'.encode(),
            callback=self.get_maxar_metadata_callback,
            callback_kwargs=callback_kwargs,
            use_default_error_handler=False,
            error_handler=self.get_maxar_metadata_error_handler
        )

    def get_maxar_metadata_callback(
            self,
            response: QNetworkReply,
            provider: UsersProvider,
            min_intersection: int,
            max_cloud_cover: int
    ) -> None:
        """Format, save and load Maxar metadata.

        :param response: The HTTP response.
        :param product: Maxar product whose metadata was requested.
        """
        self.dlg.metadataTable.clearContents()
        response_data = response.readAll().data()
        metadata = json.loads(response_data)
        if metadata['totalFeatures'] == 0:
            self.alert(
                self.tr('No images match your criteria. Try relaxing the filters.'),
                QMessageBox.Information
            )
            return
        # Format decimals and dates
        for feature in metadata['features']:
            # Parse, localize & format the datetime
            feature['properties']['acquisitionDate'] = datetime.strptime(
                feature['properties']['acquisitionDate'] + '+0000', '%Y-%m-%d %H:%M:%S%z'
            ).astimezone().strftime('%Y-%m-%d %H:%M')
            # Round values for display
            if feature['properties']['offNadirAngle']:
                feature['properties']['offNadirAngle'] = round(feature['properties']['offNadirAngle'])
            if feature['properties']['cloudCover']:
                feature['properties']['cloudCover'] = round(feature['properties']['cloudCover'] * 100)
        # Save metadata to file to return to previous search
        filename = provider.save_search_layer(self.temp_dir_name, metadata)
        self.display_metadata_geojson_layer(filename, f'{provider.name} metadata')
        # Memorize IDs and extents to be able to clip the user's AOI to image on processing creation
        self.dlg.fill_metadata_table(metadata)

    def get_maxar_metadata_error_handler(self, response: QNetworkReply) -> None:
        """Error handler for metadata requests.

        :param response: The HTTP response.
        """
        error = response.error()
        if error in [QNetworkReply.ContentAccessDenied]:  # , QNetworkReply.AuthenticationRequiredError):
            self.alert(self.tr('Please, check your Maxar credentials'))
        else:
            self.report_http_error(response,
                                   self.tr("We couldn't get metadata from Maxar, "
                                           "error {error}").format(
                                       error=response.attribute(QNetworkRequest.HttpStatusCodeAttribute)),
                                   error_message_parser=securewatch_message_parser)

    def sync_table_selection_with_image_id_and_layer(self) -> None:
        """
        Every time user selects a row in the metadata table, select the
        corresponding feature in the metadata layer and put the selected image's
        id into the "Image ID" field.
        """
        id_column_index = (
            self.config.SENTINEL_ID_COLUMN_INDEX
            if self.dlg.rasterCombo.currentText() == constants.SENTINEL_OPTION_NAME
            else self.config.MAXAR_ID_COLUMN_INDEX
        )
        selected_cells = self.dlg.metadataTable.selectedItems()
        if not selected_cells:
            self.dlg.imageId.setText('')
            image_id = None
        else:
            image_id = next(cell for cell in selected_cells if cell.column() == id_column_index).text()
            self.dlg.imageId.setText(image_id)

        try:
            self.metadata_layer.selectionChanged.disconnect(self.meta_layer_table_connection)
            # disconnect to prevent loop of signals
        except (RuntimeError, AttributeError):
            # metadata layer was removed or not initialized
            return
        self.replace_search_provider_index()

        try:
            self.metadata_layer.selectByExpression(f"id='{image_id}'")
        except RuntimeError:  # layer has been deleted
            pass
        except Exception as e:
            self.meta_layer_table_connection = self.metadata_layer.selectionChanged.connect(
                self.sync_layer_selection_with_table)
            raise e
        self.calculate_aoi_area_polygon_layer(self.dlg.polygonCombo.currentLayer())
        self.meta_layer_table_connection = self.metadata_layer.selectionChanged.connect(
            self.sync_layer_selection_with_table)

    def sync_layer_selection_with_table(self, selected_ids: List[int]) -> None:
        """
        Every time user selects an image in the metadata layer, select the corresponding
        row in the table and fill out the image id in the providers tab.

        :param selected_ids: The selected feature IDs. These aren't the image IDs, but rather
            the primary keys of the features.
        """
        # Disconnect to avoid backwards signal and possible infinite loop;
        # connection is restored before return
        self.dlg.metadataTable.itemSelectionChanged.disconnect(self.meta_table_layer_connection)
        if not selected_ids:
            self.dlg.metadataTable.clearSelection()
            self.meta_table_layer_connection = self.dlg.metadataTable.itemSelectionChanged.connect(
                self.sync_table_selection_with_image_id_and_layer)
            return
        try:
            selected_id = self.metadata_layer.getFeature(selected_ids[-1])['id']
        except RuntimeError as e:
            self.meta_table_layer_connection = self.dlg.metadataTable.itemSelectionChanged.connect(
                self.sync_table_selection_with_image_id_and_layer)
            return
        id_column_index = [
            self.config.SENTINEL_ID_COLUMN_INDEX
            if self.dlg.rasterCombo.currentText() == constants.SENTINEL_OPTION_NAME
            else self.config.MAXAR_ID_COLUMN_INDEX
        ]
        already_selected = [
            item.text() for item in self.dlg.metadataTable.selectedItems()
            if item.column() == id_column_index
        ]
        if selected_id not in already_selected:
            self.dlg.metadataTable.selectRow(
                self.dlg.metadataTable.findItems(selected_id, Qt.MatchExactly)[0].row()
            )
        self.meta_table_layer_connection = self.dlg.metadataTable.itemSelectionChanged.connect(
            self.sync_table_selection_with_image_id_and_layer)

    def sync_image_id_with_table_and_layer(self, image_id: str) -> None:
        """
        Select a footprint in the current metadata layer when user selects it in the table.

        :param image_id: The new image ID.
        """

        if not image_id:
            self.dlg.metadataTable.clearSelection()
            return
        provider = self.providers[self.dlg.providerIndex()]

        if isinstance(provider, SentinelProvider):
            if not ((
                            helpers.SENTINEL_DATETIME_REGEX.search(image_id)
                            and helpers.SENTINEL_COORDINATE_REGEX.search(image_id)
                    ) or (helpers.SENTINEL_PRODUCT_NAME_REGEX.search(image_id)
                    )):
                self.alert(self.tr(
                    'A Sentinel image ID should look like '
                    'S2B_OPER_MSI_L1C_TL_VGS4_20220209T091044_A025744_T36SXA_N04_00 '
                    'or /36/S/XA/2022/02/09/0/'
                ))
                self.dlg.imageId.clear()
                return
        elif isinstance(provider, MaxarProvider):
            if not helpers.UUID_REGEX.match(image_id):
                self.dlg.imageId.clear()
                self.alert(self.tr('A Maxar image ID should look like a3b154c40cc74f3b934c0ffc9b34ecd1'))
                return
        items = self.dlg.metadataTable.findItems(image_id, Qt.MatchExactly)
        if not items:
            self.dlg.metadataTable.clearSelection()
            return
        if items[0] not in self.dlg.metadataTable.selectedItems():
            self.dlg.metadataTable.selectRow(items[0].row())

    def calculate_aoi_area_polygon_layer(self, layer: Union[QgsVectorLayer, None]) -> None:
        """Get the AOI size total when polygon another layer is chosen,
        current layer's selection is changed or the layer's features are modified.

        :param layer: The current polygon layer
        """
        if self.dlg.useImageExtentAsAoi.isChecked():  # GeoTIFF extent used; no difference
            return

        if not layer or layer.featureCount() == 0:
            self.dlg.disable_processing_start(reason=self.tr('Set AOI to start processing'),
                                              clear_area=True)
            self.aoi = self.aoi_size = None
            return

        features = list(layer.getSelectedFeatures()) or list(layer.getFeatures())
        if layer.wkbType() == QgsWkbTypes.MultiPolygon:
            geoms_count = layer_utils.count_polygons_in_layer(features)
        elif layer.wkbType() == QgsWkbTypes.Polygon:
            geoms_count = len(features)
        else: # type of layer is not supported
              # (but it shouldn't be the case, because point and line layers will not appear in AOI-combo,
              # and collections are devided by QGIS into separate layers with different types)
            raise ValueError("Only polygon and multipolyon layers supported for this operation")
        if self.max_aois_per_processing >= geoms_count:
            if len(features) == 1:
                aoi = features[0].geometry()
            else:
                aoi = QgsGeometry.collectGeometry([feature.geometry() for feature in features])
            self.calculate_aoi_area(aoi, layer.crs())
        else:  # self.max_aois_per_processing < number of polygons (as features and as parts of multipolygons):
            self.dlg.disable_processing_start(reason=self.tr('AOI must contain not more than'
                                                             ' {} polygons').format(self.max_aois_per_processing),
                                              clear_area=True)
            self.aoi = self.aoi_size = None

    def calculate_aoi_area_raster(self, layer: Optional[QgsRasterLayer]) -> None:
        """Get the AOI size when a new entry in the raster combo box is selected.

        :param layer: The current raster layer
        """
        if layer:
            geometry = QgsGeometry.collectGeometry([QgsGeometry.fromRect(layer.extent())])
            self.calculate_aoi_area(geometry, layer.crs())
        else:
            self.calculate_aoi_area_polygon_layer(self.dlg.polygonCombo.currentLayer())

    def calculate_aoi_area_use_image_extent(self, use_image_extent: bool) -> None:
        """Get the AOI size when the Use image extent checkbox is toggled.

        :param use_image_extent: The current state of the checkbox
        """
        if use_image_extent:
            self.calculate_aoi_area_raster(self.dlg.rasterCombo.currentLayer())
        else:
            self.calculate_aoi_area_polygon_layer(self.dlg.polygonCombo.currentLayer())

    def calculate_aoi_area_selection(self, _: List[QgsFeature]) -> None:
        """Get the AOI size when the selection changed on a polygon layer.

        :param _: A list of currently selected features
        """
        layer = self.dlg.polygonCombo.currentLayer()
        if layer == self.iface.activeLayer():
            self.calculate_aoi_area_polygon_layer(layer)

    def calculate_aoi_area_layer_edited(self) -> None:
        """Get the AOI size when a feature is added or remove from a layer."""
        layer = self.sender()
        if layer == self.dlg.polygonCombo.currentLayer():
            self.calculate_aoi_area_polygon_layer(layer)

    def calculate_aoi_area(self, aoi: QgsGeometry, crs: QgsCoordinateReferenceSystem) -> None:
        """Display the AOI size in sq.km.
            This is the only place where self.aoi is changed! This is important because it is the place where we
            send request to update processing cost!
        :param aoi: the processing area.
        :param crs: the CRS of the processing area.
        """
        if crs != helpers.WGS84:
            aoi = helpers.to_wgs84(aoi, crs)

        self.aoi = aoi  # save for reuse in processing creation or metadata requests
        # fetch UI data
        provider_index = self.dlg.providerIndex()
        imagery = self.dlg.rasterCombo.currentLayer()
        use_image_extent_as_aoi = self.dlg.useImageExtentAsAoi.isChecked()
        selected_image = self.dlg.metadataTable.selectedItems()
        # This is AOI with respect to selected Maxar images and raster image extent
        try:
            real_aoi = self.get_aoi(provider_index=provider_index,
                                    raster_layer=imagery,
                                    use_image_extent_as_aoi=use_image_extent_as_aoi,
                                    selected_image=selected_image,
                                    selected_aoi=self.aoi)
        except ImageIdRequired:
            # AOI is OK, but image ID is not selected,
            # in this case we should use selected AOI without cut by AOI
            real_aoi = self.aoi
        except Exception as e:
            # Could not calculate AOI size
            real_aoi = QgsGeometry()
        try:
            self.aoi_size = layer_utils.calculate_aoi_area(real_aoi, self.project.transformContext())
        except Exception as e:
            self.aoi_size = 0
        self.dlg.labelAoiArea.setText(self.tr('Area: {:.2f} sq.km').format(self.aoi_size))
        self.update_processing_cost()

    def update_processing_cost(self):
        if not self.aoi:
            # Here the button must already be disabled, and the warning text set
            if self.dlg.startProcessing.isEnabled():
                self.dlg.disable_processing_start(reason=self.tr("Set AOI to start processing"),
                                                  clear_area=False)
        elif not self.workflow_defs:
            self.dlg.disable_processing_start(reason=self.tr("Error! Models are not initialized"),
                                              clear_area=True)
        elif self.billing_type != BillingType.credits:
            self.dlg.startProcessing.setEnabled(True)
            self.dlg.processingProblemsLabel.clear()
        else:  # self.billing_type == BillingType.credits: f
            request_body, error = self.create_processing_request(allow_empty_name=True)
            if not request_body:
                self.dlg.processingProblemsLabel.setPalette(self.dlg.alert_palette)
                self.dlg.processingProblemsLabel.setText(self.tr("Processing cost is not available:\n"
                                                                 "{error}").format(error=error))

            else:
                self.http.post(
                    url=f"{self.server}/processing/cost",
                    callback=self.calculate_processing_cost_callback,
                    body=request_body.as_json().encode(),
                    use_default_error_handler=False,
                    error_handler=self.clear_processing_cost
                )

    def clear_processing_cost(self, response: QNetworkReply):
        """
        We do not display the result in case of error,
        the errors are also not displayed to not confuse the user.

        If the user tries to start the processing, he will see the errors
        """
        response_text = response.readAll().data().decode()
        message = api_message_parser(response_text)
        self.dlg.disable_processing_start(reason=self.tr('Processing cost is not available:\n'
                                                         '{message}').format(message=message),
                                          clear_area=False)

    def calculate_processing_cost_callback(self, response: QNetworkReply):
        response_data = response.readAll().data().decode()
        self.processing_cost = int(response_data)
        self.dlg.processingProblemsLabel.setPalette(self.dlg.default_palette)
        self.dlg.processingProblemsLabel.setText(self.tr("Processsing cost: {cost} credits").format(cost=response_data))
        self.dlg.startProcessing.setEnabled(True)

    def delete_processings(self) -> None:
        """Delete one or more processings from the server.

        Asks for confirmation in a pop-up dialog. Multiple processings can be selected.
        Is called by clicking the deleteProcessings ('Delete') button.
        """
        # Pause refreshing processings table to avoid conflicts
        self.processing_fetch_timer.stop()
        selected_ids = self.selected_processing_ids()
        # Ask for confirmation if there are selected rows
        if selected_ids and self.alert(
                self.tr('Delete selected processings?'), QMessageBox.Question
        ):
            for id_ in selected_ids:
                self.http.delete(
                    url=f'{self.server}/processings/{id_}',
                    callback=self.delete_processings_callback,
                    callback_kwargs={'id_': id_},
                    error_handler=self.delete_processings_error_handler
                )

    def delete_processings_callback(self, _: QNetworkReply, id_: str) -> None:
        """Delete processings from the table after they've been deleted from the server.

        :param id_: ID of the deleted processing.
        """
        row = self.dlg.processingsTable.findItems(id_, Qt.MatchExactly)[0].row()
        self.dlg.processingsTable.removeRow(row)
        self.processing_fetch_timer.start()

    def delete_processings_error_handler(self,
                                         response: QNetworkReply) -> None:
        """Error handler for processing deletion request.

        :param response: The HTTP response.
        """
        self.report_http_error(response, self.tr("Error deleting a processing"))

    def upload_image(self, layer,
                     processing_params: Optional[PostProcessingSchema] = None,
                     mosaic=None):
        """
        if processing_params are None, we do not call processing after upload;
        this is a stub for further data-catalog usage
        Also, mosaic can be specified to upload to specific mosaic
        """
        body = QHttpMultiPart(QHttpMultiPart.FormDataType)
        tif = QHttpPart()
        tif.setHeader(QNetworkRequest.ContentTypeHeader, 'image/tiff')
        filename = Path(layer.dataProvider().dataSourceUri()).name
        tif.setHeader(QNetworkRequest.ContentDispositionHeader, f'form-data; name="file"; filename="{filename}"')
        image = QFile(layer.dataProvider().dataSourceUri(), body)
        image.open(QIODevice.ReadOnly)
        tif.setBodyDevice(image)
        body.append(tif)
        if processing_params:
            callback = self.upload_tif_callback
            callback_kwargs = {'processing_params': processing_params}
        else:
            # uploading without processing creation
            callback = None
            callback_kwargs = None
        if mosaic:
            url = f'{self.server}/mosaic/{mosaic}/image'
        else:
            url = f'{self.server}/rasters'
        response = self.http.post(
            url=url,
            callback=callback,
            callback_kwargs=callback_kwargs,
            use_default_error_handler=False,
            error_handler=self.upload_tif_error_handler,
            body=body,
            timeout=3600  # one hour
        )
        body.setParent(response)
        progress_message = QgsMessageBarItem(
            self.plugin_name,
            self.tr('Uploading image to Mapflow...'),
            QProgressBar(self.message_bar),
            parent=self.message_bar
        )
        self.message_bar.pushItem(progress_message)

        def display_upload_progress(bytes_sent: int, bytes_total: int):
            try:
                progress_message.widget().setValue(round(bytes_sent / bytes_total * 100))
            except ZeroDivisionError:  # may happen for some reason
                return
            if bytes_sent == bytes_total:
                self.message_bar.popWidget(progress_message)

        connection = response.uploadProgress.connect(display_upload_progress)
        # Tear this connection if the user closes the progress message
        progress_message.destroyed.connect(lambda: response.uploadProgress.disconnect(connection))

    def check_processing_ui(self, allow_empty_name=False):
        processing_name = self.dlg.processingName.text()

        if not processing_name and not allow_empty_name:
            raise ProcessingInputDataMissing(self.tr('Please, specify a name for your processing'))
        use_image_extent_as_aoi = self.dlg.useImageExtentAsAoi.isChecked()
        if not self.aoi:
            if use_image_extent_as_aoi:
                raise BadProcessingInput(self.tr('GeoTIFF is corrupted or has invalid projection'))
            elif self.dlg.polygonCombo.currentLayer():
                raise BadProcessingInput(self.tr('Processing area layer is corrupted or has invalid projection'))
            else:
                raise BadProcessingInput(self.tr('Please, select a valid area of interest'))
        if self.aoi_area_limit < self.aoi_size:
            raise BadProcessingInput(self.tr(
                'Up to {} sq km can be processed at a time. '
                'Try splitting your area(s) into several processings.').format(self.aoi_area_limit))

        return True

    def crop_aoi_with_maxar_image_footprint(self,
                                            aoi: QgsFeature,
                                            selected_image: QTableWidgetItem):
        extent = self.search_footprints[selected_image[self.config.MAXAR_ID_COLUMN_INDEX].text()]
        try:
            aoi = next(clip_aoi_to_image_extent(aoi, extent)).geometry()
        except StopIteration:
            raise AoiNotIntersectsImage()
        return aoi

    def get_processing_params(self,
                              provider_index: Optional[int],
                              raster_layer: Optional[QgsRasterLayer],
                              s3_uri: str = "",
                              image_id: Optional[str] = None,
                              provider_name: Optional[str] = None):
        if raster_layer is not None:
            # We cannot set URL yet if we do not know it before the image is uploaded
            meta = {'source-app': 'qgis',
                    'version': self.plugin_version,
                    'source': "tif"}
            return PostSourceSchema(source_type='tif', url=s3_uri), meta
        provider = self.providers[provider_index]
        meta = {'source-app': 'qgis',
                'version': self.plugin_version,
                'source': provider.name.lower()}
        if not provider:
            raise PluginError(self.tr('Providers are not initialized'))
        provider_params, provider_meta = provider.to_processing_params(image_id=image_id,
                                                                       provider_name=provider_name)

        meta.update(**provider_meta)
        return provider_params, meta

    def get_aoi(self,
                provider_index: Optional[int],
                raster_layer: Optional[QgsRasterLayer],
                use_image_extent_as_aoi: bool,
                selected_aoi: QgsGeometry,
                selected_image: Optional[str] = None) -> QgsGeometry:
        if not helpers.check_aoi(selected_aoi):
            raise BadProcessingInput(self.tr('Bad AOI. AOI must be inside boundaries:'
                                             ' \n[-180, 180] by longitude, [-90, 90] by latitude'))

        if raster_layer is not None:
            # selected raster source is a layer
            aoi = layer_utils.get_raster_aoi(raster_layer=raster_layer,
                                             selected_aoi=selected_aoi,
                                             use_image_extent_as_aoi=use_image_extent_as_aoi)
            if not aoi:
                raise AoiNotIntersectsImage()
            return aoi
        else:
            provider = self.providers[provider_index]
            if not provider:
                raise PluginError(self.tr('Providers are not initialized'))
            if selected_image:
                if isinstance(provider, (MaxarProvider, ImagerySearchProvider)):
                    aoi = self.crop_aoi_with_maxar_image_footprint(selected_aoi, selected_image)
                elif isinstance(provider, SentinelProvider):
                    # todo: crop sentinel aoi with image footprint?
                    aoi = selected_aoi
                else:
                    aoi = selected_aoi
                    # We ignore image ID if the provider does not support it
                    # raise PluginError(self.tr("Selection is not available for  {}").format(provider.name))
            elif provider.requires_image_id:
                aoi = selected_aoi
                # raise PluginError(self.tr("Please select image in Search table for {}").format(provider.name))
            else:
                aoi = selected_aoi
        return aoi

    def create_processing_request(self,
                                  allow_empty_name: bool = False) -> Tuple[Optional[PostProcessingSchema], str]:
        processing_name = self.dlg.processingName.text()
        provider_index = self.dlg.providerIndex()
        imagery = self.dlg.rasterCombo.currentLayer()
        use_image_extent_as_aoi = self.dlg.useImageExtentAsAoi.isChecked()
        image_id = self.dlg.imageId.text()
        provider_name = None
        if image_id:
            # for ImagerySearchProvider we must get the internal provider name from the features,
            # it is as necessary as image_id for it
            try:
                provider_name = self.search_footprints[image_id].attribute("providerName")
            except KeyError:
                provider_name = None
        selected_image = self.dlg.metadataTable.selectedItems()
        wd_name = self.dlg.modelCombo.currentText()
        wd = self.workflow_defs.get(wd_name)
        try:
            self.check_processing_ui(allow_empty_name=allow_empty_name)
            if imagery:
                # raster layer selected is local tiff
                if not helpers.raster_layer_is_allowed(imagery):
                    raise BadProcessingInput(self.tr("Raster TIFF file must be georeferenced,"
                                                     " have size less than {size} pixels"
                                                     " and file size less than {memory}"
                                                     " MB").format(size=self.config.MAX_FILE_SIZE_PIXELS,
                                                                   memory=self.config.MAX_FILE_SIZE_BYTES // (
                                                                           1024 * 1024)))
            provider_params, processing_meta = self.get_processing_params(provider_index=provider_index,
                                                                          raster_layer=imagery,
                                                                          image_id=image_id,
                                                                          provider_name=provider_name)
            aoi = self.get_aoi(provider_index=provider_index,
                               raster_layer=imagery,
                               use_image_extent_as_aoi=use_image_extent_as_aoi,
                               selected_image=selected_image,
                               selected_aoi=self.aoi)
        except AoiNotIntersectsImage:
            return None, self.tr("Selected AOI does not intestect the selected image")
        except ImageIdRequired:
            return None, self.tr("This provider requires image ID. Use search tab to find imagery for you requirements, "
                                 "and select image in the table.")
        except PluginError as e:
            return None, str(e)
        processing_params = PostProcessingSchema(
            name=processing_name,
            wdId=wd.id,
            blocks=wd.get_enabled_blocks(self.dlg.enabled_blocks()),
            meta=processing_meta,
            params=provider_params,
            geometry=json.loads(aoi.asJson()))

        return processing_params, ""

    def create_processing(self) -> None:
        """Create and start a processing on the server.

        Is called by clicking the 'Create processing' button.
        """
        # get the data from UI
        processing_params, error = self.create_processing_request()
        if not processing_params:
            self.alert(error, icon=QMessageBox.Warning)
            return

        if not helpers.check_processing_limit(billing_type=self.billing_type,
                                              remaining_limit=self.remaining_limit,
                                              remaining_credits=self.remaining_credits,
                                              aoi_size=self.aoi_size,
                                              processing_cost=self.processing_cost):
            self.alert(self.tr('Processing limit exceeded. '
                               'Visit "<a href=\"https://app.mapflow.ai/account/balance\">Mapflow</a>" '
                               'to top up your balance'),
                       icon=QMessageBox.Warning)
            return

        provider_index = self.dlg.providerIndex()
        imagery = self.dlg.rasterCombo.currentLayer()

        self.message_bar.pushInfo(self.plugin_name, self.tr('Starting the processing...'))
        if imagery:
            try:
                self.upload_image(layer=imagery, processing_params=processing_params)
            except Exception as e:
                self.alert(self.tr("Could not launch processing! Error: {}.").format(str(e)))
            return
        else:
            try:
                self.post_processing(processing_params)
            except Exception as e:
                self.alert(self.tr("Could not launch processing! Error: {}.").format(str(e)))
            return

    def upload_tif_callback(self,
                            response: QNetworkReply,
                            processing_params: PostProcessingSchema) -> None:
        """Start processing upon a successful GeoTIFF upload.

        :param response: The HTTP response.
        :param processing_params: A dictionary with the processing parameters.
        """
        processing_params.params.url = json.loads(response.readAll().data())['url']
        self.post_processing(processing_params)

    def upload_tif_error_handler(self, response: QNetworkReply) -> None:
        """Error handler for GeoTIFF upload request, made for data-catalog API

        """
        self.report_http_error(response=response,
                               title=self.tr("We couldn't upload your GeoTIFF"),
                               error_message_parser=data_catalog_message_parser)

    def post_processing(self, request_body: PostProcessingSchema) -> None:
        """Submit a processing to Mapflow.

        :param request_body: Processing parameters.
        """
        if self.project_id != 'default':
            request_body.projectId = self.project_id
        self.http.post(
            url=f'{self.server}/processings',
            callback=self.post_processing_callback,
            callback_kwargs={'processing_name': request_body.name},
            error_handler=self.post_processing_error_handler,
            use_default_error_handler=False,
            body=request_body.as_json().encode()
        )

    def post_processing_callback(self, _: QNetworkReply, processing_name: str) -> None:
        """Display a success message and clear the processing name field."""
        self.alert(
            self.tr("Success! We'll notify you when the processing has finished."),
            QMessageBox.Information
        )
        if self.dlg.processingName.text() == processing_name:
            self.dlg.processingName.clear()
        self.processing_fetch_timer.start()  # start monitoring
        # Do an extra fetch immediately
        self.http.get(
            url=f'{self.server}/projects/{self.project_id}/processings',
            callback=self.get_processings_callback
        )

    def post_processing_error_handler(self, response: QNetworkReply) -> None:
        """Error handler for processing creation requests.

        :param response: The HTTP response.
        """
        error = response.error()
        response_body = response.readAll().data().decode()
        if error == QNetworkReply.ContentAccessDenied \
                and "data provider" in response_body.lower():
            self.alert(self.tr('Data provider with id is unavailable on your plan. \n '
                               'Upgrade your subscription to get access to the data. \n'
                               'See pricing at <a href=\"https://mapflow.ai/pricing\">mapflow.ai</a>'),
                       QMessageBox.Information)
            # provider ID is the last "word" in the message.
            # In this case, when "data provider" is in the message, there can't be index error
        else:
            self.report_http_error(response,
                                   response_body,
                                   self.tr('Processing creation failed'),
                                   error_message_parser=api_message_parser)

    def update_processing_limit(self) -> None:
        """Set the user's processing limit as reported by Mapflow."""
        self.http.get(
            url=f'{self.server}/user/status',
            callback=self.set_processing_limit,
            use_default_error_handler=False  # it is done by timer, so we ignore errors to avoid stacking
        )

    def set_processing_limit(self, response: QNetworkReply,
                             app_startup_request: Optional[bool] = False) -> None:
        response_data = json.loads(response.readAll().data())
        if self.plugin_name != 'Mapflow':
            # In custom plugins, we don't show the remaining limit and do not check it for the processing
            self.billing_type = BillingType.none
        else:
            # get billing type, by default it is area
            self.billing_type = BillingType(response_data.get('billingType', 'AREA').upper())
        # get limits
        self.remaining_limit = int(response_data.get('remainingArea', 0)) / 1e6  # convert into sq.km
        self.remaining_credits = int(response_data.get('remainingCredits', 0))
        self.max_aois_per_processing = int(response_data.get("maxAoisPerProcessing",
                                                             self.config.MAX_AOIS_PER_PROCESSING))
        if self.billing_type == BillingType.credits:
            balance_str = self.tr("Your balance: {} credits").format(self.remaining_credits)
        elif self.billing_type == BillingType.area:  # area
            balance_str = self.tr('Remaining limit: {:.2f} sq.km').format(self.remaining_limit)
        else:  # BillingType.none
            balance_str = ''

        self.review_workflow_enabled = response_data.get('reviewWorkflowEnabled', False)
        self.dlg.balanceLabel.setText(balance_str)

        if app_startup_request:
            self.update_processing_cost()
            self.app_startup_user_update_timer.stop()
            self.dlg.setup_for_billing(self.billing_type)
            self.dlg.setup_for_review(self.review_workflow_enabled)
            self.dlg.modelCombo.activated.emit(self.dlg.modelCombo.currentIndex())
            self.setup_providers(response_data.get("dataProviders") or [])
            self.on_provider_change()

    def setup_providers(self, providers_data):
        self.default_providers = ProvidersList([ImagerySearchProvider(proxy=self.server)] +
                                               [DefaultProvider.from_response(ProviderReturnSchema.from_dict(data))
                                                for data in providers_data])
        self.set_available_imagery_sources(self.dlg.modelCombo.currentText())
        # We want to clear the data from previous lauunch to avoid confusion
        for provider in self.providers:
            provider.clear_saved_search(self.temp_dir_name)

    def preview_sentinel_callback(self, response: QNetworkReply, datetime_: str, image_id: str) -> None:
        """Save and open the preview image as a layer."""
        with open(os.path.join(self.temp_dir_name, os.urandom(32).hex()), mode='wb') as f:
            f.write(response.readAll().data())
        # Some previews aren't georef-ed
        preview = gdal.Open(f.name)
        try:
            image_metadata = self.sentinel_metadata_coords[image_id]
        except (AttributeError, KeyError):
            image_metadata = None
        if image_metadata and not preview.GetProjection():
            lon_wgs84, *_, lat_wgs84 = image_metadata
            utm_zone = int((180 + lon_wgs84) // 6 + 1)
            crs = QgsCoordinateReferenceSystem(f'epsg:32{6 if lat_wgs84 > 0 else 7}{utm_zone}')
            preview.SetProjection(crs.toWkt())
            nw = helpers.from_wgs84(QgsGeometry(QgsPoint(lon_wgs84, lat_wgs84)), crs).asPoint()
            preview.SetGeoTransform([
                nw.x(),  # north-west corner x (lon, in case of UTM)
                320,  # pixel horizontal resolution (m)
                0,  # x-axis rotation
                nw.y(),  # north-west corner y (lat, in case of UTM)
                0,  # y-axis rotation
                -320  # pixel vertical resolution (m)
            ])
            preview.FlushCache()
        layer = QgsRasterLayer(f.name, f'{constants.SENTINEL_OPTION_NAME} {datetime_}', 'gdal')
        # Set the no-data value if undefined
        layer_provider = layer.dataProvider()
        for band in range(1, layer.bandCount() + 1):  # bands are 1-based (!)
            if not layer_provider.sourceHasNoDataValue(band):
                layer_provider.setNoDataValue(band, 0)
        layer.renderer().setNodataColor(QColor(Qt.transparent))
        self.result_loader.add_layer(layer)

    def preview_sentinel_error_handler(self,
                                       response: QNetworkReply,
                                       guess_format=False,
                                       **kwargs) -> None:
        """Error handler for requesting a Sentinel preview from SkyWatch."""
        if guess_format:
            alternative_url = response.request().url().toDisplayString().replace('jp2', 'jpg')
            self.http.get(
                url=alternative_url,
                callback=self.preview_sentinel_callback,
                callback_kwargs=kwargs,
                error_handler=self.preview_sentinel_error_handler
            )
            return
        self.alert(self.tr("Sorry, we couldn't load the image"))
        self.report_http_error(response, self.tr('Error previewing Sentinel imagery'))

    def preview_catalog(self, image_id):
        feature = self.metadata_feature(image_id)
        if not feature:
            self.alert(self.tr("Preview is unavailable when metadata layer is removed"))
            return
        footprint = self.metadata_footprint(feature=feature)
        url = feature.attribute('previewUrl')
        preview_type = feature.attribute('previewType')
        if preview_type == PreviewType.png:
            self.preview_png(url, footprint, image_id)
        else:
            raise NotImplementedError("Only PNG preview type is supported")

    def preview_png(self,
                    url: str,
                    footprint: QgsGeometry,
                    image_id: str = ""):
        self.http.get(url=url,
                      timeout=30,
                      auth='null'.encode(),
                      callback=self.display_png_preview_gcp,
                      use_default_error_handler=False,
                      error_handler=self.preview_png_error_handler,
                      callback_kwargs={"footprint": footprint,
                                       "image_id": image_id})

    def display_png_preview(self,
                            response: QNetworkReply,
                            extent: QgsRectangle,
                            crs: QgsCoordinateReferenceSystem = QgsCoordinateReferenceSystem("EPSG:3857"),
                            image_id: str = ""):
        """
        We assume that png preview is not internally georeferenced,
        but the footprint specified in the metadata has the same extent, so we generate georef for the image
        """
        with open(os.path.join(self.temp_dir_name, os.urandom(32).hex()), mode='wb') as f:
            f.write(response.readAll().data())
        preview = gdal.Open(f.name)
        pixel_xsize = extent.width() / preview.RasterXSize
        pixel_ysize = extent.height() / preview.RasterYSize
        preview.SetProjection(crs.toWkt())
        preview.SetGeoTransform([
            extent.xMinimum(),  # north-west corner x
            pixel_xsize,  # pixel horizontal resolution (m)
            0,  # x-axis rotation
            extent.yMaximum(),  # north-west corner y
            0,  # y-axis rotation
            -pixel_ysize  # pixel vertical resolution (m)
        ])
        preview.FlushCache()
        layer = QgsRasterLayer(f.name, f"{image_id} preview", 'gdal')
        layer.setExtent(extent)
        self.project.addMapLayer(layer)

    def display_png_preview_gcp(self,
                                response: QNetworkReply,
                                footprint: QgsGeometry,
                                crs: QgsCoordinateReferenceSystem = QgsCoordinateReferenceSystem("EPSG:3857"),
                                image_id: str = ""):
        """
        We take corner points of a polygon that represents image footprint
        and put their coordinates as GCPs (ground control points)
        """
        # Return a list of coordinate pairs
        corners = []
        footprint = footprint.asPolygon()
        if len(footprint[0]) != 5:
            self.message_bar.pushInfo(self.plugin_name, self.tr('Preview is unavailable'))
            return
        for point in range(4):
            pt = footprint[0][point]
            coords = (pt.x(), pt.y())
            corners.append(coords)
        # Get non-referenced raster and set its projection
        with open(os.path.join(self.temp_dir_name, os.urandom(32).hex()), mode='wb') as f:
            f.write(response.readAll().data())
        preview = gdal.Open(f.name)
        preview.SetProjection(crs.toWkt())
        # Specify (inter)cardinal directions
            # Right now it is implemented just by points order in a list
            # We assume that points go from NE in clockwise direcrtion
            # If we won't find a different and more accurate solution
            # I would suggest creating a dictionary, storing x and y coordinates as values
            # Then we can check min and max coords from bounding box
            # And scecify that the point that has the same x as xmin is SW, xmax - NE, 
            # Same y as ymin - SE, ymax - NW
        # Assuming raster is n*m size, where n is width and m is height, we get: 
            # NW is a 1 point in a list (clockwise) and 0,0 - in our image
            # NE - 2 and n,0
            # SW - 4 and 0,m
            # SE - 3 and n,m
        # Create a list of GCPS
        # Where each GCP is (x, y, z, pixel(n or width), line(m or height))
        gcp_list = [
        gdal.GCP(corners[0][0], corners[0][1], 0, 0, 0),
        gdal.GCP(corners[1][0], corners[1][1], 0, preview.RasterXSize-1, 0),
        gdal.GCP(corners[3][0], corners[3][1], 0, 0, preview.RasterYSize-1),
        gdal.GCP(corners[2][0], corners[2][1], 0, preview.RasterXSize-1, preview.RasterYSize-1)
        ]
        # Set control points, clear cache, add preview layer
        preview.SetGCPs(gcp_list, crs.toWkt())
        preview.FlushCache()
        layer = QgsRasterLayer(f.name, f"{image_id} preview", 'gdal')
        # If (for some reason) transparent band is not set automatically, but it exists, set it
        if layer.bandCount() == 4:
            if layer.renderer().alphaBand() != 4:
                layer.renderer().setAlphaBand(4)
        # Otherwise, for each band set "0" as No Data value
        else:
            for band in range(layer.bandCount()):
                layer.dataProvider().setNoDataValue(band, 0)
        self.project.addMapLayer(layer)

    def preview_png_error_handler(self, response: QNetworkReply):
        self.report_http_error(response, "Could not display preview")

    def preview_sentinel(self, image_id):
        selected_cells = self.dlg.metadataTable.selectedItems()
        if selected_cells:
            datetime_ = selected_cells[self.config.SENTINEL_DATETIME_COLUMN_INDEX]
            url = self.dlg.metadataTable.item(datetime_.row(), self.config.SENTINEL_PREVIEW_COLUMN_INDEX).text()
            if not url:
                self.alert(self.tr("Sorry, there's no preview for this image"), QMessageBox.Information)
                return
            datetime_ = datetime_.text()
            guess_format = False
        elif image_id:
            datetime_ = helpers.SENTINEL_DATETIME_REGEX.search(image_id)
            if datetime_ and helpers.SENTINEL_COORDINATE_REGEX.search(image_id):
                url = f'https://preview.skywatch.com/esa/sentinel-2/{image_id}.jp2'
                datetime_ = datetime.strptime(datetime_.group(0), '%Y%m%dT%H%M%S') \
                    .astimezone().strftime('%Y-%m-%d %H:%M')
            else:
                self.alert(self.tr("We couldn't load a preview for this image"))
                return
            guess_format = True
        else:
            self.alert(self.tr('Please, select an image to preview'), QMessageBox.Information)
            return
        callback_kwargs = {'datetime_': datetime_, 'image_id': image_id}
        self.http.get(
            url=url,
            callback=self.preview_sentinel_callback,
            callback_kwargs=callback_kwargs,
            error_handler=self.preview_sentinel_error_handler,
            error_handler_kwargs={'guess_format': guess_format, **callback_kwargs}
        )
        return

    def maxar_layer_name(self, layer_name, image_id):
        row = self.dlg.metadataTable.currentRow()
        attrs = tuple(self.config.METADATA_TABLE_ATTRIBUTES.values())
        try:
            layer_name = ' '.join((
                layer_name,
                self.dlg.metadataTable.item(row, attrs.index('acquisitionDate')).text(),
                self.dlg.metadataTable.item(row, attrs.index('productType')).text()
            ))
        except AttributeError:  # the table is empty
            layer_name = f'{layer_name} {image_id}'
        return layer_name

    def metadata_extent(self,
                        image_id=None,
                        feature=None,
                        crs: QgsCoordinateReferenceSystem = helpers.WEB_MERCATOR):
        if not feature:
            feature = self.metadata_feature(image_id)
        if not feature:
            return None
        return helpers.from_wgs84(feature.geometry(), crs).boundingBox()

    def metadata_footprint(self,
                           image_id=None,
                           feature=None,
                           crs: QgsCoordinateReferenceSystem = helpers.WEB_MERCATOR):
        if not feature:
            feature = self.metadata_feature(image_id)
        if not feature:
            return None
        return helpers.from_wgs84(feature.geometry(), crs)

    def metadata_feature(self, image_id):
        if not image_id:
            return None
        try:  # Get the image extent to set the correct extent on the raster layer
            return next(self.metadata_layer.getFeatures(f"id = '{image_id}'"))
        except (RuntimeError, AttributeError, StopIteration):  # layer doesn't exist or has been deleted, or empty
            return None

    def preview_xyz(self, provider, image_id):
        max_zoom = self.dlg.maxZoom.value()
        layer_name = provider.name
        try:
            url = provider.preview_url(image_id=image_id)
        except ImageIdRequired as e:
            self.alert(self.tr("Provider {name} requires image id for preview!").format(name=provider.name),
                       QMessageBox.Warning)
            return
        except NotImplementedError as e:            
            self.alert(self.tr("Preview is unavailable for the provider {}. \nOSM layer will be added instead.").format(provider.name), QMessageBox.Information)
            # Add OSM instaed of preview, if it is unavailable (for Mapbox)
            osm = constants.OSM
            layer = QgsRasterLayer(osm, 'OpenStreetMap', 'wms')
            self.result_loader.add_preview_layer(preview_layer=layer, preview_dict=self.preview_dict)
            return
        except Exception as e:
            self.alert(str(e), QMessageBox.Warning)
            return         
        uri = layer_utils.generate_xyz_layer_definition(url,
                                                        provider.credentials.login,
                                                        provider.credentials.password,
                                                        max_zoom,
                                                        provider.source_type)
        layer = QgsRasterLayer(uri, layer_name, 'wms')
        layer.setCrs(QgsCoordinateReferenceSystem(provider.crs))
        if layer.isValid():
            if isinstance(provider, MaxarProvider) and image_id:
                layer_name = self.maxar_layer_name(layer_name, image_id)
                layer.setName(layer_name)
                extent = self.metadata_extent(image_id)
                if extent:
                    layer.setExtent(extent)
            self.result_loader.add_preview_layer(preview_layer=layer, preview_dict=self.preview_dict)            
        else:
            self.alert(self.tr("We couldn't load a preview for this image"))

    def preview(self) -> None:
        """Display raster tiles served over the Web."""
        if self.dlg.rasterCombo.currentLayer() is not None:
            self.iface.setActiveLayer(self.dlg.rasterCombo.currentLayer())
            self.iface.zoomToActiveLayer()
            return
        image_id = self.dlg.imageId.text()
        provider = self.providers[self.dlg.providerIndex()]
        if provider.requires_image_id and not image_id:
            self.alert(self.tr("This provider requires image ID!"), QMessageBox.Warning)
            return
        if isinstance(provider, SentinelProvider):
            self.preview_sentinel(image_id=image_id)
        elif isinstance(provider, ImagerySearchProvider):
            self.preview_catalog(image_id=image_id)
        else:  # XYZ providers
            self.preview_xyz(provider=provider, image_id=image_id)

    def preview_or_search(self, provider) -> None:
        provider_index = self.dlg.providerIndex()
        provider = self.providers[provider_index]
        if provider.requires_image_id:
            imagery_search_tab = self.dlg.tabWidget.findChild(QWidget, "providersTab")
            self.dlg.tabWidget.setCurrentWidget(imagery_search_tab)
        else:
            self.preview()

    def update_processing_current_rating(self) -> None:
        # reset labels:
        processing = self.selected_processing()
        if not processing:
            return
        pid = processing.id_
        p_name = processing.name

        self.dlg.set_processing_rating_labels(processing_name=p_name)
        self.http.get(
            url=f'{self.server}/processings/{pid}',
            callback=self.update_processing_current_rating_callback
        )

    def update_processing_current_rating_callback(self, response: QNetworkReply) -> None:
        response_data = json.loads(response.readAll().data())
        processing = Processing.from_response(response_data)
        p_name = response_data.get('name')
        rating_json = response_data.get('rating')
        if not rating_json:
            return
        rating = int(rating_json.get('rating'))
        feedback = rating_json.get('feedback')
        self.dlg.set_processing_rating_labels(processing_name=p_name,
                                              current_rating=rating,
                                              current_feedback=feedback)

    def selected_processing_ids(self, limit=None):
        # add unique selected rows
        selected_rows = list(set(index.row() for index in self.dlg.processingsTable.selectionModel().selectedIndexes()))
        if not selected_rows:
            return []
        pids = [self.dlg.processingsTable.item(row,
                                               self.config.PROCESSING_TABLE_ID_COLUMN_INDEX).text()
                for row in selected_rows[:limit]]
        return pids

    def selected_processings(self, limit=None) -> List[Processing]:
        pids = self.selected_processing_ids(limit=limit)
        # limit None will give full selection
        selected_processings = [p for p in filter(lambda p: p.id_ in pids, self.processings)]
        return selected_processings

    def selected_processing(self) -> Optional[Processing]:
        first = self.selected_processings(limit=1)
        if not first:
            return None
        return first[0]

    def submit_processing_rating(self) -> None:
        processing = self.selected_processing()
        if not processing:
            return
        pid = processing.id_
        if not processing.status.is_ok:
            self.alert(self.tr('Only finished processings can be rated'))
            return
        # Rating is descending: None-5-4-3-2-1
        rating = 6 - self.dlg.ratingComboBox.currentIndex()
        if not 0 < rating <= 5:
            return
        feedback_text = self.dlg.processingRatingFeedbackText.toPlainText()
        body = {
            'rating': rating,
            'feedback': feedback_text
        }
        self.http.put(
            url=f'{self.server}/processings/{pid}/rate',
            body=json.dumps(body).encode(),
            callback=self.submit_processing_rating_callback,
            callback_kwargs={'feedback': feedback_text}
        )

    def accept_processing(self):
        processing = self.selected_processing()
        if not processing:
            return
        pid = processing.id_
        if not processing.status.is_ok:
            self.alert(self.tr('Only finished processings can be rated'))
            return
        elif not processing.review_status.is_in_review:
            self.alert(self.tr("Processing must be in `Review required` status"))
            return
        self.http.put(
            url=f'{self.server}/processings/{pid}/acceptation',
            callback=self.review_processing_callback
        )

    def review_processing_callback(self, response: QNetworkReply):
        # Clear successfully uploaded review
        self.review_dialog.reviewComment.setText("")
        self.processing_fetch_timer.start()
        self.http.get(url=f'{self.server}/projects/{self.project_id}/processings',
                      callback=self.get_processings_callback,
                      use_default_error_handler=False)

    def show_review_dialog(self):
        processing = self.selected_processing()
        if not processing:
            return
        if not processing.status.is_ok:
            self.alert(self.tr('Only finished processings can be rated'))
            return
        elif not processing.review_status.is_in_review:
            self.alert(self.tr("Processing must be in `Review required` status"))
            return
        self.review_dialog.setup(processing)
        self.review_dialog.show()

    def submit_review(self):
        body = {"comment": self.review_dialog.reviewComment.toPlainText(),
                "features": layer_utils.export_as_geojson(self.review_dialog.reviewLayerCombo.currentLayer())}
        self.http.put(
            url=f'{self.server}/processings/{self.review_dialog.processing.id_}/rejection',
            body=json.dumps(body).encode(),
            callback=self.review_processing_callback
        )

    def submit_processing_rating_callback(self, response: QNetworkReply, feedback: str) -> None:
        if not feedback:
            self.alert(
                self.tr(
                    "Thank you! Your rating is submitted!\nWe would appreciate if you add feedback as well."
                ),
                QMessageBox.Information
            )
        else:
            self.alert(
                self.tr(
                    "Thank you! Your rating and feedback are submitted!"
                ),
                QMessageBox.Information
            )
        self.update_processing_current_rating()

    def enable_review_submit(self, status_ok: bool) -> None:
        self.dlg.enable_review(status_ok,
                               self.tr("Only correctly finished processings (status OK) can be reviewed"))

    def enable_rating_submit(self, status_ok: bool) -> None:
        rating_selected = 5 >= self.dlg.ratingComboBox.currentIndex() > 0
        if not status_ok:
            reason = self.tr("Only correctly finished processings (status OK) can be rated")
        elif not rating_selected:
            reason = self.tr("Please select rating to submit")
        else:
            reason = ""
        self.dlg.enable_rating(status_ok,
                               rating_selected,
                               reason)

    def enable_feedback(self) -> None:
        """
        By feedback we mean either rating (1-5 stars + message) for regular users
        or review for users which have review workflow enabled
        """
        processing = self.selected_processing()
        if not processing:
            if self.review_workflow_enabled:
                self.enable_review_submit(False)
            else:
                self.enable_rating_submit(False)
            return
        if self.review_workflow_enabled:
            self.enable_review_submit(processing.status.is_ok and processing.review_status.is_in_review)
        else:
            self.enable_rating_submit(processing.status.is_ok)

    # =================== Results management ==================== #
    def load_results(self):
        processing = self.selected_processing()
        if not processing:
            return
        if processing.id_ not in self.processing_history.finished:
            self.alert(self.tr("Only the results of correctly finished processing can be loaded"))
            return

        if self.dlg.viewAsTiles.isChecked():
            self.result_loader.load_result_tiles(processing=processing)
        elif self.dlg.viewAsLocal.isChecked():
            if not self.check_if_output_directory_is_selected():
                return
            self.result_loader.download_results(processing=processing)

    def download_results_file(self) -> None:
        """
        Download result and save directly to a geojson file
        It is the most reliable way to get results, applicable if everything else failed
        """
        processing = self.selected_processing()
        if not processing:
            return
        if processing.id_ not in self.processing_history.finished:
            self.alert(self.tr("Only the results of correctly finished processing can be loaded"))
            return
        self.result_loader.download_results_file(pid=processing.id_)

    def download_aoi_file(self) -> None:
        """
        Download area of interest and save to a geojson file
        """
        processing = self.selected_processing()
        if not processing:
            return
        self.result_loader.download_aoi_file(pid=processing.id_)

    def alert(self, message: str, icon: QMessageBox.Icon = QMessageBox.Critical, blocking=True) -> None:
        """Display a minimalistic modal dialog with some info or a question.

        :param message: A text to display
        :param icon: Info/Warning/Critical/Question
        :param blocking: Opened as modal - code below will only be executed when the alert is closed
        """
        box = QMessageBox(icon, self.plugin_name, message, parent=QApplication.activeWindow())
        box.setTextFormat(Qt.RichText)
        if icon == QMessageBox.Question:  # by default, only OK is added
            box.setStandardButtons(QMessageBox.Cancel | QMessageBox.Ok)
        return box.exec() == QMessageBox.Ok if blocking else box.open()

    def get_processings_callback(self, response: QNetworkReply, caller=None) -> None:
        """Update the processing table and user limit.

        :param response: The HTTP response.
        """
        response_data = json.loads(response.readAll().data())
        processings = parse_processings_request(response_data)
        if response_data:
            current_project_id = response_data[0]['projectId']
        else:
            current_project_id = None
        if all(not p.status.is_in_progress
               and p.review_status.is_not_accepted
               for p in processings):
            # We do not re-fetch the processings, if nothing is going to change.
            # What can change from server-side: processing can finish if IN_PROGRESS
            # or review can be accepted if NOT_ACCEPTED.
            # Any other processings can change only from client-side
            self.processing_fetch_timer.stop()
        env = self.config.MAPFLOW_ENV
        processing_history = self.settings.value('processings')
        self.processing_history = ProcessingHistory.from_settings(
            processing_history.get(env, {})
            .get(self.username, {})
            .get(self.project_id, {}))
        # get updated processings (newly failed and newly finished) and updated user processing history
        failed_processings, finished_processings, self.processing_history = updated_processings(processings,
                                                                                                self.processing_history)

        # update processing limit of user
        self.update_processing_limit()

        self.alert_failed_processings(failed_processings)
        self.alert_finished_processings(finished_processings)
        self.update_processing_table(processings)
        self.processings = processings

        try:  # use try-except bc this will only error once
            processing_history[env][self.username][self.project_id] = self.processing_history.asdict()
        except KeyError:  # history for the current env hasn't been initialized yet
            try:
                processing_history[env][self.username] = {self.project_id: self.processing_history.asdict()}
            except KeyError:
                processing_history[env] = {self.username: {self.project_id: self.processing_history.asdict()}}

        self.settings.setValue('processings', processing_history)

    def alert_failed_processings(self, failed_processings):
        if not failed_processings:
            return
            # this means that some of processings have failed since last update and the limit must have been returned
        if len(failed_processings) == 1:
            proc = failed_processings[0]
            self.alert(
                proc.name +
                self.tr(' failed with error:\n') + proc.error_message(self.config.SHOW_RAW_ERROR),
                QMessageBox.Critical,
                blocking=False)
        elif 1 < len(failed_processings) < 10:
            # If there are more than one failed processing, we will not
            self.alert(self.tr('{} processings failed: \n {} \n '
                               'See tooltip over the processings table'
                               ' for error details').format(len(failed_processings),
                                                            '\n'.join((proc.name for proc in failed_processings))),
                       QMessageBox.Critical,
                       blocking=False)
        else:  # >= 10
            self.alert(self.tr(
                '{} processings failed: \n '
                'See tooltip over the processings table for error details').format(len(failed_processings)),
                       QMessageBox.Critical,
                       blocking=False)

    def alert_finished_processings(self, finished_processings):
        if not finished_processings:
            return
        if len(finished_processings) == 1:
            # Print error message from first failed processing
            proc = finished_processings[0]
            self.alert(
                proc.name +
                self.tr(' finished. Double-click it in the table to download the results.'),
                QMessageBox.Information,
                blocking=False  # don't repeat if user doesn't close the alert
            )
        elif 1 < len(finished_processings) < 10:
            # If there are more than one failed processing, we will not
            self.alert(self.tr(
                '{} processings finished: \n {} \n '
                'Double-click it in the table '
                'to download the results').format(len(finished_processings),
                                                  '\n'.join((proc.name for proc in finished_processings))),
                       QMessageBox.Information,
                       blocking=False)
        else:  # >= 10
            self.alert(self.tr(
                '{} processings finished. \n '
                'Double-click it in the table to download the results').format(len(finished_processings)),
                       QMessageBox.Information,
                       blocking=False)

    def update_processing_table(self, processings: List[Processing]):
        # UPDATE THE TABLE
        # Memorize the selection to restore it after table update
        selected_processings = self.selected_processing_ids()
        # Explicitly clear selection since resetting row count won't do it
        self.dlg.processingsTable.clearSelection()
        # Temporarily enable multi selection so that selectRow won't clear previous selection
        self.dlg.processingsTable.setSelectionMode(QAbstractItemView.MultiSelection)
        # Row insertion triggers sorting -> row indexes shift -> duplicate rows, so turn sorting off
        self.dlg.processingsTable.setSortingEnabled(False)
        self.dlg.processingsTable.setRowCount(len(processings))
        # Fill out the table
        for row, proc in enumerate(processings):
            processing_dict = proc.asdict()
            set_color = False
            if proc.status.is_ok and proc.review_expires:
                # setting color for close review
                set_color = True
                color = QColor(255, 220, 200)
            for col, attr in enumerate(self.config.PROCESSING_TABLE_COLUMNS):
                table_item = QTableWidgetItem()
                table_item.setData(Qt.DisplayRole, processing_dict[attr])
                if proc.status.is_failed:
                    table_item.setToolTip(proc.error_message(raw=self.config.SHOW_RAW_ERROR))
                elif proc.in_review_until:
                    table_item.setToolTip(self.tr("Please review or accept this processing until {}."
                                                  " Double click to add results"
                                                  " to the map").format(
                        proc.in_review_until.strftime('%Y-%m-%d %H:%M') if proc.in_review_until else ""))
                elif proc.status.is_ok:
                    table_item.setToolTip(self.tr("Double click to add results to the map."
                                                  ))
                if set_color:
                    table_item.setBackground(color)
                self.dlg.processingsTable.setItem(row, col, table_item)
            if proc.id_ in selected_processings:
                self.dlg.processingsTable.selectRow(row)
        self.dlg.processingsTable.setSortingEnabled(True)
        # Restore extended selection
        self.dlg.processingsTable.setSelectionMode(QAbstractItemView.ExtendedSelection)

        # test

    def initGui(self) -> None:
        """Create the menu entries and toolbar icons inside the QGIS GUI.

        This function is referenced by the QGIS plugin loading system, so it can't be renamed.
        Since there are submodules, the various UI texts are set dynamically.
        """
        # Set main dialog title dynamically so it could be overridden when used as a submodule
        self.dlg.setWindowTitle(helpers.generate_plugin_header(self.plugin_name,
                                                               env=self.config.MAPFLOW_ENV,
                                                               project_name=None))
        # Display plugin icon in own toolbar
        plugin_button = QAction(self.plugin_icon, self.plugin_name, self.main_window)
        plugin_button.triggered.connect(self.main)
        self.toolbar.addAction(plugin_button)
        self.project.readProject.connect(self.set_layer_group)
        # list(filter(bool, [self.dlg.rasterCombo.layer(index) for index in range(self.dlg.rasterCombo.count())]))
        self.dlg.processingsTable.sortByColumn(self.config.PROCESSING_TABLE_SORT_COLUMN_INDEX, Qt.DescendingOrder)

    def set_layer_group(self) -> None:
        """Setup a legend group where all layers created by the plugin will be added."""
        self.layer_group = self.layer_tree_root.findGroup(self.settings.value('layerGroup'))
        if self.layer_group:
            # If the group has been deleted, assume user wants to add layers to root, memorize it
            self.layer_group.destroyed.connect(lambda: setattr(self, 'add_layers_to_group', False))
            # Let user rename the group, memorize the new name
            self.layer_group.nameChanged.connect(lambda _, name: self.settings.setValue('layerGroup', name))

    def unload(self) -> None:
        """Remove the plugin icon & toolbar from QGIS GUI."""
        self.processing_fetch_timer.stop()
        self.processing_fetch_timer.deleteLater()
        self.user_status_update_timer.stop()
        self.iface.removeCustomActionForLayerType(self.add_layer_action)
        self.iface.removeCustomActionForLayerType(self.remove_layer_action)
        for dlg in self.dlg, self.dlg_login, self.dlg_provider:
            if dlg:
                dlg.close()
        del self.toolbar
        self.settings.setValue('metadataMinIntersection', self.dlg.minIntersection.value())
        self.settings.setValue('metadataMaxCloudCover', self.dlg.maxCloudCover.value())
        self.settings.setValue('metadataFrom', self.dlg.metadataFrom.date())
        self.settings.setValue('metadataTo', self.dlg.metadataTo.date())

    def read_mapflow_token(self) -> None:
        """Compose and memorize the user's credentils as Basic Auth."""
        if self.use_oauth:
            auth_id, new_auth = get_auth_id(self.config.AUTH_CONFIG_NAME,
                                             self.config.AUTH_CONFIG_MAP)
            if new_auth:
                self.alert(self.tr("We have just set the authentication config for you. \n"
                                       " You may need to restart QGIS to apply it so you could log in"),
                           icon=QMessageBox.Information)
            if not auth_id:
                self.dlg_login.invalidToken.setVisible(True)
            else:
                self.dlg_login.invalidToken.setVisible(False)
                self.login_oauth(auth_id)
        else:
            auth_data = self.dlg_login.token_value()
            if not auth_data:
                return
            # to add paddind for the token len to be multiple of 4
            token = auth_data + "=" * ((4 - len(auth_data) % 4) % 4)
            self.login_basic(token)

    def login_oauth(self, oauth_id):
        try:
            self.http.setup_auth(oauth_id=oauth_id)
            self.http.get(
                url=f'{self.config.SERVER}/projects/default',
                callback=self.log_in_callback,
                use_default_error_handler=True
            )
        except ProxyIsAlreadySet:
            self.alert(self.tr("Please restart QGIS before using OAuth2 login."),
                       icon=QMessageBox.Warning)
        except Exception as e:
            self.alert(f"Error while trying to send authorization request: {e}."
                       f"It is possible that your auth config is corrupted. "
                       f"Remove auth config named {self.config.AUTH_CONFIG_NAME} and restart QGis"
                       f"for the plugin to recreate it. "
                       f"If it does not help, contact us",
                       icon=QMessageBox.Warning)

    def login_basic(self, token) -> None:
        """Log into Mapflow."""
        # save new token to settings immediately to overwrite old one, if any
        self.settings.setValue('token', token)
        # keep login/password from token
        try:
            self.username, self.password = b64decode(token).decode().split(':')
        except:
            self.username = self.password = ''
            self.dlg_login.show()
            self.alert(self.tr('Wrong token. '
                               'Visit "<a href=\"https://app.mapflow.ai/account/api\">mapflow.ai</a>" '
                               'to get a new one'),
                       icon=QMessageBox.Warning)
            self.dlg_login.invalidToken.setVisible(True)
            return
        self.http.setup_auth(basic_auth_token=f'Basic {token}')
        self.http.get(
            url=f'{self.config.SERVER}/projects/default',
            callback=self.log_in_callback,
            use_default_error_handler=True
        )

    def logout(self) -> None:
        """Close the plugin and clear credentials from cache."""
        # set token to empty to delete it from settings
        self.settings.setValue('token', '')
        self.processing_fetch_timer.stop()
        self.user_status_update_timer.stop()
        self.logged_in = False
        self.http.logout()
        self.dlg.close()
        # self.dlg_login = self.set_up_login_dialog()  # recreate the login dialog
        self.dlg_login.show()  # assume user wants to log into another account

    def default_error_handler(self,
                              response: QNetworkReply,
                              ) -> bool:
        """Handle general networking errors: offline, timeout, server errors.

        :param response: The HTTP response.
        :param: error_message_parser: function to parse the message from the particular API
        Returns True if the error has been handled, otherwise returns False.
        """
        error = response.error()
        service = 'Mapflow' if 'mapflow' in response.request().url().authority() else 'SecureWatch'
        parser = api_message_parser if 'mapflow' in response.request().url().authority() else securewatch_message_parser
        if error == QNetworkReply.AuthenticationRequiredError:  # invalid/empty credentials
            # Prevent deadlocks
            if self.logged_in:  # token re-issued during a plugin session
                self.logout()
            elif self.settings.value('token'):  # env changed w/out logging out (admin)
                self.alert(self.tr('Wrong token. '
                                   'Visit "<a href=\"https://app.mapflow.ai/account/api\">mapflow.ai</a>" '
                                   'to get a new one'),
                           icon=QMessageBox.Warning)
                self.dlg_login.show()

            self.dlg_login.invalidToken.setVisible(True)
            return True
        elif error in (
                QNetworkReply.OperationCanceledError,  # timeout
                QNetworkReply.ServiceUnavailableError,  # HTTP 503
                QNetworkReply.InternalServerError,  # HTTP 500
                QNetworkReply.ConnectionRefusedError,
                QNetworkReply.RemoteHostClosedError,
                QNetworkReply.NetworkSessionFailedError,
        ):
            self.report_http_error(response, self.tr(
                service + ' is not responding. Please, try again.\n\n'
                          'If you are behind a proxy or firewall,\ncheck your QGIS proxy settings.\n'),
                                   error_message_parser=parser)
            return True
        elif error == QNetworkReply.HostNotFoundError:  # offline
            self.alert(self.tr(service + ' not found. Check your Internet connection'))
            return True
        elif error in (
                QNetworkReply.UnknownNetworkError,
                QNetworkReply.ProxyConnectionRefusedError,
                QNetworkReply.ProxyConnectionClosedError,
                QNetworkReply.ProxyNotFoundError,
                QNetworkReply.ProxyTimeoutError,
                QNetworkReply.ProxyAuthenticationRequiredError,
        ):
            self.report_http_error(response, self.tr('Proxy error. Please, check your proxy settings.'))
            return True
        elif error == QNetworkReply.ContentAccessDenied:
            self.report_http_error(response,
                                   self.tr("This operation is forbidden for your account, contact us"),
                                   error_message_parser=parser)
            return True
        else:
            self.report_http_error(response, self.tr("Error"), error_message_parser=parser)
        return False

    def report_http_error(self,
                          response: QNetworkReply,
                          response_body: str,
                          title: str = None,
                          error_message_parser: Optional[Callable] = None):
        """Prepare and show an error message for the supplied response.

        :param response: The HTTP response.
        :param title: The error message's title.
        :param error_message_parser: function to parse error message, depends on server which is requested.
            Default parser (if None) searches for 'message' section in response json
        """
        error_summary, email_body = get_error_report_body(response=response,
                                                          response_body=response_body,
                                                          plugin_version=self.plugin_version,
                                                          error_message_parser=error_message_parser)
        ErrorMessageWidget(parent=QApplication.activeWindow(),
                           text= error_summary,
                           title=title,
                           email_body=email_body).show()

    def setup_processings_table(self):
        table_item = QTableWidgetItem("Loading...")
        table_item.setToolTip('Fetching your processings from server, please wait')
        self.dlg.processingsTable.setRowCount(1)
        self.dlg.processingsTable.setItem(0, 0, table_item)
        for column in range(1, self.dlg.processingsTable.columnCount()):
            empty_item = QTableWidgetItem("")
            self.dlg.processingsTable.setItem(0, column, empty_item)
        # Fetch processings at startup and start the timer to keep fetching them afterwards
        self.http.get(url=f'{self.server}/projects/{self.project_id}/processings',
                      callback=self.get_processings_callback,
                      callback_kwargs={"caller": f"setup_table_{self.project_id}"},
                      use_default_error_handler=False)
        self.processing_fetch_timer.start()

    def find_project(self, projects: List[MapflowProject], project_id: str):
        # first, try to find by ID
        default_index = -1
        for idx, project in enumerate(projects):
            if project.id == project_id:
                return idx
            if project.name == "Default":
                default_index = idx

        # report if id is not found
        if default_index >= 0:
            if project_id.lower() != "default":
                self.alert(message=f"Selected project {project_id} is not found. Setting project to default",
                           icon=QMessageBox.Information)
            return default_index

        # if there is NO default project, but some projects are present - we will use the first
        self.alert(message=f"Default project is not found. Using existing project {projects[0].name}",
                   icon=QMessageBox.Information)
        return 0

    def log_in_callback(self, response: QNetworkReply) -> None:
        """Fetch user info, models and processings.
        :param response: The HTTP response.
        """
        # Show history of processings at startup to get non-empty table immediately, and setup the table update
        self.dlg_login.invalidToken.setVisible(False)
        # Set up the UI with the received data
        response = json.loads(response.readAll().data())
        # User info is stored inside user's Default project - will change it in the future API versions
        userinfo = response['user']
        default_project = MapflowProject.from_dict(response)

        self.update_processing_limit()
        self.aoi_area_limit = userinfo['aoiAreaLimit'] * 1e-6
        # We have different behavior for admin as he has access to all processings
        self.is_admin = userinfo.get("role") == "ADMIN"

        self.dlg.restoreGeometry(self.settings.value('mainDialogState', b''))
        # Authenticate and keep user logged in
        self.logged_in = True
        self.dlg_login.close()

        # Get all projects & setup processings table (see callback)
        if self.is_admin:
            self.project_id = Config.PROJECT_ID
            self.setup_workflow_defs(default_project.workflowDefs)
            self.setup_processings_table()
        else:
            self.project_service.get_projects(current_project_id=self.project_id)
            self.data_catalog_service.get_mosaics()
        self.dlg.setup_for_billing(self.billing_type)
        self.dlg.show()
        self.user_status_update_timer.start()
        self.app_startup_user_update_timer.start()

    def update_projects(self, current_project_id: str):
        self.projects = self.project_service.projects
        if not self.projects:
            self.alert(self.tr("No projects found! Contact us to resolve the issue"))
            return
        current_index = self.find_project(self.projects, current_project_id)
        if self.project_connection is not None:
            self.dlg.projectsCombo.currentIndexChanged.disconnect(self.project_connection)
            self.project_connection = None
        self.dlg.setup_project_combo(self.projects, current_index)
        self.on_project_change(current_index)
        self.project_connection = self.dlg.projectsCombo.currentIndexChanged.connect(self.on_project_change)


    def check_plugin_version_callback(self, response: QNetworkReply) -> None:
        """Inspect the plugin version backend expects and show a warning if it is incompatible w/ the plugin.

        If the major version differs, we force the user to reinstall and exit the plugin
        If the minor/patch differs, we recommend the user to reinstall, and if do it only once for the version,
         so in case user dismisses the recommendation, w save the "last recommended version" in settings
         and do not show the reminder until the even newer version is released
        :param response: The HTTP response.
        """

        server_version = response.readAll().data().decode('utf-8')
        latest_reported_version = self.settings.value('latest_reported_version', self.plugin_version)

        force_upgrade, recommend_upgrade = helpers.check_version(local_version=self.plugin_version,
                                                                 server_version=server_version,
                                                                 latest_reported_version=latest_reported_version)
        if force_upgrade:
            self.alert(self.tr("You must upgrade your plugin version to continue work with Mapflow. \n"
                               "The server requires version {server_version}, your plugin is {local_version}\n"
                               "Go to Plugins -> Manage and Install Plugins -> Upgradable").format(
                server_version=server_version,
                local_version=self.plugin_version,
                icon=QMessageBox.Warning))
            self.version_ok = False
            self.dlg.close()

        elif recommend_upgrade:
            self.alert(self.tr("A new version of Mapflow plugin {server_version} is released \n"
                               "We recommend you to upgrade to get all the latest features\n"
                               "Go to Plugins -> Manage and Install Plugins -> Upgradable").format(
                server_version=server_version,
                local_version=self.plugin_version,
                icon=QMessageBox.Information))
            # saving the requested version to not bother the user next time, if he decides not to upgrade
            self.settings.setValue('latest_reported_version', server_version)
            self.version_ok = True
        else:
            # it is if the upgrade is not needed, we want to save it
            self.settings.setValue('latest_reported_version', server_version)
            self.version_ok = True

    def show_details(self):
        processing = self.selected_processing()
        if not processing:
            return
        message = self.tr("<b>Name</b>: {name}"
                          "<br><b>Status</b></br>: {status}"
                          "<br><b>Model</b></br>: {model}").format(name=processing.name,
                                                                   model=processing.workflow_def,
                                                                   status=processing.status.value)
        if processing.description:
            message += self.tr("<br><b>Description</b></br>: {description}").format(description=processing.description)
        if processing.blocks: 
            if any([block.enabled for block in processing.blocks]):
                message += self.tr("<br><b>Model options:</b></br>"
                                    " {options}").format(options=", ".join(block.name
                                                                      for block in processing.blocks
                                                                           if block.enabled))
            else:
                message += self.tr("<br><b>Model options:</b></br>" " No options selected")
                
        if processing.params.data_provider:
            message += self.tr("<br><b>Data provider</b></br>: {provider}").format(provider=processing.params.data_provider)
        elif (processing.params.source_type and processing.params.source_type.lower() in ("local", "tif", "tiff")) \
                or (processing.params.url and processing.params.url.startswith("s3://")):
            # case of user's raster file; we do not want to display internal file address
            message += self.tr("<br><b>Data source</b></br>: uploaded file")
        elif processing.params.url:
            message += self.tr("<br><b>Data source link</b></br> {url}").format(url=processing.params.url)

        if processing.errors:
            message += "<br><b>Errors</b>:</br>" + "<br></br>" + processing.error_message(raw=self.config.SHOW_RAW_ERROR)
        self.alert(message=message,
                   icon=QMessageBox.Information,
                   blocking=False)

    def update_processing(self):
        processing = self.selected_processing()
        if not processing:
            return
        dialog = UpdateProcessingDialog(self.dlg)
        dialog.accepted.connect(lambda: self.processing_service.update_processing(processing.id_,
                                                                                  dialog.processing()))
        dialog.setup(processing)
        dialog.deleteLater()

    def create_project(self):
        dialog = CreateProjectDialog(self.dlg)
        dialog.accepted.connect(lambda: self.project_service.create_project(dialog.project()))
        dialog.setup()
        dialog.deleteLater()

    @property
    def basemap_providers(self):
        return ProvidersList(self.default_providers + self.user_providers)

    def tr(self, message: str) -> str:
        """Localize a UI element text.
        :param message: A text to translate
        """
        # Don't use self.plugin_name as context since it'll be overriden in supermodules
        return QCoreApplication.translate(self.config.PLUGIN_NAME, message)

    def main(self) -> None:
        """Plugin entrypoint."""
        self.config = Config()
        # check plugin version first
        self.http.get(
            url=f'{self.server}/version',
            callback=self.check_plugin_version_callback,
            use_default_error_handler=False  # ignore errors
        )
        if not self.version_ok:
            self.dlg.close()
            return

        if self.logged_in:
            # with any auth method
            self.dlg.show()
            self.dlg.raise_()
            self.update_processing_limit()
            self.user_status_update_timer.start()
            return

        token = self.settings.value('token')
        if not self.use_oauth and token:
            # Saved token for basic auth
            self.login_basic(token)
        else:
            self.dlg_login.show()<|MERGE_RESOLUTION|>--- conflicted
+++ resolved
@@ -26,7 +26,6 @@
 from qgis.gui import QgsMessageBarItem
 
 from . import constants
-from .config import Config
 from .dialogs import (MainDialog,
                       MapflowLoginDialog,
                       ErrorMessageWidget,
@@ -37,18 +36,9 @@
                       UpdateProcessingDialog,
                       )
 from .dialogs.icons import plugin_icon
-<<<<<<< HEAD
 from .functional.controller.data_catalog_controller import DataCatalogController
-from .http import (Http,
-                   get_error_report_body,
-                   data_catalog_message_parser,
-                   securewatch_message_parser,
-                   api_message_parser,
-                   )
 from .config import Config
-=======
 from .entity.billing import BillingType
->>>>>>> 47b7dfd2
 from .entity.processing import parse_processings_request, Processing, ProcessingHistory, updated_processings
 from .entity.provider import (UsersProvider,
                               MaxarProvider,
@@ -69,12 +59,8 @@
 from .functional.auth import get_auth_id
 from .functional.geometry import clip_aoi_to_image_extent
 from .functional.processing import ProcessingService
-<<<<<<< HEAD
-from .functional.auth import get_auth_id
+from .functional.project import ProjectService
 from .functional.service.data_catalog import DataCatalogService
-from . import constants
-=======
-from .functional.project import ProjectService
 from .http import (Http,
                    get_error_report_body,
                    data_catalog_message_parser,
@@ -86,7 +72,6 @@
                      ProviderReturnSchema,
                      ImageCatalogRequestSchema,
                      ImageCatalogResponseSchema)
->>>>>>> 47b7dfd2
 from .schema.catalog import PreviewType
 from .schema.project import MapflowProject
 
@@ -356,20 +341,15 @@
         self.dlg.polygonCombo.setExceptedLayerList(self.filter_aoi_layers())
 
         # Service init
-        """ self.result_loader = layer_utils.ResultsLoader(iface=self.iface,
+        self.result_loader = layer_utils.ResultsLoader(iface=self.iface,
                                                        maindialog=self.dlg,
                                                        http=self.http,
                                                        server=self.server,
                                                        project=self.project,
                                                        settings=self.settings,
                                                        plugin_name=self.plugin_name,
-<<<<<<< HEAD
                                                        temp_dir=self.temp_dir
-                                                       ) """
-=======
-                                                       temp_dir=self.temp_dir_name
                                                        )
->>>>>>> 47b7dfd2
 
     def setup_layers_context_menu(self, layers: List[QgsMapLayer]):
         for layer in filter(layer_utils.is_polygon_layer, layers):
@@ -2254,9 +2234,9 @@
             # If we won't find a different and more accurate solution
             # I would suggest creating a dictionary, storing x and y coordinates as values
             # Then we can check min and max coords from bounding box
-            # And scecify that the point that has the same x as xmin is SW, xmax - NE, 
+            # And scecify that the point that has the same x as xmin is SW, xmax - NE,
             # Same y as ymin - SE, ymax - NW
-        # Assuming raster is n*m size, where n is width and m is height, we get: 
+        # Assuming raster is n*m size, where n is width and m is height, we get:
             # NW is a 1 point in a list (clockwise) and 0,0 - in our image
             # NE - 2 and n,0
             # SW - 4 and 0,m
