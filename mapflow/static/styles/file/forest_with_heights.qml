<!DOCTYPE qgis PUBLIC 'http://mrcc.com/qgis.dtd' 'SYSTEM'>
<<<<<<< HEAD
<qgis simplifyAlgorithm="0" simplifyDrawingHints="1" minScale="0" labelsEnabled="0" symbologyReferenceScale="-1" simplifyMaxScale="1" version="3.28.0-Firenze" hasScaleBasedVisibilityFlag="0" simplifyDrawingTol="1" simplifyLocal="1" maxScale="0" styleCategories="AllStyleCategories" readOnly="0">
=======
<qgis simplifyDrawingTol="1" readOnly="0" simplifyLocal="1" maxScale="0" simplifyAlgorithm="0" simplifyMaxScale="1" labelsEnabled="0" simplifyDrawingHints="1" minScale="0" version="3.28.0-Firenze" styleCategories="AllStyleCategories" symbologyReferenceScale="-1" hasScaleBasedVisibilityFlag="0">
>>>>>>> 0cea74d4
  <flags>
    <Identifiable>1</Identifiable>
    <Removable>1</Removable>
    <Searchable>1</Searchable>
    <Private>0</Private>
  </flags>
<<<<<<< HEAD
  <temporal enabled="0" endField="" durationUnit="min" accumulate="0" limitMode="0" endExpression="" mode="0" startField="" startExpression="" fixedDuration="0" durationField="">
=======
  <temporal enabled="0" startExpression="" endExpression="" fixedDuration="0" startField="" durationField="" durationUnit="min" endField="" limitMode="0" accumulate="0" mode="0">
>>>>>>> 0cea74d4
    <fixedRange>
      <start></start>
      <end></end>
    </fixedRange>
  </temporal>
<<<<<<< HEAD
  <elevation binding="Centroid" zoffset="0" type="IndividualFeatures" extrusionEnabled="0" respectLayerSymbol="1" extrusion="0" symbology="Line" zscale="1" clamping="Terrain" showMarkerSymbolInSurfacePlots="0">
    <data-defined-properties>
      <Option type="Map">
        <Option value="" type="QString" name="name"/>
        <Option name="properties"/>
        <Option value="collection" type="QString" name="type"/>
      </Option>
    </data-defined-properties>
    <profileLineSymbol>
      <symbol clip_to_extent="1" force_rhr="0" type="line" name="" frame_rate="10" alpha="1" is_animated="0">
        <data_defined_properties>
          <Option type="Map">
            <Option value="" type="QString" name="name"/>
            <Option name="properties"/>
            <Option value="collection" type="QString" name="type"/>
          </Option>
        </data_defined_properties>
        <layer enabled="1" locked="0" pass="0" class="SimpleLine">
          <Option type="Map">
            <Option value="0" type="QString" name="align_dash_pattern"/>
            <Option value="square" type="QString" name="capstyle"/>
            <Option value="5;2" type="QString" name="customdash"/>
            <Option value="3x:0,0,0,0,0,0" type="QString" name="customdash_map_unit_scale"/>
            <Option value="MM" type="QString" name="customdash_unit"/>
            <Option value="0" type="QString" name="dash_pattern_offset"/>
            <Option value="3x:0,0,0,0,0,0" type="QString" name="dash_pattern_offset_map_unit_scale"/>
            <Option value="MM" type="QString" name="dash_pattern_offset_unit"/>
            <Option value="0" type="QString" name="draw_inside_polygon"/>
            <Option value="bevel" type="QString" name="joinstyle"/>
            <Option value="133,182,111,255" type="QString" name="line_color"/>
            <Option value="solid" type="QString" name="line_style"/>
            <Option value="0.6" type="QString" name="line_width"/>
            <Option value="MM" type="QString" name="line_width_unit"/>
            <Option value="0" type="QString" name="offset"/>
            <Option value="3x:0,0,0,0,0,0" type="QString" name="offset_map_unit_scale"/>
            <Option value="MM" type="QString" name="offset_unit"/>
            <Option value="0" type="QString" name="ring_filter"/>
            <Option value="0" type="QString" name="trim_distance_end"/>
            <Option value="3x:0,0,0,0,0,0" type="QString" name="trim_distance_end_map_unit_scale"/>
            <Option value="MM" type="QString" name="trim_distance_end_unit"/>
            <Option value="0" type="QString" name="trim_distance_start"/>
            <Option value="3x:0,0,0,0,0,0" type="QString" name="trim_distance_start_map_unit_scale"/>
            <Option value="MM" type="QString" name="trim_distance_start_unit"/>
            <Option value="0" type="QString" name="tweak_dash_pattern_on_corners"/>
            <Option value="0" type="QString" name="use_custom_dash"/>
            <Option value="3x:0,0,0,0,0,0" type="QString" name="width_map_unit_scale"/>
          </Option>
          <data_defined_properties>
            <Option type="Map">
              <Option value="" type="QString" name="name"/>
              <Option name="properties"/>
              <Option value="collection" type="QString" name="type"/>
            </Option>
          </data_defined_properties>
        </layer>
      </symbol>
    </profileLineSymbol>
    <profileFillSymbol>
      <symbol clip_to_extent="1" force_rhr="0" type="fill" name="" frame_rate="10" alpha="1" is_animated="0">
        <data_defined_properties>
          <Option type="Map">
            <Option value="" type="QString" name="name"/>
            <Option name="properties"/>
            <Option value="collection" type="QString" name="type"/>
          </Option>
        </data_defined_properties>
        <layer enabled="1" locked="0" pass="0" class="SimpleFill">
          <Option type="Map">
            <Option value="3x:0,0,0,0,0,0" type="QString" name="border_width_map_unit_scale"/>
            <Option value="133,182,111,255" type="QString" name="color"/>
            <Option value="bevel" type="QString" name="joinstyle"/>
            <Option value="0,0" type="QString" name="offset"/>
            <Option value="3x:0,0,0,0,0,0" type="QString" name="offset_map_unit_scale"/>
            <Option value="MM" type="QString" name="offset_unit"/>
            <Option value="95,130,79,255" type="QString" name="outline_color"/>
            <Option value="solid" type="QString" name="outline_style"/>
            <Option value="0.2" type="QString" name="outline_width"/>
            <Option value="MM" type="QString" name="outline_width_unit"/>
            <Option value="solid" type="QString" name="style"/>
          </Option>
          <data_defined_properties>
            <Option type="Map">
              <Option value="" type="QString" name="name"/>
              <Option name="properties"/>
              <Option value="collection" type="QString" name="type"/>
            </Option>
          </data_defined_properties>
        </layer>
      </symbol>
    </profileFillSymbol>
    <profileMarkerSymbol>
      <symbol clip_to_extent="1" force_rhr="0" type="marker" name="" frame_rate="10" alpha="1" is_animated="0">
        <data_defined_properties>
          <Option type="Map">
            <Option value="" type="QString" name="name"/>
            <Option name="properties"/>
            <Option value="collection" type="QString" name="type"/>
          </Option>
        </data_defined_properties>
        <layer enabled="1" locked="0" pass="0" class="SimpleMarker">
          <Option type="Map">
            <Option value="0" type="QString" name="angle"/>
            <Option value="square" type="QString" name="cap_style"/>
            <Option value="133,182,111,255" type="QString" name="color"/>
            <Option value="1" type="QString" name="horizontal_anchor_point"/>
            <Option value="bevel" type="QString" name="joinstyle"/>
            <Option value="diamond" type="QString" name="name"/>
            <Option value="0,0" type="QString" name="offset"/>
            <Option value="3x:0,0,0,0,0,0" type="QString" name="offset_map_unit_scale"/>
            <Option value="MM" type="QString" name="offset_unit"/>
            <Option value="95,130,79,255" type="QString" name="outline_color"/>
            <Option value="solid" type="QString" name="outline_style"/>
            <Option value="0.2" type="QString" name="outline_width"/>
            <Option value="3x:0,0,0,0,0,0" type="QString" name="outline_width_map_unit_scale"/>
            <Option value="MM" type="QString" name="outline_width_unit"/>
            <Option value="diameter" type="QString" name="scale_method"/>
            <Option value="3" type="QString" name="size"/>
            <Option value="3x:0,0,0,0,0,0" type="QString" name="size_map_unit_scale"/>
            <Option value="MM" type="QString" name="size_unit"/>
            <Option value="1" type="QString" name="vertical_anchor_point"/>
          </Option>
          <data_defined_properties>
            <Option type="Map">
              <Option value="" type="QString" name="name"/>
              <Option name="properties"/>
              <Option value="collection" type="QString" name="type"/>
            </Option>
          </data_defined_properties>
        </layer>
      </symbol>
    </profileMarkerSymbol>
  </elevation>
  <renderer-v2 enableorderby="0" type="RuleRenderer" forceraster="0" symbollevels="0" referencescale="-1">
    <rules key="{2467fb87-fb90-4189-9b5c-935d16abcc77}">
      <rule filter="&quot;max_height&quot; > 0.000000 AND &quot;max_height&quot; &lt;= 5.000000" symbol="0" key="{52f4bffb-5531-4be2-8b50-ae70ddfd141f}" label="0 - 5"/>
      <rule filter="&quot;max_height&quot; > 5.000000 AND &quot;max_height&quot; &lt;= 9.000000" symbol="1" key="{9f130739-ca5d-494c-8d63-793fbcce2839}" label="7 - 9"/>
      <rule filter="&quot;max_height&quot; > 9.000000 AND &quot;max_height&quot; &lt;= 12.000000" symbol="2" key="{1c9c3d19-c7a9-48be-a65b-87cd97045f71}" label="9 - 12"/>
      <rule filter="&quot;max_height&quot; > 12.000000 AND &quot;max_height&quot; &lt;= 17.000000" symbol="3" key="{81cd345b-cc5c-4267-aff1-fc58007f68b8}" label="12 - 17"/>
      <rule filter="&quot;max_height&quot; > 17.000000" symbol="4" key="{137fcfef-064d-47f3-9fd4-2ec1be6ef6db}" label="17+"/>
      <rule filter="class_id = '00m-04m'" symbol="5" key="{adad7201-cab9-4793-ab03-73be2960f7fd}" label="00m-04m"/>
      <rule filter="class_id = '04m-10m'" symbol="6" key="{4c0df03c-c8c1-4cd5-8827-39844005dbfd}" label="04m-10m"/>
      <rule filter="class_id = '10m-99m'" symbol="7" key="{f1208670-7a15-4735-a723-0c7396b4cf84}" label="10m-99m"/>
      <rule symbol="8" key="{b61c3e4a-7e4f-4a0f-b36c-9ff93706d4d1}" label="forest"/>
    </rules>
    <symbols>
      <symbol clip_to_extent="1" force_rhr="0" type="fill" name="0" frame_rate="10" alpha="0.7" is_animated="0">
=======
  <elevation extrusion="0" type="IndividualFeatures" zscale="1" zoffset="0" respectLayerSymbol="1" symbology="Line" binding="Centroid" extrusionEnabled="0" clamping="Terrain" showMarkerSymbolInSurfacePlots="0">
    <data-defined-properties>
      <Option type="Map">
        <Option type="QString" value="" name="name"/>
        <Option name="properties"/>
        <Option type="QString" value="collection" name="type"/>
      </Option>
    </data-defined-properties>
    <profileLineSymbol>
      <symbol type="line" name="" alpha="1" is_animated="0" force_rhr="0" frame_rate="10" clip_to_extent="1">
>>>>>>> 0cea74d4
        <data_defined_properties>
          <Option type="Map">
            <Option type="QString" value="" name="name"/>
            <Option name="properties"/>
            <Option type="QString" value="collection" name="type"/>
          </Option>
        </data_defined_properties>
<<<<<<< HEAD
        <layer enabled="1" locked="0" pass="2" class="SimpleFill">
          <Option type="Map">
            <Option value="3x:0,0,0,0,0,0" type="QString" name="border_width_map_unit_scale"/>
            <Option value="44,187,227,255" type="QString" name="color"/>
            <Option value="bevel" type="QString" name="joinstyle"/>
            <Option value="0,0" type="QString" name="offset"/>
            <Option value="3x:0,0,0,0,0,0" type="QString" name="offset_map_unit_scale"/>
            <Option value="MM" type="QString" name="offset_unit"/>
            <Option value="35,35,35,255" type="QString" name="outline_color"/>
            <Option value="solid" type="QString" name="outline_style"/>
            <Option value="0.26" type="QString" name="outline_width"/>
            <Option value="MM" type="QString" name="outline_width_unit"/>
            <Option value="solid" type="QString" name="style"/>
=======
        <layer enabled="1" class="SimpleLine" pass="0" locked="0">
          <Option type="Map">
            <Option type="QString" value="0" name="align_dash_pattern"/>
            <Option type="QString" value="square" name="capstyle"/>
            <Option type="QString" value="5;2" name="customdash"/>
            <Option type="QString" value="3x:0,0,0,0,0,0" name="customdash_map_unit_scale"/>
            <Option type="QString" value="MM" name="customdash_unit"/>
            <Option type="QString" value="0" name="dash_pattern_offset"/>
            <Option type="QString" value="3x:0,0,0,0,0,0" name="dash_pattern_offset_map_unit_scale"/>
            <Option type="QString" value="MM" name="dash_pattern_offset_unit"/>
            <Option type="QString" value="0" name="draw_inside_polygon"/>
            <Option type="QString" value="bevel" name="joinstyle"/>
            <Option type="QString" value="133,182,111,255" name="line_color"/>
            <Option type="QString" value="solid" name="line_style"/>
            <Option type="QString" value="0.6" name="line_width"/>
            <Option type="QString" value="MM" name="line_width_unit"/>
            <Option type="QString" value="0" name="offset"/>
            <Option type="QString" value="3x:0,0,0,0,0,0" name="offset_map_unit_scale"/>
            <Option type="QString" value="MM" name="offset_unit"/>
            <Option type="QString" value="0" name="ring_filter"/>
            <Option type="QString" value="0" name="trim_distance_end"/>
            <Option type="QString" value="3x:0,0,0,0,0,0" name="trim_distance_end_map_unit_scale"/>
            <Option type="QString" value="MM" name="trim_distance_end_unit"/>
            <Option type="QString" value="0" name="trim_distance_start"/>
            <Option type="QString" value="3x:0,0,0,0,0,0" name="trim_distance_start_map_unit_scale"/>
            <Option type="QString" value="MM" name="trim_distance_start_unit"/>
            <Option type="QString" value="0" name="tweak_dash_pattern_on_corners"/>
            <Option type="QString" value="0" name="use_custom_dash"/>
            <Option type="QString" value="3x:0,0,0,0,0,0" name="width_map_unit_scale"/>
>>>>>>> 0cea74d4
          </Option>
          <data_defined_properties>
            <Option type="Map">
              <Option type="QString" value="" name="name"/>
              <Option name="properties"/>
              <Option type="QString" value="collection" name="type"/>
            </Option>
          </data_defined_properties>
        </layer>
      </symbol>
<<<<<<< HEAD
      <symbol clip_to_extent="1" force_rhr="0" type="fill" name="1" frame_rate="10" alpha="0.7" is_animated="0">
=======
    </profileLineSymbol>
    <profileFillSymbol>
      <symbol type="fill" name="" alpha="1" is_animated="0" force_rhr="0" frame_rate="10" clip_to_extent="1">
>>>>>>> 0cea74d4
        <data_defined_properties>
          <Option type="Map">
            <Option type="QString" value="" name="name"/>
            <Option name="properties"/>
            <Option type="QString" value="collection" name="type"/>
          </Option>
        </data_defined_properties>
<<<<<<< HEAD
        <layer enabled="1" locked="0" pass="2" class="SimpleFill">
          <Option type="Map">
            <Option value="3x:0,0,0,0,0,0" type="QString" name="border_width_map_unit_scale"/>
            <Option value="109,255,216,255" type="QString" name="color"/>
            <Option value="bevel" type="QString" name="joinstyle"/>
            <Option value="0,0" type="QString" name="offset"/>
            <Option value="3x:0,0,0,0,0,0" type="QString" name="offset_map_unit_scale"/>
            <Option value="MM" type="QString" name="offset_unit"/>
            <Option value="35,35,35,255" type="QString" name="outline_color"/>
            <Option value="solid" type="QString" name="outline_style"/>
            <Option value="0.26" type="QString" name="outline_width"/>
            <Option value="MM" type="QString" name="outline_width_unit"/>
            <Option value="solid" type="QString" name="style"/>
=======
        <layer enabled="1" class="SimpleFill" pass="0" locked="0">
          <Option type="Map">
            <Option type="QString" value="3x:0,0,0,0,0,0" name="border_width_map_unit_scale"/>
            <Option type="QString" value="133,182,111,255" name="color"/>
            <Option type="QString" value="bevel" name="joinstyle"/>
            <Option type="QString" value="0,0" name="offset"/>
            <Option type="QString" value="3x:0,0,0,0,0,0" name="offset_map_unit_scale"/>
            <Option type="QString" value="MM" name="offset_unit"/>
            <Option type="QString" value="95,130,79,255" name="outline_color"/>
            <Option type="QString" value="solid" name="outline_style"/>
            <Option type="QString" value="0.2" name="outline_width"/>
            <Option type="QString" value="MM" name="outline_width_unit"/>
            <Option type="QString" value="solid" name="style"/>
>>>>>>> 0cea74d4
          </Option>
          <data_defined_properties>
            <Option type="Map">
              <Option type="QString" value="" name="name"/>
              <Option name="properties"/>
              <Option type="QString" value="collection" name="type"/>
            </Option>
          </data_defined_properties>
        </layer>
      </symbol>
<<<<<<< HEAD
      <symbol clip_to_extent="1" force_rhr="0" type="fill" name="2" frame_rate="10" alpha="0.7" is_animated="0">
=======
    </profileFillSymbol>
    <profileMarkerSymbol>
      <symbol type="marker" name="" alpha="1" is_animated="0" force_rhr="0" frame_rate="10" clip_to_extent="1">
>>>>>>> 0cea74d4
        <data_defined_properties>
          <Option type="Map">
            <Option type="QString" value="" name="name"/>
            <Option name="properties"/>
            <Option type="QString" value="collection" name="type"/>
          </Option>
        </data_defined_properties>
<<<<<<< HEAD
        <layer enabled="1" locked="0" pass="2" class="SimpleFill">
=======
        <layer enabled="1" class="SimpleMarker" pass="0" locked="0">
>>>>>>> 0cea74d4
          <Option type="Map">
            <Option type="QString" value="0" name="angle"/>
            <Option type="QString" value="square" name="cap_style"/>
            <Option type="QString" value="133,182,111,255" name="color"/>
            <Option type="QString" value="1" name="horizontal_anchor_point"/>
            <Option type="QString" value="bevel" name="joinstyle"/>
            <Option type="QString" value="diamond" name="name"/>
            <Option type="QString" value="0,0" name="offset"/>
            <Option type="QString" value="3x:0,0,0,0,0,0" name="offset_map_unit_scale"/>
            <Option type="QString" value="MM" name="offset_unit"/>
            <Option type="QString" value="95,130,79,255" name="outline_color"/>
            <Option type="QString" value="solid" name="outline_style"/>
            <Option type="QString" value="0.2" name="outline_width"/>
            <Option type="QString" value="3x:0,0,0,0,0,0" name="outline_width_map_unit_scale"/>
            <Option type="QString" value="MM" name="outline_width_unit"/>
            <Option type="QString" value="diameter" name="scale_method"/>
            <Option type="QString" value="3" name="size"/>
            <Option type="QString" value="3x:0,0,0,0,0,0" name="size_map_unit_scale"/>
            <Option type="QString" value="MM" name="size_unit"/>
            <Option type="QString" value="1" name="vertical_anchor_point"/>
          </Option>
          <data_defined_properties>
            <Option type="Map">
              <Option type="QString" value="" name="name"/>
              <Option name="properties"/>
              <Option type="QString" value="collection" name="type"/>
            </Option>
          </data_defined_properties>
        </layer>
      </symbol>
<<<<<<< HEAD
      <symbol clip_to_extent="1" force_rhr="0" type="fill" name="3" frame_rate="10" alpha="0.7" is_animated="0">
=======
    </profileMarkerSymbol>
  </elevation>
  <renderer-v2 type="RuleRenderer" enableorderby="0" symbollevels="0" referencescale="-1" forceraster="0">
    <rules key="{2467fb87-fb90-4189-9b5c-935d16abcc77}">
      <rule key="{52f4bffb-5531-4be2-8b50-ae70ddfd141f}" symbol="0" label="0 - 5" filter="&quot;max_height&quot; > 0.000000 AND &quot;max_height&quot; &lt;= 5.000000"/>
      <rule key="{9f130739-ca5d-494c-8d63-793fbcce2839}" symbol="1" label="7 - 9" filter="&quot;max_height&quot; > 5.000000 AND &quot;max_height&quot; &lt;= 9.000000"/>
      <rule key="{1c9c3d19-c7a9-48be-a65b-87cd97045f71}" symbol="2" label="9 - 12" filter="&quot;max_height&quot; > 9.000000 AND &quot;max_height&quot; &lt;= 12.000000"/>
      <rule key="{81cd345b-cc5c-4267-aff1-fc58007f68b8}" symbol="3" label="12 - 17" filter="&quot;max_height&quot; > 12.000000 AND &quot;max_height&quot; &lt;= 17.000000"/>
      <rule key="{137fcfef-064d-47f3-9fd4-2ec1be6ef6db}" symbol="4" label="17+" filter="&quot;max_height&quot; > 17.000000"/>
      <rule key="{adad7201-cab9-4793-ab03-73be2960f7fd}" symbol="5" label="00m-04m" filter="class_id = '00m-04m'"/>
      <rule key="{4c0df03c-c8c1-4cd5-8827-39844005dbfd}" symbol="6" label="04m-10m" filter="class_id = '04m-10m'"/>
      <rule key="{f1208670-7a15-4735-a723-0c7396b4cf84}" symbol="7" label="10m-99m" filter="class_id = '10m-99m'"/>
      <rule key="{b61c3e4a-7e4f-4a0f-b36c-9ff93706d4d1}" symbol="8" label="forest"/>
    </rules>
    <symbols>
      <symbol type="fill" name="0" alpha="0.7" is_animated="0" force_rhr="0" frame_rate="10" clip_to_extent="1">
>>>>>>> 0cea74d4
        <data_defined_properties>
          <Option type="Map">
            <Option type="QString" value="" name="name"/>
            <Option name="properties"/>
            <Option type="QString" value="collection" name="type"/>
          </Option>
        </data_defined_properties>
<<<<<<< HEAD
        <layer enabled="1" locked="0" pass="2" class="SimpleFill">
=======
        <layer enabled="1" class="SimpleFill" pass="2" locked="0">
>>>>>>> 0cea74d4
          <Option type="Map">
            <Option type="QString" value="3x:0,0,0,0,0,0" name="border_width_map_unit_scale"/>
            <Option type="QString" value="59,133,139,255" name="color"/>
            <Option type="QString" value="bevel" name="joinstyle"/>
            <Option type="QString" value="0,0" name="offset"/>
            <Option type="QString" value="3x:0,0,0,0,0,0" name="offset_map_unit_scale"/>
            <Option type="QString" value="MM" name="offset_unit"/>
            <Option type="QString" value="35,35,35,255" name="outline_color"/>
            <Option type="QString" value="solid" name="outline_style"/>
            <Option type="QString" value="0.26" name="outline_width"/>
            <Option type="QString" value="MM" name="outline_width_unit"/>
            <Option type="QString" value="solid" name="style"/>
          </Option>
          <data_defined_properties>
            <Option type="Map">
              <Option type="QString" value="" name="name"/>
              <Option name="properties"/>
              <Option type="QString" value="collection" name="type"/>
            </Option>
          </data_defined_properties>
        </layer>
      </symbol>
<<<<<<< HEAD
      <symbol clip_to_extent="1" force_rhr="0" type="fill" name="4" frame_rate="10" alpha="0.7" is_animated="0">
=======
      <symbol type="fill" name="1" alpha="0.7" is_animated="0" force_rhr="0" frame_rate="10" clip_to_extent="1">
>>>>>>> 0cea74d4
        <data_defined_properties>
          <Option type="Map">
            <Option type="QString" value="" name="name"/>
            <Option name="properties"/>
            <Option type="QString" value="collection" name="type"/>
          </Option>
        </data_defined_properties>
<<<<<<< HEAD
        <layer enabled="1" locked="0" pass="2" class="SimpleFill">
          <Option type="Map">
            <Option value="3x:0,0,0,0,0,0" type="QString" name="border_width_map_unit_scale"/>
            <Option value="255,236,74,255" type="QString" name="color"/>
            <Option value="bevel" type="QString" name="joinstyle"/>
            <Option value="0,0" type="QString" name="offset"/>
            <Option value="3x:0,0,0,0,0,0" type="QString" name="offset_map_unit_scale"/>
            <Option value="MM" type="QString" name="offset_unit"/>
            <Option value="56,128,54,255" type="QString" name="outline_color"/>
            <Option value="solid" type="QString" name="outline_style"/>
            <Option value="0.26" type="QString" name="outline_width"/>
            <Option value="MM" type="QString" name="outline_width_unit"/>
            <Option value="solid" type="QString" name="style"/>
=======
        <layer enabled="1" class="SimpleFill" pass="2" locked="0">
          <Option type="Map">
            <Option type="QString" value="3x:0,0,0,0,0,0" name="border_width_map_unit_scale"/>
            <Option type="QString" value="60,164,117,255" name="color"/>
            <Option type="QString" value="bevel" name="joinstyle"/>
            <Option type="QString" value="0,0" name="offset"/>
            <Option type="QString" value="3x:0,0,0,0,0,0" name="offset_map_unit_scale"/>
            <Option type="QString" value="MM" name="offset_unit"/>
            <Option type="QString" value="35,35,35,255" name="outline_color"/>
            <Option type="QString" value="solid" name="outline_style"/>
            <Option type="QString" value="0.26" name="outline_width"/>
            <Option type="QString" value="MM" name="outline_width_unit"/>
            <Option type="QString" value="solid" name="style"/>
>>>>>>> 0cea74d4
          </Option>
          <data_defined_properties>
            <Option type="Map">
              <Option type="QString" value="" name="name"/>
              <Option name="properties"/>
              <Option type="QString" value="collection" name="type"/>
            </Option>
          </data_defined_properties>
        </layer>
      </symbol>
<<<<<<< HEAD
      <symbol clip_to_extent="1" force_rhr="0" type="fill" name="5" frame_rate="10" alpha="1" is_animated="0">
        <data_defined_properties>
          <Option type="Map">
            <Option value="" type="QString" name="name"/>
            <Option name="properties"/>
            <Option value="collection" type="QString" name="type"/>
          </Option>
        </data_defined_properties>
        <layer enabled="1" locked="0" pass="1" class="SimpleFill">
          <Option type="Map">
            <Option value="3x:0,0,0,0,0,0" type="QString" name="border_width_map_unit_scale"/>
            <Option value="48,115,247,179" type="QString" name="color"/>
            <Option value="bevel" type="QString" name="joinstyle"/>
            <Option value="0,0" type="QString" name="offset"/>
            <Option value="3x:0,0,0,0,0,0" type="QString" name="offset_map_unit_scale"/>
            <Option value="MM" type="QString" name="offset_unit"/>
            <Option value="0,41,247,255" type="QString" name="outline_color"/>
            <Option value="solid" type="QString" name="outline_style"/>
            <Option value="0.26" type="QString" name="outline_width"/>
            <Option value="MM" type="QString" name="outline_width_unit"/>
            <Option value="dense3" type="QString" name="style"/>
          </Option>
          <data_defined_properties>
            <Option type="Map">
              <Option value="" type="QString" name="name"/>
              <Option name="properties"/>
              <Option value="collection" type="QString" name="type"/>
            </Option>
          </data_defined_properties>
        </layer>
      </symbol>
      <symbol clip_to_extent="1" force_rhr="0" type="fill" name="6" frame_rate="10" alpha="1" is_animated="0">
        <data_defined_properties>
          <Option type="Map">
            <Option value="" type="QString" name="name"/>
            <Option name="properties"/>
            <Option value="collection" type="QString" name="type"/>
          </Option>
        </data_defined_properties>
        <layer enabled="1" locked="0" pass="1" class="SimpleFill">
          <Option type="Map">
            <Option value="3x:0,0,0,0,0,0" type="QString" name="border_width_map_unit_scale"/>
            <Option value="103,186,101,204" type="QString" name="color"/>
            <Option value="bevel" type="QString" name="joinstyle"/>
            <Option value="0,0" type="QString" name="offset"/>
            <Option value="3x:0,0,0,0,0,0" type="QString" name="offset_map_unit_scale"/>
            <Option value="MM" type="QString" name="offset_unit"/>
            <Option value="76,161,82,255" type="QString" name="outline_color"/>
            <Option value="solid" type="QString" name="outline_style"/>
            <Option value="0.26" type="QString" name="outline_width"/>
            <Option value="MM" type="QString" name="outline_width_unit"/>
            <Option value="dense3" type="QString" name="style"/>
          </Option>
          <data_defined_properties>
            <Option type="Map">
              <Option value="" type="QString" name="name"/>
              <Option name="properties"/>
              <Option value="collection" type="QString" name="type"/>
            </Option>
          </data_defined_properties>
        </layer>
      </symbol>
      <symbol clip_to_extent="1" force_rhr="0" type="fill" name="7" frame_rate="10" alpha="1" is_animated="0">
=======
      <symbol type="fill" name="2" alpha="0.7" is_animated="0" force_rhr="0" frame_rate="10" clip_to_extent="1">
>>>>>>> 0cea74d4
        <data_defined_properties>
          <Option type="Map">
            <Option type="QString" value="" name="name"/>
            <Option name="properties"/>
            <Option type="QString" value="collection" name="type"/>
          </Option>
        </data_defined_properties>
<<<<<<< HEAD
        <layer enabled="1" locked="0" pass="1" class="SimpleFill">
          <Option type="Map">
            <Option value="3x:0,0,0,0,0,0" type="QString" name="border_width_map_unit_scale"/>
            <Option value="255,202,66,255" type="QString" name="color"/>
            <Option value="bevel" type="QString" name="joinstyle"/>
            <Option value="0,0" type="QString" name="offset"/>
            <Option value="3x:0,0,0,0,0,0" type="QString" name="offset_map_unit_scale"/>
            <Option value="MM" type="QString" name="offset_unit"/>
            <Option value="247,146,0,255" type="QString" name="outline_color"/>
            <Option value="solid" type="QString" name="outline_style"/>
            <Option value="0.26" type="QString" name="outline_width"/>
            <Option value="MM" type="QString" name="outline_width_unit"/>
            <Option value="dense3" type="QString" name="style"/>
          </Option>
          <data_defined_properties>
            <Option type="Map">
              <Option value="" type="QString" name="name"/>
              <Option name="properties"/>
              <Option value="collection" type="QString" name="type"/>
            </Option>
          </data_defined_properties>
        </layer>
      </symbol>
      <symbol clip_to_extent="1" force_rhr="0" type="fill" name="8" frame_rate="10" alpha="1" is_animated="0">
        <data_defined_properties>
          <Option type="Map">
            <Option value="" type="QString" name="name"/>
            <Option name="properties"/>
            <Option value="collection" type="QString" name="type"/>
          </Option>
        </data_defined_properties>
        <layer enabled="1" locked="0" pass="0" class="LinePatternFill">
=======
        <layer enabled="1" class="SimpleFill" pass="2" locked="0">
>>>>>>> 0cea74d4
          <Option type="Map">
            <Option type="QString" value="3x:0,0,0,0,0,0" name="border_width_map_unit_scale"/>
            <Option type="QString" value="101,219,107,255" name="color"/>
            <Option type="QString" value="bevel" name="joinstyle"/>
            <Option type="QString" value="0,0" name="offset"/>
            <Option type="QString" value="3x:0,0,0,0,0,0" name="offset_map_unit_scale"/>
            <Option type="QString" value="MM" name="offset_unit"/>
            <Option type="QString" value="35,35,35,255" name="outline_color"/>
            <Option type="QString" value="solid" name="outline_style"/>
            <Option type="QString" value="0.26" name="outline_width"/>
            <Option type="QString" value="MM" name="outline_width_unit"/>
            <Option type="QString" value="solid" name="style"/>
          </Option>
          <data_defined_properties>
            <Option type="Map">
              <Option type="QString" value="" name="name"/>
              <Option name="properties"/>
              <Option type="QString" value="collection" name="type"/>
            </Option>
          </data_defined_properties>
        </layer>
      </symbol>
      <symbol type="fill" name="3" alpha="0.7" is_animated="0" force_rhr="0" frame_rate="10" clip_to_extent="1">
        <data_defined_properties>
          <Option type="Map">
            <Option type="QString" value="" name="name"/>
            <Option name="properties"/>
            <Option type="QString" value="collection" name="type"/>
          </Option>
        </data_defined_properties>
        <layer enabled="1" class="SimpleFill" pass="2" locked="0">
          <Option type="Map">
            <Option type="QString" value="3x:0,0,0,0,0,0" name="border_width_map_unit_scale"/>
            <Option type="QString" value="188,231,37,255" name="color"/>
            <Option type="QString" value="bevel" name="joinstyle"/>
            <Option type="QString" value="0,0" name="offset"/>
            <Option type="QString" value="3x:0,0,0,0,0,0" name="offset_map_unit_scale"/>
            <Option type="QString" value="MM" name="offset_unit"/>
            <Option type="QString" value="35,35,35,255" name="outline_color"/>
            <Option type="QString" value="solid" name="outline_style"/>
            <Option type="QString" value="0.26" name="outline_width"/>
            <Option type="QString" value="MM" name="outline_width_unit"/>
            <Option type="QString" value="solid" name="style"/>
          </Option>
          <data_defined_properties>
            <Option type="Map">
              <Option type="QString" value="" name="name"/>
              <Option name="properties"/>
              <Option type="QString" value="collection" name="type"/>
            </Option>
          </data_defined_properties>
        </layer>
      </symbol>
      <symbol type="fill" name="4" alpha="0.7" is_animated="0" force_rhr="0" frame_rate="10" clip_to_extent="1">
        <data_defined_properties>
          <Option type="Map">
            <Option type="QString" value="" name="name"/>
            <Option name="properties"/>
            <Option type="QString" value="collection" name="type"/>
          </Option>
        </data_defined_properties>
        <layer enabled="1" class="SimpleFill" pass="2" locked="0">
          <Option type="Map">
            <Option type="QString" value="3x:0,0,0,0,0,0" name="border_width_map_unit_scale"/>
            <Option type="QString" value="243,236,100,255" name="color"/>
            <Option type="QString" value="bevel" name="joinstyle"/>
            <Option type="QString" value="0,0" name="offset"/>
            <Option type="QString" value="3x:0,0,0,0,0,0" name="offset_map_unit_scale"/>
            <Option type="QString" value="MM" name="offset_unit"/>
            <Option type="QString" value="56,128,54,255" name="outline_color"/>
            <Option type="QString" value="solid" name="outline_style"/>
            <Option type="QString" value="0.26" name="outline_width"/>
            <Option type="QString" value="MM" name="outline_width_unit"/>
            <Option type="QString" value="solid" name="style"/>
          </Option>
          <data_defined_properties>
            <Option type="Map">
              <Option type="QString" value="" name="name"/>
              <Option name="properties"/>
              <Option type="QString" value="collection" name="type"/>
            </Option>
          </data_defined_properties>
<<<<<<< HEAD
          <symbol clip_to_extent="1" force_rhr="0" type="line" name="@8@0" frame_rate="10" alpha="1" is_animated="0">
            <data_defined_properties>
              <Option type="Map">
                <Option value="" type="QString" name="name"/>
                <Option name="properties"/>
                <Option value="collection" type="QString" name="type"/>
              </Option>
            </data_defined_properties>
            <layer enabled="1" locked="0" pass="0" class="SimpleLine">
              <Option type="Map">
                <Option value="0" type="QString" name="align_dash_pattern"/>
                <Option value="square" type="QString" name="capstyle"/>
                <Option value="5;2" type="QString" name="customdash"/>
                <Option value="3x:0,0,0,0,0,0" type="QString" name="customdash_map_unit_scale"/>
                <Option value="MM" type="QString" name="customdash_unit"/>
                <Option value="0" type="QString" name="dash_pattern_offset"/>
                <Option value="3x:0,0,0,0,0,0" type="QString" name="dash_pattern_offset_map_unit_scale"/>
                <Option value="MM" type="QString" name="dash_pattern_offset_unit"/>
                <Option value="0" type="QString" name="draw_inside_polygon"/>
                <Option value="bevel" type="QString" name="joinstyle"/>
                <Option value="16,218,10,255" type="QString" name="line_color"/>
                <Option value="solid" type="QString" name="line_style"/>
                <Option value="0.5" type="QString" name="line_width"/>
                <Option value="MM" type="QString" name="line_width_unit"/>
                <Option value="0" type="QString" name="offset"/>
                <Option value="3x:0,0,0,0,0,0" type="QString" name="offset_map_unit_scale"/>
                <Option value="MM" type="QString" name="offset_unit"/>
                <Option value="0" type="QString" name="ring_filter"/>
                <Option value="0" type="QString" name="trim_distance_end"/>
                <Option value="3x:0,0,0,0,0,0" type="QString" name="trim_distance_end_map_unit_scale"/>
                <Option value="MM" type="QString" name="trim_distance_end_unit"/>
                <Option value="0" type="QString" name="trim_distance_start"/>
                <Option value="3x:0,0,0,0,0,0" type="QString" name="trim_distance_start_map_unit_scale"/>
                <Option value="MM" type="QString" name="trim_distance_start_unit"/>
                <Option value="0" type="QString" name="tweak_dash_pattern_on_corners"/>
                <Option value="0" type="QString" name="use_custom_dash"/>
                <Option value="3x:0,0,0,0,0,0" type="QString" name="width_map_unit_scale"/>
              </Option>
              <data_defined_properties>
                <Option type="Map">
                  <Option value="" type="QString" name="name"/>
                  <Option name="properties"/>
                  <Option value="collection" type="QString" name="type"/>
                </Option>
              </data_defined_properties>
            </layer>
          </symbol>
        </layer>
        <layer enabled="1" locked="0" pass="0" class="SimpleLine">
=======
        </layer>
      </symbol>
      <symbol type="fill" name="5" alpha="1" is_animated="0" force_rhr="0" frame_rate="10" clip_to_extent="1">
        <data_defined_properties>
>>>>>>> 0cea74d4
          <Option type="Map">
            <Option type="QString" value="" name="name"/>
            <Option name="properties"/>
            <Option type="QString" value="collection" name="type"/>
          </Option>
        </data_defined_properties>
        <layer enabled="1" class="SimpleFill" pass="1" locked="0">
          <Option type="Map">
            <Option type="QString" value="3x:0,0,0,0,0,0" name="border_width_map_unit_scale"/>
            <Option type="QString" value="48,115,247,179" name="color"/>
            <Option type="QString" value="bevel" name="joinstyle"/>
            <Option type="QString" value="0,0" name="offset"/>
            <Option type="QString" value="3x:0,0,0,0,0,0" name="offset_map_unit_scale"/>
            <Option type="QString" value="MM" name="offset_unit"/>
            <Option type="QString" value="0,41,247,255" name="outline_color"/>
            <Option type="QString" value="solid" name="outline_style"/>
            <Option type="QString" value="0.26" name="outline_width"/>
            <Option type="QString" value="MM" name="outline_width_unit"/>
            <Option type="QString" value="dense3" name="style"/>
          </Option>
          <data_defined_properties>
            <Option type="Map">
              <Option type="QString" value="" name="name"/>
              <Option name="properties"/>
              <Option type="QString" value="collection" name="type"/>
            </Option>
          </data_defined_properties>
        </layer>
      </symbol>
<<<<<<< HEAD
    </symbols>
  </renderer-v2>
  <customproperties>
    <Option type="Map">
      <Option value="0" type="int" name="embeddedWidgets/count"/>
      <Option name="variableNames"/>
      <Option name="variableValues"/>
    </Option>
  </customproperties>
  <blendMode>0</blendMode>
  <featureBlendMode>0</featureBlendMode>
  <layerOpacity>1</layerOpacity>
  <SingleCategoryDiagramRenderer diagramType="Histogram" attributeLegend="1">
    <DiagramCategory direction="0" opacity="1" width="15" labelPlacementMethod="XHeight" minimumSize="0" backgroundColor="#ffffff" spacingUnit="MM" barWidth="5" sizeType="MM" spacingUnitScale="3x:0,0,0,0,0,0" rotationOffset="270" height="15" backgroundAlpha="255" maxScaleDenominator="0" lineSizeScale="3x:0,0,0,0,0,0" sizeScale="3x:0,0,0,0,0,0" scaleDependency="Area" showAxis="1" scaleBasedVisibility="0" penAlpha="255" penColor="#000000" penWidth="0" enabled="0" minScaleDenominator="0" lineSizeType="MM" spacing="5" diagramOrientation="Up">
      <fontProperties description="MS Shell Dlg 2,7.8,-1,5,50,0,0,0,0,0" style="" italic="0" bold="0" underline="0" strikethrough="0"/>
      <attribute field="" colorOpacity="1" color="#000000" label=""/>
      <axisSymbol>
        <symbol clip_to_extent="1" force_rhr="0" type="line" name="" frame_rate="10" alpha="1" is_animated="0">
=======
      <symbol type="fill" name="6" alpha="1" is_animated="0" force_rhr="0" frame_rate="10" clip_to_extent="1">
        <data_defined_properties>
          <Option type="Map">
            <Option type="QString" value="" name="name"/>
            <Option name="properties"/>
            <Option type="QString" value="collection" name="type"/>
          </Option>
        </data_defined_properties>
        <layer enabled="1" class="SimpleFill" pass="1" locked="0">
          <Option type="Map">
            <Option type="QString" value="3x:0,0,0,0,0,0" name="border_width_map_unit_scale"/>
            <Option type="QString" value="103,186,101,204" name="color"/>
            <Option type="QString" value="bevel" name="joinstyle"/>
            <Option type="QString" value="0,0" name="offset"/>
            <Option type="QString" value="3x:0,0,0,0,0,0" name="offset_map_unit_scale"/>
            <Option type="QString" value="MM" name="offset_unit"/>
            <Option type="QString" value="76,161,82,255" name="outline_color"/>
            <Option type="QString" value="solid" name="outline_style"/>
            <Option type="QString" value="0.26" name="outline_width"/>
            <Option type="QString" value="MM" name="outline_width_unit"/>
            <Option type="QString" value="dense3" name="style"/>
          </Option>
          <data_defined_properties>
            <Option type="Map">
              <Option type="QString" value="" name="name"/>
              <Option name="properties"/>
              <Option type="QString" value="collection" name="type"/>
            </Option>
          </data_defined_properties>
        </layer>
      </symbol>
      <symbol type="fill" name="7" alpha="1" is_animated="0" force_rhr="0" frame_rate="10" clip_to_extent="1">
        <data_defined_properties>
          <Option type="Map">
            <Option type="QString" value="" name="name"/>
            <Option name="properties"/>
            <Option type="QString" value="collection" name="type"/>
          </Option>
        </data_defined_properties>
        <layer enabled="1" class="SimpleFill" pass="1" locked="0">
          <Option type="Map">
            <Option type="QString" value="3x:0,0,0,0,0,0" name="border_width_map_unit_scale"/>
            <Option type="QString" value="255,202,66,255" name="color"/>
            <Option type="QString" value="bevel" name="joinstyle"/>
            <Option type="QString" value="0,0" name="offset"/>
            <Option type="QString" value="3x:0,0,0,0,0,0" name="offset_map_unit_scale"/>
            <Option type="QString" value="MM" name="offset_unit"/>
            <Option type="QString" value="247,146,0,255" name="outline_color"/>
            <Option type="QString" value="solid" name="outline_style"/>
            <Option type="QString" value="0.26" name="outline_width"/>
            <Option type="QString" value="MM" name="outline_width_unit"/>
            <Option type="QString" value="dense3" name="style"/>
          </Option>
>>>>>>> 0cea74d4
          <data_defined_properties>
            <Option type="Map">
              <Option type="QString" value="" name="name"/>
              <Option name="properties"/>
              <Option type="QString" value="collection" name="type"/>
            </Option>
          </data_defined_properties>
<<<<<<< HEAD
          <layer enabled="1" locked="0" pass="0" class="SimpleLine">
            <Option type="Map">
              <Option value="0" type="QString" name="align_dash_pattern"/>
              <Option value="square" type="QString" name="capstyle"/>
              <Option value="5;2" type="QString" name="customdash"/>
              <Option value="3x:0,0,0,0,0,0" type="QString" name="customdash_map_unit_scale"/>
              <Option value="MM" type="QString" name="customdash_unit"/>
              <Option value="0" type="QString" name="dash_pattern_offset"/>
              <Option value="3x:0,0,0,0,0,0" type="QString" name="dash_pattern_offset_map_unit_scale"/>
              <Option value="MM" type="QString" name="dash_pattern_offset_unit"/>
              <Option value="0" type="QString" name="draw_inside_polygon"/>
              <Option value="bevel" type="QString" name="joinstyle"/>
              <Option value="35,35,35,255" type="QString" name="line_color"/>
              <Option value="solid" type="QString" name="line_style"/>
              <Option value="0.26" type="QString" name="line_width"/>
              <Option value="MM" type="QString" name="line_width_unit"/>
              <Option value="0" type="QString" name="offset"/>
              <Option value="3x:0,0,0,0,0,0" type="QString" name="offset_map_unit_scale"/>
              <Option value="MM" type="QString" name="offset_unit"/>
              <Option value="0" type="QString" name="ring_filter"/>
              <Option value="0" type="QString" name="trim_distance_end"/>
              <Option value="3x:0,0,0,0,0,0" type="QString" name="trim_distance_end_map_unit_scale"/>
              <Option value="MM" type="QString" name="trim_distance_end_unit"/>
              <Option value="0" type="QString" name="trim_distance_start"/>
              <Option value="3x:0,0,0,0,0,0" type="QString" name="trim_distance_start_map_unit_scale"/>
              <Option value="MM" type="QString" name="trim_distance_start_unit"/>
              <Option value="0" type="QString" name="tweak_dash_pattern_on_corners"/>
              <Option value="0" type="QString" name="use_custom_dash"/>
              <Option value="3x:0,0,0,0,0,0" type="QString" name="width_map_unit_scale"/>
            </Option>
            <data_defined_properties>
              <Option type="Map">
                <Option value="" type="QString" name="name"/>
                <Option name="properties"/>
                <Option value="collection" type="QString" name="type"/>
=======
        </layer>
      </symbol>
      <symbol type="fill" name="8" alpha="1" is_animated="0" force_rhr="0" frame_rate="10" clip_to_extent="1">
        <data_defined_properties>
          <Option type="Map">
            <Option type="QString" value="" name="name"/>
            <Option name="properties"/>
            <Option type="QString" value="collection" name="type"/>
          </Option>
        </data_defined_properties>
        <layer enabled="1" class="LinePatternFill" pass="0" locked="0">
          <Option type="Map">
            <Option type="QString" value="135" name="angle"/>
            <Option type="QString" value="during_render" name="clip_mode"/>
            <Option type="QString" value="16,218,10,255" name="color"/>
            <Option type="QString" value="feature" name="coordinate_reference"/>
            <Option type="QString" value="2" name="distance"/>
            <Option type="QString" value="3x:0,0,0,0,0,0" name="distance_map_unit_scale"/>
            <Option type="QString" value="MM" name="distance_unit"/>
            <Option type="QString" value="0.26" name="line_width"/>
            <Option type="QString" value="3x:0,0,0,0,0,0" name="line_width_map_unit_scale"/>
            <Option type="QString" value="MM" name="line_width_unit"/>
            <Option type="QString" value="0" name="offset"/>
            <Option type="QString" value="3x:0,0,0,0,0,0" name="offset_map_unit_scale"/>
            <Option type="QString" value="MM" name="offset_unit"/>
            <Option type="QString" value="3x:0,0,0,0,0,0" name="outline_width_map_unit_scale"/>
            <Option type="QString" value="MM" name="outline_width_unit"/>
          </Option>
          <data_defined_properties>
            <Option type="Map">
              <Option type="QString" value="" name="name"/>
              <Option name="properties"/>
              <Option type="QString" value="collection" name="type"/>
            </Option>
          </data_defined_properties>
          <symbol type="line" name="@8@0" alpha="1" is_animated="0" force_rhr="0" frame_rate="10" clip_to_extent="1">
            <data_defined_properties>
              <Option type="Map">
                <Option type="QString" value="" name="name"/>
                <Option name="properties"/>
                <Option type="QString" value="collection" name="type"/>
              </Option>
            </data_defined_properties>
            <layer enabled="1" class="SimpleLine" pass="0" locked="0">
              <Option type="Map">
                <Option type="QString" value="0" name="align_dash_pattern"/>
                <Option type="QString" value="square" name="capstyle"/>
                <Option type="QString" value="5;2" name="customdash"/>
                <Option type="QString" value="3x:0,0,0,0,0,0" name="customdash_map_unit_scale"/>
                <Option type="QString" value="MM" name="customdash_unit"/>
                <Option type="QString" value="0" name="dash_pattern_offset"/>
                <Option type="QString" value="3x:0,0,0,0,0,0" name="dash_pattern_offset_map_unit_scale"/>
                <Option type="QString" value="MM" name="dash_pattern_offset_unit"/>
                <Option type="QString" value="0" name="draw_inside_polygon"/>
                <Option type="QString" value="bevel" name="joinstyle"/>
                <Option type="QString" value="16,218,10,255" name="line_color"/>
                <Option type="QString" value="solid" name="line_style"/>
                <Option type="QString" value="0.5" name="line_width"/>
                <Option type="QString" value="MM" name="line_width_unit"/>
                <Option type="QString" value="0" name="offset"/>
                <Option type="QString" value="3x:0,0,0,0,0,0" name="offset_map_unit_scale"/>
                <Option type="QString" value="MM" name="offset_unit"/>
                <Option type="QString" value="0" name="ring_filter"/>
                <Option type="QString" value="0" name="trim_distance_end"/>
                <Option type="QString" value="3x:0,0,0,0,0,0" name="trim_distance_end_map_unit_scale"/>
                <Option type="QString" value="MM" name="trim_distance_end_unit"/>
                <Option type="QString" value="0" name="trim_distance_start"/>
                <Option type="QString" value="3x:0,0,0,0,0,0" name="trim_distance_start_map_unit_scale"/>
                <Option type="QString" value="MM" name="trim_distance_start_unit"/>
                <Option type="QString" value="0" name="tweak_dash_pattern_on_corners"/>
                <Option type="QString" value="0" name="use_custom_dash"/>
                <Option type="QString" value="3x:0,0,0,0,0,0" name="width_map_unit_scale"/>
              </Option>
              <data_defined_properties>
                <Option type="Map">
                  <Option type="QString" value="" name="name"/>
                  <Option name="properties"/>
                  <Option type="QString" value="collection" name="type"/>
                </Option>
              </data_defined_properties>
            </layer>
          </symbol>
        </layer>
        <layer enabled="1" class="SimpleLine" pass="0" locked="0">
          <Option type="Map">
            <Option type="QString" value="0" name="align_dash_pattern"/>
            <Option type="QString" value="square" name="capstyle"/>
            <Option type="QString" value="5;2" name="customdash"/>
            <Option type="QString" value="3x:0,0,0,0,0,0" name="customdash_map_unit_scale"/>
            <Option type="QString" value="MM" name="customdash_unit"/>
            <Option type="QString" value="0" name="dash_pattern_offset"/>
            <Option type="QString" value="3x:0,0,0,0,0,0" name="dash_pattern_offset_map_unit_scale"/>
            <Option type="QString" value="MM" name="dash_pattern_offset_unit"/>
            <Option type="QString" value="0" name="draw_inside_polygon"/>
            <Option type="QString" value="bevel" name="joinstyle"/>
            <Option type="QString" value="16,218,10,255" name="line_color"/>
            <Option type="QString" value="solid" name="line_style"/>
            <Option type="QString" value="0.46" name="line_width"/>
            <Option type="QString" value="MM" name="line_width_unit"/>
            <Option type="QString" value="0" name="offset"/>
            <Option type="QString" value="3x:0,0,0,0,0,0" name="offset_map_unit_scale"/>
            <Option type="QString" value="MM" name="offset_unit"/>
            <Option type="QString" value="0" name="ring_filter"/>
            <Option type="QString" value="0" name="trim_distance_end"/>
            <Option type="QString" value="3x:0,0,0,0,0,0" name="trim_distance_end_map_unit_scale"/>
            <Option type="QString" value="MM" name="trim_distance_end_unit"/>
            <Option type="QString" value="0" name="trim_distance_start"/>
            <Option type="QString" value="3x:0,0,0,0,0,0" name="trim_distance_start_map_unit_scale"/>
            <Option type="QString" value="MM" name="trim_distance_start_unit"/>
            <Option type="QString" value="0" name="tweak_dash_pattern_on_corners"/>
            <Option type="QString" value="0" name="use_custom_dash"/>
            <Option type="QString" value="3x:0,0,0,0,0,0" name="width_map_unit_scale"/>
          </Option>
          <data_defined_properties>
            <Option type="Map">
              <Option type="QString" value="" name="name"/>
              <Option name="properties"/>
              <Option type="QString" value="collection" name="type"/>
            </Option>
          </data_defined_properties>
        </layer>
      </symbol>
    </symbols>
  </renderer-v2>
  <customproperties>
    <Option type="Map">
      <Option type="int" value="0" name="embeddedWidgets/count"/>
      <Option name="variableNames"/>
      <Option name="variableValues"/>
    </Option>
  </customproperties>
  <blendMode>0</blendMode>
  <featureBlendMode>0</featureBlendMode>
  <layerOpacity>1</layerOpacity>
  <SingleCategoryDiagramRenderer attributeLegend="1" diagramType="Histogram">
    <DiagramCategory direction="0" backgroundAlpha="255" enabled="0" opacity="1" sizeScale="3x:0,0,0,0,0,0" labelPlacementMethod="XHeight" lineSizeType="MM" scaleDependency="Area" lineSizeScale="3x:0,0,0,0,0,0" spacingUnit="MM" penAlpha="255" minimumSize="0" backgroundColor="#ffffff" minScaleDenominator="0" showAxis="1" scaleBasedVisibility="0" maxScaleDenominator="0" diagramOrientation="Up" height="15" width="15" penWidth="0" barWidth="5" rotationOffset="270" sizeType="MM" penColor="#000000" spacing="5" spacingUnitScale="3x:0,0,0,0,0,0">
      <fontProperties strikethrough="0" bold="0" underline="0" style="" description="MS Shell Dlg 2,7.8,-1,5,50,0,0,0,0,0" italic="0"/>
      <axisSymbol>
        <symbol type="line" name="" alpha="1" is_animated="0" force_rhr="0" frame_rate="10" clip_to_extent="1">
          <data_defined_properties>
            <Option type="Map">
              <Option type="QString" value="" name="name"/>
              <Option name="properties"/>
              <Option type="QString" value="collection" name="type"/>
            </Option>
          </data_defined_properties>
          <layer enabled="1" class="SimpleLine" pass="0" locked="0">
            <Option type="Map">
              <Option type="QString" value="0" name="align_dash_pattern"/>
              <Option type="QString" value="square" name="capstyle"/>
              <Option type="QString" value="5;2" name="customdash"/>
              <Option type="QString" value="3x:0,0,0,0,0,0" name="customdash_map_unit_scale"/>
              <Option type="QString" value="MM" name="customdash_unit"/>
              <Option type="QString" value="0" name="dash_pattern_offset"/>
              <Option type="QString" value="3x:0,0,0,0,0,0" name="dash_pattern_offset_map_unit_scale"/>
              <Option type="QString" value="MM" name="dash_pattern_offset_unit"/>
              <Option type="QString" value="0" name="draw_inside_polygon"/>
              <Option type="QString" value="bevel" name="joinstyle"/>
              <Option type="QString" value="35,35,35,255" name="line_color"/>
              <Option type="QString" value="solid" name="line_style"/>
              <Option type="QString" value="0.26" name="line_width"/>
              <Option type="QString" value="MM" name="line_width_unit"/>
              <Option type="QString" value="0" name="offset"/>
              <Option type="QString" value="3x:0,0,0,0,0,0" name="offset_map_unit_scale"/>
              <Option type="QString" value="MM" name="offset_unit"/>
              <Option type="QString" value="0" name="ring_filter"/>
              <Option type="QString" value="0" name="trim_distance_end"/>
              <Option type="QString" value="3x:0,0,0,0,0,0" name="trim_distance_end_map_unit_scale"/>
              <Option type="QString" value="MM" name="trim_distance_end_unit"/>
              <Option type="QString" value="0" name="trim_distance_start"/>
              <Option type="QString" value="3x:0,0,0,0,0,0" name="trim_distance_start_map_unit_scale"/>
              <Option type="QString" value="MM" name="trim_distance_start_unit"/>
              <Option type="QString" value="0" name="tweak_dash_pattern_on_corners"/>
              <Option type="QString" value="0" name="use_custom_dash"/>
              <Option type="QString" value="3x:0,0,0,0,0,0" name="width_map_unit_scale"/>
            </Option>
            <data_defined_properties>
              <Option type="Map">
                <Option type="QString" value="" name="name"/>
                <Option name="properties"/>
                <Option type="QString" value="collection" name="type"/>
>>>>>>> 0cea74d4
              </Option>
            </data_defined_properties>
          </layer>
        </symbol>
      </axisSymbol>
    </DiagramCategory>
  </SingleCategoryDiagramRenderer>
<<<<<<< HEAD
  <DiagramLayerSettings priority="0" dist="0" zIndex="0" linePlacementFlags="18" obstacle="0" placement="1" showAll="1">
    <properties>
      <Option type="Map">
        <Option value="" type="QString" name="name"/>
        <Option name="properties"/>
        <Option value="collection" type="QString" name="type"/>
      </Option>
    </properties>
  </DiagramLayerSettings>
  <geometryOptions removeDuplicateNodes="0" geometryPrecision="0">
    <activeChecks/>
    <checkConfiguration type="Map">
      <Option type="Map" name="QgsGeometryGapCheck">
        <Option value="0" type="double" name="allowedGapsBuffer"/>
        <Option value="false" type="bool" name="allowedGapsEnabled"/>
        <Option value="" type="QString" name="allowedGapsLayer"/>
      </Option>
    </checkConfiguration>
  </geometryOptions>
  <legend showLabelLegend="0" type="default-vector"/>
  <referencedLayers/>
  <fieldConfiguration>
    <field name="area" configurationFlags="None">
=======
  <DiagramLayerSettings priority="0" obstacle="0" dist="0" placement="1" zIndex="0" showAll="1" linePlacementFlags="18">
    <properties>
      <Option type="Map">
        <Option type="QString" value="" name="name"/>
        <Option name="properties"/>
        <Option type="QString" value="collection" name="type"/>
      </Option>
    </properties>
  </DiagramLayerSettings>
  <geometryOptions geometryPrecision="0" removeDuplicateNodes="0">
    <activeChecks/>
    <checkConfiguration type="Map">
      <Option type="Map" name="QgsGeometryGapCheck">
        <Option type="double" value="0" name="allowedGapsBuffer"/>
        <Option type="bool" value="false" name="allowedGapsEnabled"/>
        <Option type="QString" value="" name="allowedGapsLayer"/>
      </Option>
    </checkConfiguration>
  </geometryOptions>
  <legend type="default-vector" showLabelLegend="0"/>
  <referencedLayers/>
  <fieldConfiguration>
    <field configurationFlags="None" name="id">
>>>>>>> 0cea74d4
      <editWidget type="TextEdit">
        <config>
          <Option/>
        </config>
      </editWidget>
    </field>
<<<<<<< HEAD
    <field name="date" configurationFlags="None">
      <editWidget type="DateTime">
=======
    <field configurationFlags="None" name="area">
      <editWidget type="TextEdit">
>>>>>>> 0cea74d4
        <config>
          <Option/>
        </config>
      </editWidget>
    </field>
<<<<<<< HEAD
    <field name="object_type" configurationFlags="None">
      <editWidget type="TextEdit">
=======
    <field configurationFlags="None" name="date">
      <editWidget type="DateTime">
>>>>>>> 0cea74d4
        <config>
          <Option/>
        </config>
      </editWidget>
    </field>
<<<<<<< HEAD
    <field name="class_id" configurationFlags="None">
=======
    <field configurationFlags="None" name="object_type">
>>>>>>> 0cea74d4
      <editWidget type="TextEdit">
        <config>
          <Option/>
        </config>
      </editWidget>
    </field>
<<<<<<< HEAD
    <field name="max_height" configurationFlags="None">
=======
    <field configurationFlags="None" name="class_id">
>>>>>>> 0cea74d4
      <editWidget type="TextEdit">
        <config>
          <Option/>
        </config>
      </editWidget>
    </field>
<<<<<<< HEAD
    <field name="processing_id" configurationFlags="None">
=======
    <field configurationFlags="None" name="max_height">
>>>>>>> 0cea74d4
      <editWidget type="TextEdit">
        <config>
          <Option/>
        </config>
      </editWidget>
    </field>
<<<<<<< HEAD
    <field name="id" configurationFlags="None">
=======
    <field configurationFlags="None" name="processing_id">
>>>>>>> 0cea74d4
      <editWidget type="TextEdit">
        <config>
          <Option/>
        </config>
      </editWidget>
    </field>
  </fieldConfiguration>
  <aliases>
<<<<<<< HEAD
    <alias field="area" name="" index="0"/>
    <alias field="date" name="" index="1"/>
    <alias field="object_type" name="" index="2"/>
    <alias field="class_id" name="" index="3"/>
    <alias field="max_height" name="" index="4"/>
    <alias field="processing_id" name="" index="5"/>
    <alias field="id" name="" index="6"/>
  </aliases>
  <defaults>
    <default field="area" expression="" applyOnUpdate="0"/>
    <default field="date" expression="" applyOnUpdate="0"/>
    <default field="object_type" expression="" applyOnUpdate="0"/>
    <default field="class_id" expression="" applyOnUpdate="0"/>
    <default field="max_height" expression="" applyOnUpdate="0"/>
    <default field="processing_id" expression="" applyOnUpdate="0"/>
    <default field="id" expression="" applyOnUpdate="0"/>
  </defaults>
  <constraints>
    <constraint field="area" unique_strength="0" exp_strength="0" notnull_strength="0" constraints="0"/>
    <constraint field="date" unique_strength="0" exp_strength="0" notnull_strength="0" constraints="0"/>
    <constraint field="object_type" unique_strength="0" exp_strength="0" notnull_strength="0" constraints="0"/>
    <constraint field="class_id" unique_strength="0" exp_strength="0" notnull_strength="0" constraints="0"/>
    <constraint field="max_height" unique_strength="0" exp_strength="0" notnull_strength="0" constraints="0"/>
    <constraint field="processing_id" unique_strength="0" exp_strength="0" notnull_strength="0" constraints="0"/>
    <constraint field="id" unique_strength="1" exp_strength="0" notnull_strength="1" constraints="3"/>
  </constraints>
  <constraintExpressions>
    <constraint field="area" desc="" exp=""/>
    <constraint field="date" desc="" exp=""/>
    <constraint field="object_type" desc="" exp=""/>
    <constraint field="class_id" desc="" exp=""/>
    <constraint field="max_height" desc="" exp=""/>
    <constraint field="processing_id" desc="" exp=""/>
    <constraint field="id" desc="" exp=""/>
=======
    <alias name="" field="id" index="0"/>
    <alias name="" field="area" index="1"/>
    <alias name="" field="date" index="2"/>
    <alias name="" field="object_type" index="3"/>
    <alias name="" field="class_id" index="4"/>
    <alias name="" field="max_height" index="5"/>
    <alias name="" field="processing_id" index="6"/>
  </aliases>
  <defaults>
    <default expression="" field="id" applyOnUpdate="0"/>
    <default expression="" field="area" applyOnUpdate="0"/>
    <default expression="" field="date" applyOnUpdate="0"/>
    <default expression="" field="object_type" applyOnUpdate="0"/>
    <default expression="" field="class_id" applyOnUpdate="0"/>
    <default expression="" field="max_height" applyOnUpdate="0"/>
    <default expression="" field="processing_id" applyOnUpdate="0"/>
  </defaults>
  <constraints>
    <constraint constraints="3" field="id" exp_strength="0" notnull_strength="1" unique_strength="1"/>
    <constraint constraints="0" field="area" exp_strength="0" notnull_strength="0" unique_strength="0"/>
    <constraint constraints="0" field="date" exp_strength="0" notnull_strength="0" unique_strength="0"/>
    <constraint constraints="0" field="object_type" exp_strength="0" notnull_strength="0" unique_strength="0"/>
    <constraint constraints="0" field="class_id" exp_strength="0" notnull_strength="0" unique_strength="0"/>
    <constraint constraints="0" field="max_height" exp_strength="0" notnull_strength="0" unique_strength="0"/>
    <constraint constraints="0" field="processing_id" exp_strength="0" notnull_strength="0" unique_strength="0"/>
  </constraints>
  <constraintExpressions>
    <constraint desc="" field="id" exp=""/>
    <constraint desc="" field="area" exp=""/>
    <constraint desc="" field="date" exp=""/>
    <constraint desc="" field="object_type" exp=""/>
    <constraint desc="" field="class_id" exp=""/>
    <constraint desc="" field="max_height" exp=""/>
    <constraint desc="" field="processing_id" exp=""/>
>>>>>>> 0cea74d4
  </constraintExpressions>
  <expressionfields/>
  <attributeactions>
    <defaultAction value="{00000000-0000-0000-0000-000000000000}" key="Canvas"/>
  </attributeactions>
<<<<<<< HEAD
  <attributetableconfig sortExpression="" sortOrder="0" actionWidgetStyle="dropDown">
    <columns>
      <column type="field" hidden="0" name="id" width="-1"/>
      <column type="field" hidden="0" name="area" width="-1"/>
      <column type="field" hidden="0" name="date" width="-1"/>
      <column type="field" hidden="0" name="object_type" width="-1"/>
      <column type="field" hidden="0" name="class_id" width="-1"/>
      <column type="field" hidden="0" name="max_height" width="-1"/>
      <column type="field" hidden="0" name="processing_id" width="-1"/>
=======
  <attributetableconfig sortOrder="0" actionWidgetStyle="dropDown" sortExpression="">
    <columns>
      <column type="field" name="id" hidden="0" width="-1"/>
      <column type="field" name="area" hidden="0" width="-1"/>
      <column type="field" name="date" hidden="0" width="-1"/>
      <column type="field" name="object_type" hidden="0" width="-1"/>
      <column type="field" name="class_id" hidden="0" width="-1"/>
      <column type="field" name="max_height" hidden="0" width="-1"/>
      <column type="field" name="processing_id" hidden="0" width="-1"/>
>>>>>>> 0cea74d4
      <column type="actions" hidden="1" width="-1"/>
    </columns>
  </attributetableconfig>
  <conditionalstyles>
    <rowstyles/>
    <fieldstyles/>
  </conditionalstyles>
  <storedexpressions/>
  <editform tolerant="1"></editform>
  <editforminit/>
  <editforminitcodesource>0</editforminitcodesource>
  <editforminitfilepath></editforminitfilepath>
  <editforminitcode><![CDATA[# -*- coding: utf-8 -*-
"""
QGIS forms can have a Python function that is called when the form is
opened.

Use this function to add extra logic to your forms.

Enter the name of the function in the "Python Init function"
field.
An example follows:
"""
from qgis.PyQt.QtWidgets import QWidget

def my_form_open(dialog, layer, feature):
    geom = feature.geometry()
    control = dialog.findChild(QWidget, "MyLineEdit")
]]></editforminitcode>
  <featformsuppress>0</featformsuppress>
  <editorlayout>generatedlayout</editorlayout>
  <editable>
<<<<<<< HEAD
    <field editable="1" name="area"/>
    <field editable="1" name="class_id"/>
    <field editable="1" name="date"/>
    <field editable="1" name="id"/>
    <field editable="1" name="max_height"/>
    <field editable="1" name="object_type"/>
    <field editable="1" name="processing_id"/>
  </editable>
  <labelOnTop>
    <field labelOnTop="0" name="area"/>
    <field labelOnTop="0" name="class_id"/>
    <field labelOnTop="0" name="date"/>
    <field labelOnTop="0" name="id"/>
    <field labelOnTop="0" name="max_height"/>
    <field labelOnTop="0" name="object_type"/>
    <field labelOnTop="0" name="processing_id"/>
  </labelOnTop>
  <reuseLastValue>
    <field name="area" reuseLastValue="0"/>
    <field name="class_id" reuseLastValue="0"/>
    <field name="date" reuseLastValue="0"/>
    <field name="id" reuseLastValue="0"/>
    <field name="max_height" reuseLastValue="0"/>
    <field name="object_type" reuseLastValue="0"/>
    <field name="processing_id" reuseLastValue="0"/>
=======
    <field name="area" editable="1"/>
    <field name="class_id" editable="1"/>
    <field name="date" editable="1"/>
    <field name="id" editable="1"/>
    <field name="max_height" editable="1"/>
    <field name="object_type" editable="1"/>
    <field name="processing_id" editable="1"/>
  </editable>
  <labelOnTop>
    <field name="area" labelOnTop="0"/>
    <field name="class_id" labelOnTop="0"/>
    <field name="date" labelOnTop="0"/>
    <field name="id" labelOnTop="0"/>
    <field name="max_height" labelOnTop="0"/>
    <field name="object_type" labelOnTop="0"/>
    <field name="processing_id" labelOnTop="0"/>
  </labelOnTop>
  <reuseLastValue>
    <field reuseLastValue="0" name="area"/>
    <field reuseLastValue="0" name="class_id"/>
    <field reuseLastValue="0" name="date"/>
    <field reuseLastValue="0" name="id"/>
    <field reuseLastValue="0" name="max_height"/>
    <field reuseLastValue="0" name="object_type"/>
    <field reuseLastValue="0" name="processing_id"/>
>>>>>>> 0cea74d4
  </reuseLastValue>
  <dataDefinedFieldProperties/>
  <widgets/>
  <previewExpression>"object_type"</previewExpression>
  <mapTip></mapTip>
  <layerGeometryType>2</layerGeometryType>
</qgis><|MERGE_RESOLUTION|>--- conflicted
+++ resolved
@@ -1,26 +1,17 @@
 <!DOCTYPE qgis PUBLIC 'http://mrcc.com/qgis.dtd' 'SYSTEM'>
-<<<<<<< HEAD
 <qgis simplifyAlgorithm="0" simplifyDrawingHints="1" minScale="0" labelsEnabled="0" symbologyReferenceScale="-1" simplifyMaxScale="1" version="3.28.0-Firenze" hasScaleBasedVisibilityFlag="0" simplifyDrawingTol="1" simplifyLocal="1" maxScale="0" styleCategories="AllStyleCategories" readOnly="0">
-=======
-<qgis simplifyDrawingTol="1" readOnly="0" simplifyLocal="1" maxScale="0" simplifyAlgorithm="0" simplifyMaxScale="1" labelsEnabled="0" simplifyDrawingHints="1" minScale="0" version="3.28.0-Firenze" styleCategories="AllStyleCategories" symbologyReferenceScale="-1" hasScaleBasedVisibilityFlag="0">
->>>>>>> 0cea74d4
   <flags>
     <Identifiable>1</Identifiable>
     <Removable>1</Removable>
     <Searchable>1</Searchable>
     <Private>0</Private>
   </flags>
-<<<<<<< HEAD
   <temporal enabled="0" endField="" durationUnit="min" accumulate="0" limitMode="0" endExpression="" mode="0" startField="" startExpression="" fixedDuration="0" durationField="">
-=======
-  <temporal enabled="0" startExpression="" endExpression="" fixedDuration="0" startField="" durationField="" durationUnit="min" endField="" limitMode="0" accumulate="0" mode="0">
->>>>>>> 0cea74d4
     <fixedRange>
       <start></start>
       <end></end>
     </fixedRange>
   </temporal>
-<<<<<<< HEAD
   <elevation binding="Centroid" zoffset="0" type="IndividualFeatures" extrusionEnabled="0" respectLayerSymbol="1" extrusion="0" symbology="Line" zscale="1" clamping="Terrain" showMarkerSymbolInSurfacePlots="0">
     <data-defined-properties>
       <Option type="Map">
@@ -167,18 +158,6 @@
     </rules>
     <symbols>
       <symbol clip_to_extent="1" force_rhr="0" type="fill" name="0" frame_rate="10" alpha="0.7" is_animated="0">
-=======
-  <elevation extrusion="0" type="IndividualFeatures" zscale="1" zoffset="0" respectLayerSymbol="1" symbology="Line" binding="Centroid" extrusionEnabled="0" clamping="Terrain" showMarkerSymbolInSurfacePlots="0">
-    <data-defined-properties>
-      <Option type="Map">
-        <Option type="QString" value="" name="name"/>
-        <Option name="properties"/>
-        <Option type="QString" value="collection" name="type"/>
-      </Option>
-    </data-defined-properties>
-    <profileLineSymbol>
-      <symbol type="line" name="" alpha="1" is_animated="0" force_rhr="0" frame_rate="10" clip_to_extent="1">
->>>>>>> 0cea74d4
         <data_defined_properties>
           <Option type="Map">
             <Option type="QString" value="" name="name"/>
@@ -186,7 +165,6 @@
             <Option type="QString" value="collection" name="type"/>
           </Option>
         </data_defined_properties>
-<<<<<<< HEAD
         <layer enabled="1" locked="0" pass="2" class="SimpleFill">
           <Option type="Map">
             <Option value="3x:0,0,0,0,0,0" type="QString" name="border_width_map_unit_scale"/>
@@ -200,37 +178,6 @@
             <Option value="0.26" type="QString" name="outline_width"/>
             <Option value="MM" type="QString" name="outline_width_unit"/>
             <Option value="solid" type="QString" name="style"/>
-=======
-        <layer enabled="1" class="SimpleLine" pass="0" locked="0">
-          <Option type="Map">
-            <Option type="QString" value="0" name="align_dash_pattern"/>
-            <Option type="QString" value="square" name="capstyle"/>
-            <Option type="QString" value="5;2" name="customdash"/>
-            <Option type="QString" value="3x:0,0,0,0,0,0" name="customdash_map_unit_scale"/>
-            <Option type="QString" value="MM" name="customdash_unit"/>
-            <Option type="QString" value="0" name="dash_pattern_offset"/>
-            <Option type="QString" value="3x:0,0,0,0,0,0" name="dash_pattern_offset_map_unit_scale"/>
-            <Option type="QString" value="MM" name="dash_pattern_offset_unit"/>
-            <Option type="QString" value="0" name="draw_inside_polygon"/>
-            <Option type="QString" value="bevel" name="joinstyle"/>
-            <Option type="QString" value="133,182,111,255" name="line_color"/>
-            <Option type="QString" value="solid" name="line_style"/>
-            <Option type="QString" value="0.6" name="line_width"/>
-            <Option type="QString" value="MM" name="line_width_unit"/>
-            <Option type="QString" value="0" name="offset"/>
-            <Option type="QString" value="3x:0,0,0,0,0,0" name="offset_map_unit_scale"/>
-            <Option type="QString" value="MM" name="offset_unit"/>
-            <Option type="QString" value="0" name="ring_filter"/>
-            <Option type="QString" value="0" name="trim_distance_end"/>
-            <Option type="QString" value="3x:0,0,0,0,0,0" name="trim_distance_end_map_unit_scale"/>
-            <Option type="QString" value="MM" name="trim_distance_end_unit"/>
-            <Option type="QString" value="0" name="trim_distance_start"/>
-            <Option type="QString" value="3x:0,0,0,0,0,0" name="trim_distance_start_map_unit_scale"/>
-            <Option type="QString" value="MM" name="trim_distance_start_unit"/>
-            <Option type="QString" value="0" name="tweak_dash_pattern_on_corners"/>
-            <Option type="QString" value="0" name="use_custom_dash"/>
-            <Option type="QString" value="3x:0,0,0,0,0,0" name="width_map_unit_scale"/>
->>>>>>> 0cea74d4
           </Option>
           <data_defined_properties>
             <Option type="Map">
@@ -241,13 +188,7 @@
           </data_defined_properties>
         </layer>
       </symbol>
-<<<<<<< HEAD
       <symbol clip_to_extent="1" force_rhr="0" type="fill" name="1" frame_rate="10" alpha="0.7" is_animated="0">
-=======
-    </profileLineSymbol>
-    <profileFillSymbol>
-      <symbol type="fill" name="" alpha="1" is_animated="0" force_rhr="0" frame_rate="10" clip_to_extent="1">
->>>>>>> 0cea74d4
         <data_defined_properties>
           <Option type="Map">
             <Option type="QString" value="" name="name"/>
@@ -255,7 +196,6 @@
             <Option type="QString" value="collection" name="type"/>
           </Option>
         </data_defined_properties>
-<<<<<<< HEAD
         <layer enabled="1" locked="0" pass="2" class="SimpleFill">
           <Option type="Map">
             <Option value="3x:0,0,0,0,0,0" type="QString" name="border_width_map_unit_scale"/>
@@ -269,21 +209,6 @@
             <Option value="0.26" type="QString" name="outline_width"/>
             <Option value="MM" type="QString" name="outline_width_unit"/>
             <Option value="solid" type="QString" name="style"/>
-=======
-        <layer enabled="1" class="SimpleFill" pass="0" locked="0">
-          <Option type="Map">
-            <Option type="QString" value="3x:0,0,0,0,0,0" name="border_width_map_unit_scale"/>
-            <Option type="QString" value="133,182,111,255" name="color"/>
-            <Option type="QString" value="bevel" name="joinstyle"/>
-            <Option type="QString" value="0,0" name="offset"/>
-            <Option type="QString" value="3x:0,0,0,0,0,0" name="offset_map_unit_scale"/>
-            <Option type="QString" value="MM" name="offset_unit"/>
-            <Option type="QString" value="95,130,79,255" name="outline_color"/>
-            <Option type="QString" value="solid" name="outline_style"/>
-            <Option type="QString" value="0.2" name="outline_width"/>
-            <Option type="QString" value="MM" name="outline_width_unit"/>
-            <Option type="QString" value="solid" name="style"/>
->>>>>>> 0cea74d4
           </Option>
           <data_defined_properties>
             <Option type="Map">
@@ -294,13 +219,7 @@
           </data_defined_properties>
         </layer>
       </symbol>
-<<<<<<< HEAD
       <symbol clip_to_extent="1" force_rhr="0" type="fill" name="2" frame_rate="10" alpha="0.7" is_animated="0">
-=======
-    </profileFillSymbol>
-    <profileMarkerSymbol>
-      <symbol type="marker" name="" alpha="1" is_animated="0" force_rhr="0" frame_rate="10" clip_to_extent="1">
->>>>>>> 0cea74d4
         <data_defined_properties>
           <Option type="Map">
             <Option type="QString" value="" name="name"/>
@@ -308,256 +227,7 @@
             <Option type="QString" value="collection" name="type"/>
           </Option>
         </data_defined_properties>
-<<<<<<< HEAD
         <layer enabled="1" locked="0" pass="2" class="SimpleFill">
-=======
-        <layer enabled="1" class="SimpleMarker" pass="0" locked="0">
->>>>>>> 0cea74d4
-          <Option type="Map">
-            <Option type="QString" value="0" name="angle"/>
-            <Option type="QString" value="square" name="cap_style"/>
-            <Option type="QString" value="133,182,111,255" name="color"/>
-            <Option type="QString" value="1" name="horizontal_anchor_point"/>
-            <Option type="QString" value="bevel" name="joinstyle"/>
-            <Option type="QString" value="diamond" name="name"/>
-            <Option type="QString" value="0,0" name="offset"/>
-            <Option type="QString" value="3x:0,0,0,0,0,0" name="offset_map_unit_scale"/>
-            <Option type="QString" value="MM" name="offset_unit"/>
-            <Option type="QString" value="95,130,79,255" name="outline_color"/>
-            <Option type="QString" value="solid" name="outline_style"/>
-            <Option type="QString" value="0.2" name="outline_width"/>
-            <Option type="QString" value="3x:0,0,0,0,0,0" name="outline_width_map_unit_scale"/>
-            <Option type="QString" value="MM" name="outline_width_unit"/>
-            <Option type="QString" value="diameter" name="scale_method"/>
-            <Option type="QString" value="3" name="size"/>
-            <Option type="QString" value="3x:0,0,0,0,0,0" name="size_map_unit_scale"/>
-            <Option type="QString" value="MM" name="size_unit"/>
-            <Option type="QString" value="1" name="vertical_anchor_point"/>
-          </Option>
-          <data_defined_properties>
-            <Option type="Map">
-              <Option type="QString" value="" name="name"/>
-              <Option name="properties"/>
-              <Option type="QString" value="collection" name="type"/>
-            </Option>
-          </data_defined_properties>
-        </layer>
-      </symbol>
-<<<<<<< HEAD
-      <symbol clip_to_extent="1" force_rhr="0" type="fill" name="3" frame_rate="10" alpha="0.7" is_animated="0">
-=======
-    </profileMarkerSymbol>
-  </elevation>
-  <renderer-v2 type="RuleRenderer" enableorderby="0" symbollevels="0" referencescale="-1" forceraster="0">
-    <rules key="{2467fb87-fb90-4189-9b5c-935d16abcc77}">
-      <rule key="{52f4bffb-5531-4be2-8b50-ae70ddfd141f}" symbol="0" label="0 - 5" filter="&quot;max_height&quot; > 0.000000 AND &quot;max_height&quot; &lt;= 5.000000"/>
-      <rule key="{9f130739-ca5d-494c-8d63-793fbcce2839}" symbol="1" label="7 - 9" filter="&quot;max_height&quot; > 5.000000 AND &quot;max_height&quot; &lt;= 9.000000"/>
-      <rule key="{1c9c3d19-c7a9-48be-a65b-87cd97045f71}" symbol="2" label="9 - 12" filter="&quot;max_height&quot; > 9.000000 AND &quot;max_height&quot; &lt;= 12.000000"/>
-      <rule key="{81cd345b-cc5c-4267-aff1-fc58007f68b8}" symbol="3" label="12 - 17" filter="&quot;max_height&quot; > 12.000000 AND &quot;max_height&quot; &lt;= 17.000000"/>
-      <rule key="{137fcfef-064d-47f3-9fd4-2ec1be6ef6db}" symbol="4" label="17+" filter="&quot;max_height&quot; > 17.000000"/>
-      <rule key="{adad7201-cab9-4793-ab03-73be2960f7fd}" symbol="5" label="00m-04m" filter="class_id = '00m-04m'"/>
-      <rule key="{4c0df03c-c8c1-4cd5-8827-39844005dbfd}" symbol="6" label="04m-10m" filter="class_id = '04m-10m'"/>
-      <rule key="{f1208670-7a15-4735-a723-0c7396b4cf84}" symbol="7" label="10m-99m" filter="class_id = '10m-99m'"/>
-      <rule key="{b61c3e4a-7e4f-4a0f-b36c-9ff93706d4d1}" symbol="8" label="forest"/>
-    </rules>
-    <symbols>
-      <symbol type="fill" name="0" alpha="0.7" is_animated="0" force_rhr="0" frame_rate="10" clip_to_extent="1">
->>>>>>> 0cea74d4
-        <data_defined_properties>
-          <Option type="Map">
-            <Option type="QString" value="" name="name"/>
-            <Option name="properties"/>
-            <Option type="QString" value="collection" name="type"/>
-          </Option>
-        </data_defined_properties>
-<<<<<<< HEAD
-        <layer enabled="1" locked="0" pass="2" class="SimpleFill">
-=======
-        <layer enabled="1" class="SimpleFill" pass="2" locked="0">
->>>>>>> 0cea74d4
-          <Option type="Map">
-            <Option type="QString" value="3x:0,0,0,0,0,0" name="border_width_map_unit_scale"/>
-            <Option type="QString" value="59,133,139,255" name="color"/>
-            <Option type="QString" value="bevel" name="joinstyle"/>
-            <Option type="QString" value="0,0" name="offset"/>
-            <Option type="QString" value="3x:0,0,0,0,0,0" name="offset_map_unit_scale"/>
-            <Option type="QString" value="MM" name="offset_unit"/>
-            <Option type="QString" value="35,35,35,255" name="outline_color"/>
-            <Option type="QString" value="solid" name="outline_style"/>
-            <Option type="QString" value="0.26" name="outline_width"/>
-            <Option type="QString" value="MM" name="outline_width_unit"/>
-            <Option type="QString" value="solid" name="style"/>
-          </Option>
-          <data_defined_properties>
-            <Option type="Map">
-              <Option type="QString" value="" name="name"/>
-              <Option name="properties"/>
-              <Option type="QString" value="collection" name="type"/>
-            </Option>
-          </data_defined_properties>
-        </layer>
-      </symbol>
-<<<<<<< HEAD
-      <symbol clip_to_extent="1" force_rhr="0" type="fill" name="4" frame_rate="10" alpha="0.7" is_animated="0">
-=======
-      <symbol type="fill" name="1" alpha="0.7" is_animated="0" force_rhr="0" frame_rate="10" clip_to_extent="1">
->>>>>>> 0cea74d4
-        <data_defined_properties>
-          <Option type="Map">
-            <Option type="QString" value="" name="name"/>
-            <Option name="properties"/>
-            <Option type="QString" value="collection" name="type"/>
-          </Option>
-        </data_defined_properties>
-<<<<<<< HEAD
-        <layer enabled="1" locked="0" pass="2" class="SimpleFill">
-          <Option type="Map">
-            <Option value="3x:0,0,0,0,0,0" type="QString" name="border_width_map_unit_scale"/>
-            <Option value="255,236,74,255" type="QString" name="color"/>
-            <Option value="bevel" type="QString" name="joinstyle"/>
-            <Option value="0,0" type="QString" name="offset"/>
-            <Option value="3x:0,0,0,0,0,0" type="QString" name="offset_map_unit_scale"/>
-            <Option value="MM" type="QString" name="offset_unit"/>
-            <Option value="56,128,54,255" type="QString" name="outline_color"/>
-            <Option value="solid" type="QString" name="outline_style"/>
-            <Option value="0.26" type="QString" name="outline_width"/>
-            <Option value="MM" type="QString" name="outline_width_unit"/>
-            <Option value="solid" type="QString" name="style"/>
-=======
-        <layer enabled="1" class="SimpleFill" pass="2" locked="0">
-          <Option type="Map">
-            <Option type="QString" value="3x:0,0,0,0,0,0" name="border_width_map_unit_scale"/>
-            <Option type="QString" value="60,164,117,255" name="color"/>
-            <Option type="QString" value="bevel" name="joinstyle"/>
-            <Option type="QString" value="0,0" name="offset"/>
-            <Option type="QString" value="3x:0,0,0,0,0,0" name="offset_map_unit_scale"/>
-            <Option type="QString" value="MM" name="offset_unit"/>
-            <Option type="QString" value="35,35,35,255" name="outline_color"/>
-            <Option type="QString" value="solid" name="outline_style"/>
-            <Option type="QString" value="0.26" name="outline_width"/>
-            <Option type="QString" value="MM" name="outline_width_unit"/>
-            <Option type="QString" value="solid" name="style"/>
->>>>>>> 0cea74d4
-          </Option>
-          <data_defined_properties>
-            <Option type="Map">
-              <Option type="QString" value="" name="name"/>
-              <Option name="properties"/>
-              <Option type="QString" value="collection" name="type"/>
-            </Option>
-          </data_defined_properties>
-        </layer>
-      </symbol>
-<<<<<<< HEAD
-      <symbol clip_to_extent="1" force_rhr="0" type="fill" name="5" frame_rate="10" alpha="1" is_animated="0">
-        <data_defined_properties>
-          <Option type="Map">
-            <Option value="" type="QString" name="name"/>
-            <Option name="properties"/>
-            <Option value="collection" type="QString" name="type"/>
-          </Option>
-        </data_defined_properties>
-        <layer enabled="1" locked="0" pass="1" class="SimpleFill">
-          <Option type="Map">
-            <Option value="3x:0,0,0,0,0,0" type="QString" name="border_width_map_unit_scale"/>
-            <Option value="48,115,247,179" type="QString" name="color"/>
-            <Option value="bevel" type="QString" name="joinstyle"/>
-            <Option value="0,0" type="QString" name="offset"/>
-            <Option value="3x:0,0,0,0,0,0" type="QString" name="offset_map_unit_scale"/>
-            <Option value="MM" type="QString" name="offset_unit"/>
-            <Option value="0,41,247,255" type="QString" name="outline_color"/>
-            <Option value="solid" type="QString" name="outline_style"/>
-            <Option value="0.26" type="QString" name="outline_width"/>
-            <Option value="MM" type="QString" name="outline_width_unit"/>
-            <Option value="dense3" type="QString" name="style"/>
-          </Option>
-          <data_defined_properties>
-            <Option type="Map">
-              <Option value="" type="QString" name="name"/>
-              <Option name="properties"/>
-              <Option value="collection" type="QString" name="type"/>
-            </Option>
-          </data_defined_properties>
-        </layer>
-      </symbol>
-      <symbol clip_to_extent="1" force_rhr="0" type="fill" name="6" frame_rate="10" alpha="1" is_animated="0">
-        <data_defined_properties>
-          <Option type="Map">
-            <Option value="" type="QString" name="name"/>
-            <Option name="properties"/>
-            <Option value="collection" type="QString" name="type"/>
-          </Option>
-        </data_defined_properties>
-        <layer enabled="1" locked="0" pass="1" class="SimpleFill">
-          <Option type="Map">
-            <Option value="3x:0,0,0,0,0,0" type="QString" name="border_width_map_unit_scale"/>
-            <Option value="103,186,101,204" type="QString" name="color"/>
-            <Option value="bevel" type="QString" name="joinstyle"/>
-            <Option value="0,0" type="QString" name="offset"/>
-            <Option value="3x:0,0,0,0,0,0" type="QString" name="offset_map_unit_scale"/>
-            <Option value="MM" type="QString" name="offset_unit"/>
-            <Option value="76,161,82,255" type="QString" name="outline_color"/>
-            <Option value="solid" type="QString" name="outline_style"/>
-            <Option value="0.26" type="QString" name="outline_width"/>
-            <Option value="MM" type="QString" name="outline_width_unit"/>
-            <Option value="dense3" type="QString" name="style"/>
-          </Option>
-          <data_defined_properties>
-            <Option type="Map">
-              <Option value="" type="QString" name="name"/>
-              <Option name="properties"/>
-              <Option value="collection" type="QString" name="type"/>
-            </Option>
-          </data_defined_properties>
-        </layer>
-      </symbol>
-      <symbol clip_to_extent="1" force_rhr="0" type="fill" name="7" frame_rate="10" alpha="1" is_animated="0">
-=======
-      <symbol type="fill" name="2" alpha="0.7" is_animated="0" force_rhr="0" frame_rate="10" clip_to_extent="1">
->>>>>>> 0cea74d4
-        <data_defined_properties>
-          <Option type="Map">
-            <Option type="QString" value="" name="name"/>
-            <Option name="properties"/>
-            <Option type="QString" value="collection" name="type"/>
-          </Option>
-        </data_defined_properties>
-<<<<<<< HEAD
-        <layer enabled="1" locked="0" pass="1" class="SimpleFill">
-          <Option type="Map">
-            <Option value="3x:0,0,0,0,0,0" type="QString" name="border_width_map_unit_scale"/>
-            <Option value="255,202,66,255" type="QString" name="color"/>
-            <Option value="bevel" type="QString" name="joinstyle"/>
-            <Option value="0,0" type="QString" name="offset"/>
-            <Option value="3x:0,0,0,0,0,0" type="QString" name="offset_map_unit_scale"/>
-            <Option value="MM" type="QString" name="offset_unit"/>
-            <Option value="247,146,0,255" type="QString" name="outline_color"/>
-            <Option value="solid" type="QString" name="outline_style"/>
-            <Option value="0.26" type="QString" name="outline_width"/>
-            <Option value="MM" type="QString" name="outline_width_unit"/>
-            <Option value="dense3" type="QString" name="style"/>
-          </Option>
-          <data_defined_properties>
-            <Option type="Map">
-              <Option value="" type="QString" name="name"/>
-              <Option name="properties"/>
-              <Option value="collection" type="QString" name="type"/>
-            </Option>
-          </data_defined_properties>
-        </layer>
-      </symbol>
-      <symbol clip_to_extent="1" force_rhr="0" type="fill" name="8" frame_rate="10" alpha="1" is_animated="0">
-        <data_defined_properties>
-          <Option type="Map">
-            <Option value="" type="QString" name="name"/>
-            <Option name="properties"/>
-            <Option value="collection" type="QString" name="type"/>
-          </Option>
-        </data_defined_properties>
-        <layer enabled="1" locked="0" pass="0" class="LinePatternFill">
-=======
-        <layer enabled="1" class="SimpleFill" pass="2" locked="0">
->>>>>>> 0cea74d4
           <Option type="Map">
             <Option type="QString" value="3x:0,0,0,0,0,0" name="border_width_map_unit_scale"/>
             <Option type="QString" value="101,219,107,255" name="color"/>
@@ -580,7 +250,7 @@
           </data_defined_properties>
         </layer>
       </symbol>
-      <symbol type="fill" name="3" alpha="0.7" is_animated="0" force_rhr="0" frame_rate="10" clip_to_extent="1">
+      <symbol clip_to_extent="1" force_rhr="0" type="fill" name="3" frame_rate="10" alpha="0.7" is_animated="0">
         <data_defined_properties>
           <Option type="Map">
             <Option type="QString" value="" name="name"/>
@@ -588,7 +258,7 @@
             <Option type="QString" value="collection" name="type"/>
           </Option>
         </data_defined_properties>
-        <layer enabled="1" class="SimpleFill" pass="2" locked="0">
+        <layer enabled="1" locked="0" pass="2" class="SimpleFill">
           <Option type="Map">
             <Option type="QString" value="3x:0,0,0,0,0,0" name="border_width_map_unit_scale"/>
             <Option type="QString" value="188,231,37,255" name="color"/>
@@ -611,7 +281,7 @@
           </data_defined_properties>
         </layer>
       </symbol>
-      <symbol type="fill" name="4" alpha="0.7" is_animated="0" force_rhr="0" frame_rate="10" clip_to_extent="1">
+      <symbol clip_to_extent="1" force_rhr="0" type="fill" name="4" frame_rate="10" alpha="0.7" is_animated="0">
         <data_defined_properties>
           <Option type="Map">
             <Option type="QString" value="" name="name"/>
@@ -619,19 +289,19 @@
             <Option type="QString" value="collection" name="type"/>
           </Option>
         </data_defined_properties>
-        <layer enabled="1" class="SimpleFill" pass="2" locked="0">
-          <Option type="Map">
-            <Option type="QString" value="3x:0,0,0,0,0,0" name="border_width_map_unit_scale"/>
-            <Option type="QString" value="243,236,100,255" name="color"/>
-            <Option type="QString" value="bevel" name="joinstyle"/>
-            <Option type="QString" value="0,0" name="offset"/>
-            <Option type="QString" value="3x:0,0,0,0,0,0" name="offset_map_unit_scale"/>
-            <Option type="QString" value="MM" name="offset_unit"/>
-            <Option type="QString" value="56,128,54,255" name="outline_color"/>
-            <Option type="QString" value="solid" name="outline_style"/>
-            <Option type="QString" value="0.26" name="outline_width"/>
-            <Option type="QString" value="MM" name="outline_width_unit"/>
-            <Option type="QString" value="solid" name="style"/>
+        <layer enabled="1" locked="0" pass="2" class="SimpleFill">
+          <Option type="Map">
+            <Option value="3x:0,0,0,0,0,0" type="QString" name="border_width_map_unit_scale"/>
+            <Option value="255,236,74,255" type="QString" name="color"/>
+            <Option value="bevel" type="QString" name="joinstyle"/>
+            <Option value="0,0" type="QString" name="offset"/>
+            <Option value="3x:0,0,0,0,0,0" type="QString" name="offset_map_unit_scale"/>
+            <Option value="MM" type="QString" name="offset_unit"/>
+            <Option value="56,128,54,255" type="QString" name="outline_color"/>
+            <Option value="solid" type="QString" name="outline_style"/>
+            <Option value="0.26" type="QString" name="outline_width"/>
+            <Option value="MM" type="QString" name="outline_width_unit"/>
+            <Option value="solid" type="QString" name="style"/>
           </Option>
           <data_defined_properties>
             <Option type="Map">
@@ -640,69 +310,110 @@
               <Option type="QString" value="collection" name="type"/>
             </Option>
           </data_defined_properties>
-<<<<<<< HEAD
-          <symbol clip_to_extent="1" force_rhr="0" type="line" name="@8@0" frame_rate="10" alpha="1" is_animated="0">
-            <data_defined_properties>
-              <Option type="Map">
-                <Option value="" type="QString" name="name"/>
-                <Option name="properties"/>
-                <Option value="collection" type="QString" name="type"/>
-              </Option>
-            </data_defined_properties>
-            <layer enabled="1" locked="0" pass="0" class="SimpleLine">
-              <Option type="Map">
-                <Option value="0" type="QString" name="align_dash_pattern"/>
-                <Option value="square" type="QString" name="capstyle"/>
-                <Option value="5;2" type="QString" name="customdash"/>
-                <Option value="3x:0,0,0,0,0,0" type="QString" name="customdash_map_unit_scale"/>
-                <Option value="MM" type="QString" name="customdash_unit"/>
-                <Option value="0" type="QString" name="dash_pattern_offset"/>
-                <Option value="3x:0,0,0,0,0,0" type="QString" name="dash_pattern_offset_map_unit_scale"/>
-                <Option value="MM" type="QString" name="dash_pattern_offset_unit"/>
-                <Option value="0" type="QString" name="draw_inside_polygon"/>
-                <Option value="bevel" type="QString" name="joinstyle"/>
-                <Option value="16,218,10,255" type="QString" name="line_color"/>
-                <Option value="solid" type="QString" name="line_style"/>
-                <Option value="0.5" type="QString" name="line_width"/>
-                <Option value="MM" type="QString" name="line_width_unit"/>
-                <Option value="0" type="QString" name="offset"/>
-                <Option value="3x:0,0,0,0,0,0" type="QString" name="offset_map_unit_scale"/>
-                <Option value="MM" type="QString" name="offset_unit"/>
-                <Option value="0" type="QString" name="ring_filter"/>
-                <Option value="0" type="QString" name="trim_distance_end"/>
-                <Option value="3x:0,0,0,0,0,0" type="QString" name="trim_distance_end_map_unit_scale"/>
-                <Option value="MM" type="QString" name="trim_distance_end_unit"/>
-                <Option value="0" type="QString" name="trim_distance_start"/>
-                <Option value="3x:0,0,0,0,0,0" type="QString" name="trim_distance_start_map_unit_scale"/>
-                <Option value="MM" type="QString" name="trim_distance_start_unit"/>
-                <Option value="0" type="QString" name="tweak_dash_pattern_on_corners"/>
-                <Option value="0" type="QString" name="use_custom_dash"/>
-                <Option value="3x:0,0,0,0,0,0" type="QString" name="width_map_unit_scale"/>
-              </Option>
-              <data_defined_properties>
-                <Option type="Map">
-                  <Option value="" type="QString" name="name"/>
-                  <Option name="properties"/>
-                  <Option value="collection" type="QString" name="type"/>
-                </Option>
-              </data_defined_properties>
-            </layer>
-          </symbol>
-        </layer>
-        <layer enabled="1" locked="0" pass="0" class="SimpleLine">
-=======
-        </layer>
-      </symbol>
-      <symbol type="fill" name="5" alpha="1" is_animated="0" force_rhr="0" frame_rate="10" clip_to_extent="1">
-        <data_defined_properties>
->>>>>>> 0cea74d4
+        </layer>
+      </symbol>
+      <symbol clip_to_extent="1" force_rhr="0" type="fill" name="5" frame_rate="10" alpha="1" is_animated="0">
+        <data_defined_properties>
           <Option type="Map">
             <Option type="QString" value="" name="name"/>
             <Option name="properties"/>
             <Option type="QString" value="collection" name="type"/>
           </Option>
         </data_defined_properties>
-        <layer enabled="1" class="SimpleFill" pass="1" locked="0">
+        <layer enabled="1" locked="0" pass="1" class="SimpleFill">
+          <Option type="Map">
+            <Option value="3x:0,0,0,0,0,0" type="QString" name="border_width_map_unit_scale"/>
+            <Option value="48,115,247,179" type="QString" name="color"/>
+            <Option value="bevel" type="QString" name="joinstyle"/>
+            <Option value="0,0" type="QString" name="offset"/>
+            <Option value="3x:0,0,0,0,0,0" type="QString" name="offset_map_unit_scale"/>
+            <Option value="MM" type="QString" name="offset_unit"/>
+            <Option value="0,41,247,255" type="QString" name="outline_color"/>
+            <Option value="solid" type="QString" name="outline_style"/>
+            <Option value="0.26" type="QString" name="outline_width"/>
+            <Option value="MM" type="QString" name="outline_width_unit"/>
+            <Option value="dense3" type="QString" name="style"/>
+          </Option>
+          <data_defined_properties>
+            <Option type="Map">
+              <Option value="" type="QString" name="name"/>
+              <Option name="properties"/>
+              <Option value="collection" type="QString" name="type"/>
+            </Option>
+          </data_defined_properties>
+        </layer>
+      </symbol>
+      <symbol clip_to_extent="1" force_rhr="0" type="fill" name="6" frame_rate="10" alpha="1" is_animated="0">
+        <data_defined_properties>
+          <Option type="Map">
+            <Option value="" type="QString" name="name"/>
+            <Option name="properties"/>
+            <Option value="collection" type="QString" name="type"/>
+          </Option>
+        </data_defined_properties>
+        <layer enabled="1" locked="0" pass="1" class="SimpleFill">
+          <Option type="Map">
+            <Option value="3x:0,0,0,0,0,0" type="QString" name="border_width_map_unit_scale"/>
+            <Option value="103,186,101,204" type="QString" name="color"/>
+            <Option value="bevel" type="QString" name="joinstyle"/>
+            <Option value="0,0" type="QString" name="offset"/>
+            <Option value="3x:0,0,0,0,0,0" type="QString" name="offset_map_unit_scale"/>
+            <Option value="MM" type="QString" name="offset_unit"/>
+            <Option value="76,161,82,255" type="QString" name="outline_color"/>
+            <Option value="solid" type="QString" name="outline_style"/>
+            <Option value="0.26" type="QString" name="outline_width"/>
+            <Option value="MM" type="QString" name="outline_width_unit"/>
+            <Option value="dense3" type="QString" name="style"/>
+          </Option>
+          <data_defined_properties>
+            <Option type="Map">
+              <Option value="" type="QString" name="name"/>
+              <Option name="properties"/>
+              <Option value="collection" type="QString" name="type"/>
+            </Option>
+          </data_defined_properties>
+        </layer>
+      </symbol>
+      <symbol clip_to_extent="1" force_rhr="0" type="fill" name="7" frame_rate="10" alpha="1" is_animated="0">
+        <data_defined_properties>
+          <Option type="Map">
+            <Option value="" type="QString" name="name"/>
+            <Option name="properties"/>
+            <Option value="collection" type="QString" name="type"/>
+          </Option>
+        </data_defined_properties>
+        <layer enabled="1" locked="0" pass="1" class="SimpleFill">
+          <Option type="Map">
+            <Option value="3x:0,0,0,0,0,0" type="QString" name="border_width_map_unit_scale"/>
+            <Option value="255,202,66,255" type="QString" name="color"/>
+            <Option value="bevel" type="QString" name="joinstyle"/>
+            <Option value="0,0" type="QString" name="offset"/>
+            <Option value="3x:0,0,0,0,0,0" type="QString" name="offset_map_unit_scale"/>
+            <Option value="MM" type="QString" name="offset_unit"/>
+            <Option value="247,146,0,255" type="QString" name="outline_color"/>
+            <Option value="solid" type="QString" name="outline_style"/>
+            <Option value="0.26" type="QString" name="outline_width"/>
+            <Option value="MM" type="QString" name="outline_width_unit"/>
+            <Option value="dense3" type="QString" name="style"/>
+          </Option>
+          <data_defined_properties>
+            <Option type="Map">
+              <Option value="" type="QString" name="name"/>
+              <Option name="properties"/>
+              <Option value="collection" type="QString" name="type"/>
+            </Option>
+          </data_defined_properties>
+        </layer>
+      </symbol>
+      <symbol clip_to_extent="1" force_rhr="0" type="fill" name="8" frame_rate="10" alpha="1" is_animated="0">
+        <data_defined_properties>
+          <Option type="Map">
+            <Option value="" type="QString" name="name"/>
+            <Option name="properties"/>
+            <Option value="collection" type="QString" name="type"/>
+          </Option>
+        </data_defined_properties>
+        <layer enabled="1" locked="0" pass="0" class="LinePatternFill">
           <Option type="Map">
             <Option type="QString" value="3x:0,0,0,0,0,0" name="border_width_map_unit_scale"/>
             <Option type="QString" value="48,115,247,179" name="color"/>
@@ -723,162 +434,7 @@
               <Option type="QString" value="collection" name="type"/>
             </Option>
           </data_defined_properties>
-        </layer>
-      </symbol>
-<<<<<<< HEAD
-    </symbols>
-  </renderer-v2>
-  <customproperties>
-    <Option type="Map">
-      <Option value="0" type="int" name="embeddedWidgets/count"/>
-      <Option name="variableNames"/>
-      <Option name="variableValues"/>
-    </Option>
-  </customproperties>
-  <blendMode>0</blendMode>
-  <featureBlendMode>0</featureBlendMode>
-  <layerOpacity>1</layerOpacity>
-  <SingleCategoryDiagramRenderer diagramType="Histogram" attributeLegend="1">
-    <DiagramCategory direction="0" opacity="1" width="15" labelPlacementMethod="XHeight" minimumSize="0" backgroundColor="#ffffff" spacingUnit="MM" barWidth="5" sizeType="MM" spacingUnitScale="3x:0,0,0,0,0,0" rotationOffset="270" height="15" backgroundAlpha="255" maxScaleDenominator="0" lineSizeScale="3x:0,0,0,0,0,0" sizeScale="3x:0,0,0,0,0,0" scaleDependency="Area" showAxis="1" scaleBasedVisibility="0" penAlpha="255" penColor="#000000" penWidth="0" enabled="0" minScaleDenominator="0" lineSizeType="MM" spacing="5" diagramOrientation="Up">
-      <fontProperties description="MS Shell Dlg 2,7.8,-1,5,50,0,0,0,0,0" style="" italic="0" bold="0" underline="0" strikethrough="0"/>
-      <attribute field="" colorOpacity="1" color="#000000" label=""/>
-      <axisSymbol>
-        <symbol clip_to_extent="1" force_rhr="0" type="line" name="" frame_rate="10" alpha="1" is_animated="0">
-=======
-      <symbol type="fill" name="6" alpha="1" is_animated="0" force_rhr="0" frame_rate="10" clip_to_extent="1">
-        <data_defined_properties>
-          <Option type="Map">
-            <Option type="QString" value="" name="name"/>
-            <Option name="properties"/>
-            <Option type="QString" value="collection" name="type"/>
-          </Option>
-        </data_defined_properties>
-        <layer enabled="1" class="SimpleFill" pass="1" locked="0">
-          <Option type="Map">
-            <Option type="QString" value="3x:0,0,0,0,0,0" name="border_width_map_unit_scale"/>
-            <Option type="QString" value="103,186,101,204" name="color"/>
-            <Option type="QString" value="bevel" name="joinstyle"/>
-            <Option type="QString" value="0,0" name="offset"/>
-            <Option type="QString" value="3x:0,0,0,0,0,0" name="offset_map_unit_scale"/>
-            <Option type="QString" value="MM" name="offset_unit"/>
-            <Option type="QString" value="76,161,82,255" name="outline_color"/>
-            <Option type="QString" value="solid" name="outline_style"/>
-            <Option type="QString" value="0.26" name="outline_width"/>
-            <Option type="QString" value="MM" name="outline_width_unit"/>
-            <Option type="QString" value="dense3" name="style"/>
-          </Option>
-          <data_defined_properties>
-            <Option type="Map">
-              <Option type="QString" value="" name="name"/>
-              <Option name="properties"/>
-              <Option type="QString" value="collection" name="type"/>
-            </Option>
-          </data_defined_properties>
-        </layer>
-      </symbol>
-      <symbol type="fill" name="7" alpha="1" is_animated="0" force_rhr="0" frame_rate="10" clip_to_extent="1">
-        <data_defined_properties>
-          <Option type="Map">
-            <Option type="QString" value="" name="name"/>
-            <Option name="properties"/>
-            <Option type="QString" value="collection" name="type"/>
-          </Option>
-        </data_defined_properties>
-        <layer enabled="1" class="SimpleFill" pass="1" locked="0">
-          <Option type="Map">
-            <Option type="QString" value="3x:0,0,0,0,0,0" name="border_width_map_unit_scale"/>
-            <Option type="QString" value="255,202,66,255" name="color"/>
-            <Option type="QString" value="bevel" name="joinstyle"/>
-            <Option type="QString" value="0,0" name="offset"/>
-            <Option type="QString" value="3x:0,0,0,0,0,0" name="offset_map_unit_scale"/>
-            <Option type="QString" value="MM" name="offset_unit"/>
-            <Option type="QString" value="247,146,0,255" name="outline_color"/>
-            <Option type="QString" value="solid" name="outline_style"/>
-            <Option type="QString" value="0.26" name="outline_width"/>
-            <Option type="QString" value="MM" name="outline_width_unit"/>
-            <Option type="QString" value="dense3" name="style"/>
-          </Option>
->>>>>>> 0cea74d4
-          <data_defined_properties>
-            <Option type="Map">
-              <Option type="QString" value="" name="name"/>
-              <Option name="properties"/>
-              <Option type="QString" value="collection" name="type"/>
-            </Option>
-          </data_defined_properties>
-<<<<<<< HEAD
-          <layer enabled="1" locked="0" pass="0" class="SimpleLine">
-            <Option type="Map">
-              <Option value="0" type="QString" name="align_dash_pattern"/>
-              <Option value="square" type="QString" name="capstyle"/>
-              <Option value="5;2" type="QString" name="customdash"/>
-              <Option value="3x:0,0,0,0,0,0" type="QString" name="customdash_map_unit_scale"/>
-              <Option value="MM" type="QString" name="customdash_unit"/>
-              <Option value="0" type="QString" name="dash_pattern_offset"/>
-              <Option value="3x:0,0,0,0,0,0" type="QString" name="dash_pattern_offset_map_unit_scale"/>
-              <Option value="MM" type="QString" name="dash_pattern_offset_unit"/>
-              <Option value="0" type="QString" name="draw_inside_polygon"/>
-              <Option value="bevel" type="QString" name="joinstyle"/>
-              <Option value="35,35,35,255" type="QString" name="line_color"/>
-              <Option value="solid" type="QString" name="line_style"/>
-              <Option value="0.26" type="QString" name="line_width"/>
-              <Option value="MM" type="QString" name="line_width_unit"/>
-              <Option value="0" type="QString" name="offset"/>
-              <Option value="3x:0,0,0,0,0,0" type="QString" name="offset_map_unit_scale"/>
-              <Option value="MM" type="QString" name="offset_unit"/>
-              <Option value="0" type="QString" name="ring_filter"/>
-              <Option value="0" type="QString" name="trim_distance_end"/>
-              <Option value="3x:0,0,0,0,0,0" type="QString" name="trim_distance_end_map_unit_scale"/>
-              <Option value="MM" type="QString" name="trim_distance_end_unit"/>
-              <Option value="0" type="QString" name="trim_distance_start"/>
-              <Option value="3x:0,0,0,0,0,0" type="QString" name="trim_distance_start_map_unit_scale"/>
-              <Option value="MM" type="QString" name="trim_distance_start_unit"/>
-              <Option value="0" type="QString" name="tweak_dash_pattern_on_corners"/>
-              <Option value="0" type="QString" name="use_custom_dash"/>
-              <Option value="3x:0,0,0,0,0,0" type="QString" name="width_map_unit_scale"/>
-            </Option>
-            <data_defined_properties>
-              <Option type="Map">
-                <Option value="" type="QString" name="name"/>
-                <Option name="properties"/>
-                <Option value="collection" type="QString" name="type"/>
-=======
-        </layer>
-      </symbol>
-      <symbol type="fill" name="8" alpha="1" is_animated="0" force_rhr="0" frame_rate="10" clip_to_extent="1">
-        <data_defined_properties>
-          <Option type="Map">
-            <Option type="QString" value="" name="name"/>
-            <Option name="properties"/>
-            <Option type="QString" value="collection" name="type"/>
-          </Option>
-        </data_defined_properties>
-        <layer enabled="1" class="LinePatternFill" pass="0" locked="0">
-          <Option type="Map">
-            <Option type="QString" value="135" name="angle"/>
-            <Option type="QString" value="during_render" name="clip_mode"/>
-            <Option type="QString" value="16,218,10,255" name="color"/>
-            <Option type="QString" value="feature" name="coordinate_reference"/>
-            <Option type="QString" value="2" name="distance"/>
-            <Option type="QString" value="3x:0,0,0,0,0,0" name="distance_map_unit_scale"/>
-            <Option type="QString" value="MM" name="distance_unit"/>
-            <Option type="QString" value="0.26" name="line_width"/>
-            <Option type="QString" value="3x:0,0,0,0,0,0" name="line_width_map_unit_scale"/>
-            <Option type="QString" value="MM" name="line_width_unit"/>
-            <Option type="QString" value="0" name="offset"/>
-            <Option type="QString" value="3x:0,0,0,0,0,0" name="offset_map_unit_scale"/>
-            <Option type="QString" value="MM" name="offset_unit"/>
-            <Option type="QString" value="3x:0,0,0,0,0,0" name="outline_width_map_unit_scale"/>
-            <Option type="QString" value="MM" name="outline_width_unit"/>
-          </Option>
-          <data_defined_properties>
-            <Option type="Map">
-              <Option type="QString" value="" name="name"/>
-              <Option name="properties"/>
-              <Option type="QString" value="collection" name="type"/>
-            </Option>
-          </data_defined_properties>
-          <symbol type="line" name="@8@0" alpha="1" is_animated="0" force_rhr="0" frame_rate="10" clip_to_extent="1">
+          <symbol clip_to_extent="1" force_rhr="0" type="line" name="@8@0" frame_rate="10" alpha="1" is_animated="0">
             <data_defined_properties>
               <Option type="Map">
                 <Option type="QString" value="" name="name"/>
@@ -886,7 +442,7 @@
                 <Option type="QString" value="collection" name="type"/>
               </Option>
             </data_defined_properties>
-            <layer enabled="1" class="SimpleLine" pass="0" locked="0">
+            <layer enabled="1" locked="0" pass="0" class="SimpleLine">
               <Option type="Map">
                 <Option type="QString" value="0" name="align_dash_pattern"/>
                 <Option type="QString" value="square" name="capstyle"/>
@@ -926,7 +482,7 @@
             </layer>
           </symbol>
         </layer>
-        <layer enabled="1" class="SimpleLine" pass="0" locked="0">
+        <layer enabled="1" locked="0" pass="0" class="SimpleLine">
           <Option type="Map">
             <Option type="QString" value="0" name="align_dash_pattern"/>
             <Option type="QString" value="square" name="capstyle"/>
@@ -960,7 +516,7 @@
             <Option type="Map">
               <Option type="QString" value="" name="name"/>
               <Option name="properties"/>
-              <Option type="QString" value="collection" name="type"/>
+              <Option value="collection" type="QString" name="type"/>
             </Option>
           </data_defined_properties>
         </layer>
@@ -969,7 +525,7 @@
   </renderer-v2>
   <customproperties>
     <Option type="Map">
-      <Option type="int" value="0" name="embeddedWidgets/count"/>
+      <Option value="0" type="int" name="embeddedWidgets/count"/>
       <Option name="variableNames"/>
       <Option name="variableValues"/>
     </Option>
@@ -977,54 +533,54 @@
   <blendMode>0</blendMode>
   <featureBlendMode>0</featureBlendMode>
   <layerOpacity>1</layerOpacity>
-  <SingleCategoryDiagramRenderer attributeLegend="1" diagramType="Histogram">
-    <DiagramCategory direction="0" backgroundAlpha="255" enabled="0" opacity="1" sizeScale="3x:0,0,0,0,0,0" labelPlacementMethod="XHeight" lineSizeType="MM" scaleDependency="Area" lineSizeScale="3x:0,0,0,0,0,0" spacingUnit="MM" penAlpha="255" minimumSize="0" backgroundColor="#ffffff" minScaleDenominator="0" showAxis="1" scaleBasedVisibility="0" maxScaleDenominator="0" diagramOrientation="Up" height="15" width="15" penWidth="0" barWidth="5" rotationOffset="270" sizeType="MM" penColor="#000000" spacing="5" spacingUnitScale="3x:0,0,0,0,0,0">
-      <fontProperties strikethrough="0" bold="0" underline="0" style="" description="MS Shell Dlg 2,7.8,-1,5,50,0,0,0,0,0" italic="0"/>
+  <SingleCategoryDiagramRenderer diagramType="Histogram" attributeLegend="1">
+    <DiagramCategory direction="0" opacity="1" width="15" labelPlacementMethod="XHeight" minimumSize="0" backgroundColor="#ffffff" spacingUnit="MM" barWidth="5" sizeType="MM" spacingUnitScale="3x:0,0,0,0,0,0" rotationOffset="270" height="15" backgroundAlpha="255" maxScaleDenominator="0" lineSizeScale="3x:0,0,0,0,0,0" sizeScale="3x:0,0,0,0,0,0" scaleDependency="Area" showAxis="1" scaleBasedVisibility="0" penAlpha="255" penColor="#000000" penWidth="0" enabled="0" minScaleDenominator="0" lineSizeType="MM" spacing="5" diagramOrientation="Up">
+      <fontProperties description="MS Shell Dlg 2,7.8,-1,5,50,0,0,0,0,0" style="" italic="0" bold="0" underline="0" strikethrough="0"/>
+      <attribute field="" colorOpacity="1" color="#000000" label=""/>
       <axisSymbol>
-        <symbol type="line" name="" alpha="1" is_animated="0" force_rhr="0" frame_rate="10" clip_to_extent="1">
-          <data_defined_properties>
-            <Option type="Map">
-              <Option type="QString" value="" name="name"/>
-              <Option name="properties"/>
-              <Option type="QString" value="collection" name="type"/>
-            </Option>
-          </data_defined_properties>
-          <layer enabled="1" class="SimpleLine" pass="0" locked="0">
-            <Option type="Map">
-              <Option type="QString" value="0" name="align_dash_pattern"/>
-              <Option type="QString" value="square" name="capstyle"/>
-              <Option type="QString" value="5;2" name="customdash"/>
-              <Option type="QString" value="3x:0,0,0,0,0,0" name="customdash_map_unit_scale"/>
-              <Option type="QString" value="MM" name="customdash_unit"/>
-              <Option type="QString" value="0" name="dash_pattern_offset"/>
-              <Option type="QString" value="3x:0,0,0,0,0,0" name="dash_pattern_offset_map_unit_scale"/>
-              <Option type="QString" value="MM" name="dash_pattern_offset_unit"/>
-              <Option type="QString" value="0" name="draw_inside_polygon"/>
-              <Option type="QString" value="bevel" name="joinstyle"/>
-              <Option type="QString" value="35,35,35,255" name="line_color"/>
-              <Option type="QString" value="solid" name="line_style"/>
-              <Option type="QString" value="0.26" name="line_width"/>
-              <Option type="QString" value="MM" name="line_width_unit"/>
-              <Option type="QString" value="0" name="offset"/>
-              <Option type="QString" value="3x:0,0,0,0,0,0" name="offset_map_unit_scale"/>
-              <Option type="QString" value="MM" name="offset_unit"/>
-              <Option type="QString" value="0" name="ring_filter"/>
-              <Option type="QString" value="0" name="trim_distance_end"/>
-              <Option type="QString" value="3x:0,0,0,0,0,0" name="trim_distance_end_map_unit_scale"/>
-              <Option type="QString" value="MM" name="trim_distance_end_unit"/>
-              <Option type="QString" value="0" name="trim_distance_start"/>
-              <Option type="QString" value="3x:0,0,0,0,0,0" name="trim_distance_start_map_unit_scale"/>
-              <Option type="QString" value="MM" name="trim_distance_start_unit"/>
-              <Option type="QString" value="0" name="tweak_dash_pattern_on_corners"/>
-              <Option type="QString" value="0" name="use_custom_dash"/>
-              <Option type="QString" value="3x:0,0,0,0,0,0" name="width_map_unit_scale"/>
+        <symbol clip_to_extent="1" force_rhr="0" type="line" name="" frame_rate="10" alpha="1" is_animated="0">
+          <data_defined_properties>
+            <Option type="Map">
+              <Option value="" type="QString" name="name"/>
+              <Option name="properties"/>
+              <Option value="collection" type="QString" name="type"/>
+            </Option>
+          </data_defined_properties>
+          <layer enabled="1" locked="0" pass="0" class="SimpleLine">
+            <Option type="Map">
+              <Option value="0" type="QString" name="align_dash_pattern"/>
+              <Option value="square" type="QString" name="capstyle"/>
+              <Option value="5;2" type="QString" name="customdash"/>
+              <Option value="3x:0,0,0,0,0,0" type="QString" name="customdash_map_unit_scale"/>
+              <Option value="MM" type="QString" name="customdash_unit"/>
+              <Option value="0" type="QString" name="dash_pattern_offset"/>
+              <Option value="3x:0,0,0,0,0,0" type="QString" name="dash_pattern_offset_map_unit_scale"/>
+              <Option value="MM" type="QString" name="dash_pattern_offset_unit"/>
+              <Option value="0" type="QString" name="draw_inside_polygon"/>
+              <Option value="bevel" type="QString" name="joinstyle"/>
+              <Option value="35,35,35,255" type="QString" name="line_color"/>
+              <Option value="solid" type="QString" name="line_style"/>
+              <Option value="0.26" type="QString" name="line_width"/>
+              <Option value="MM" type="QString" name="line_width_unit"/>
+              <Option value="0" type="QString" name="offset"/>
+              <Option value="3x:0,0,0,0,0,0" type="QString" name="offset_map_unit_scale"/>
+              <Option value="MM" type="QString" name="offset_unit"/>
+              <Option value="0" type="QString" name="ring_filter"/>
+              <Option value="0" type="QString" name="trim_distance_end"/>
+              <Option value="3x:0,0,0,0,0,0" type="QString" name="trim_distance_end_map_unit_scale"/>
+              <Option value="MM" type="QString" name="trim_distance_end_unit"/>
+              <Option value="0" type="QString" name="trim_distance_start"/>
+              <Option value="3x:0,0,0,0,0,0" type="QString" name="trim_distance_start_map_unit_scale"/>
+              <Option value="MM" type="QString" name="trim_distance_start_unit"/>
+              <Option value="0" type="QString" name="tweak_dash_pattern_on_corners"/>
+              <Option value="0" type="QString" name="use_custom_dash"/>
+              <Option value="3x:0,0,0,0,0,0" type="QString" name="width_map_unit_scale"/>
             </Option>
             <data_defined_properties>
               <Option type="Map">
-                <Option type="QString" value="" name="name"/>
+                <Option value="" type="QString" name="name"/>
                 <Option name="properties"/>
-                <Option type="QString" value="collection" name="type"/>
->>>>>>> 0cea74d4
+                <Option value="collection" type="QString" name="type"/>
               </Option>
             </data_defined_properties>
           </layer>
@@ -1032,7 +588,6 @@
       </axisSymbol>
     </DiagramCategory>
   </SingleCategoryDiagramRenderer>
-<<<<<<< HEAD
   <DiagramLayerSettings priority="0" dist="0" zIndex="0" linePlacementFlags="18" obstacle="0" placement="1" showAll="1">
     <properties>
       <Option type="Map">
@@ -1056,99 +611,48 @@
   <referencedLayers/>
   <fieldConfiguration>
     <field name="area" configurationFlags="None">
-=======
-  <DiagramLayerSettings priority="0" obstacle="0" dist="0" placement="1" zIndex="0" showAll="1" linePlacementFlags="18">
-    <properties>
-      <Option type="Map">
-        <Option type="QString" value="" name="name"/>
-        <Option name="properties"/>
-        <Option type="QString" value="collection" name="type"/>
-      </Option>
-    </properties>
-  </DiagramLayerSettings>
-  <geometryOptions geometryPrecision="0" removeDuplicateNodes="0">
-    <activeChecks/>
-    <checkConfiguration type="Map">
-      <Option type="Map" name="QgsGeometryGapCheck">
-        <Option type="double" value="0" name="allowedGapsBuffer"/>
-        <Option type="bool" value="false" name="allowedGapsEnabled"/>
-        <Option type="QString" value="" name="allowedGapsLayer"/>
-      </Option>
-    </checkConfiguration>
-  </geometryOptions>
-  <legend type="default-vector" showLabelLegend="0"/>
-  <referencedLayers/>
-  <fieldConfiguration>
-    <field configurationFlags="None" name="id">
->>>>>>> 0cea74d4
       <editWidget type="TextEdit">
         <config>
           <Option/>
         </config>
       </editWidget>
     </field>
-<<<<<<< HEAD
     <field name="date" configurationFlags="None">
       <editWidget type="DateTime">
-=======
-    <field configurationFlags="None" name="area">
-      <editWidget type="TextEdit">
->>>>>>> 0cea74d4
         <config>
           <Option/>
         </config>
       </editWidget>
     </field>
-<<<<<<< HEAD
     <field name="object_type" configurationFlags="None">
-      <editWidget type="TextEdit">
-=======
-    <field configurationFlags="None" name="date">
-      <editWidget type="DateTime">
->>>>>>> 0cea74d4
-        <config>
-          <Option/>
-        </config>
-      </editWidget>
-    </field>
-<<<<<<< HEAD
-    <field name="class_id" configurationFlags="None">
-=======
-    <field configurationFlags="None" name="object_type">
->>>>>>> 0cea74d4
       <editWidget type="TextEdit">
         <config>
           <Option/>
         </config>
       </editWidget>
     </field>
-<<<<<<< HEAD
-    <field name="max_height" configurationFlags="None">
-=======
-    <field configurationFlags="None" name="class_id">
->>>>>>> 0cea74d4
+    <field name="class_id" configurationFlags="None">
       <editWidget type="TextEdit">
         <config>
           <Option/>
         </config>
       </editWidget>
     </field>
-<<<<<<< HEAD
-    <field name="processing_id" configurationFlags="None">
-=======
-    <field configurationFlags="None" name="max_height">
->>>>>>> 0cea74d4
+    <field name="max_height" configurationFlags="None">
       <editWidget type="TextEdit">
         <config>
           <Option/>
         </config>
       </editWidget>
     </field>
-<<<<<<< HEAD
+    <field name="processing_id" configurationFlags="None">
+      <editWidget type="TextEdit">
+        <config>
+          <Option/>
+        </config>
+      </editWidget>
+    </field>
     <field name="id" configurationFlags="None">
-=======
-    <field configurationFlags="None" name="processing_id">
->>>>>>> 0cea74d4
       <editWidget type="TextEdit">
         <config>
           <Option/>
@@ -1157,7 +661,6 @@
     </field>
   </fieldConfiguration>
   <aliases>
-<<<<<<< HEAD
     <alias field="area" name="" index="0"/>
     <alias field="date" name="" index="1"/>
     <alias field="object_type" name="" index="2"/>
@@ -1192,48 +695,11 @@
     <constraint field="max_height" desc="" exp=""/>
     <constraint field="processing_id" desc="" exp=""/>
     <constraint field="id" desc="" exp=""/>
-=======
-    <alias name="" field="id" index="0"/>
-    <alias name="" field="area" index="1"/>
-    <alias name="" field="date" index="2"/>
-    <alias name="" field="object_type" index="3"/>
-    <alias name="" field="class_id" index="4"/>
-    <alias name="" field="max_height" index="5"/>
-    <alias name="" field="processing_id" index="6"/>
-  </aliases>
-  <defaults>
-    <default expression="" field="id" applyOnUpdate="0"/>
-    <default expression="" field="area" applyOnUpdate="0"/>
-    <default expression="" field="date" applyOnUpdate="0"/>
-    <default expression="" field="object_type" applyOnUpdate="0"/>
-    <default expression="" field="class_id" applyOnUpdate="0"/>
-    <default expression="" field="max_height" applyOnUpdate="0"/>
-    <default expression="" field="processing_id" applyOnUpdate="0"/>
-  </defaults>
-  <constraints>
-    <constraint constraints="3" field="id" exp_strength="0" notnull_strength="1" unique_strength="1"/>
-    <constraint constraints="0" field="area" exp_strength="0" notnull_strength="0" unique_strength="0"/>
-    <constraint constraints="0" field="date" exp_strength="0" notnull_strength="0" unique_strength="0"/>
-    <constraint constraints="0" field="object_type" exp_strength="0" notnull_strength="0" unique_strength="0"/>
-    <constraint constraints="0" field="class_id" exp_strength="0" notnull_strength="0" unique_strength="0"/>
-    <constraint constraints="0" field="max_height" exp_strength="0" notnull_strength="0" unique_strength="0"/>
-    <constraint constraints="0" field="processing_id" exp_strength="0" notnull_strength="0" unique_strength="0"/>
-  </constraints>
-  <constraintExpressions>
-    <constraint desc="" field="id" exp=""/>
-    <constraint desc="" field="area" exp=""/>
-    <constraint desc="" field="date" exp=""/>
-    <constraint desc="" field="object_type" exp=""/>
-    <constraint desc="" field="class_id" exp=""/>
-    <constraint desc="" field="max_height" exp=""/>
-    <constraint desc="" field="processing_id" exp=""/>
->>>>>>> 0cea74d4
   </constraintExpressions>
   <expressionfields/>
   <attributeactions>
     <defaultAction value="{00000000-0000-0000-0000-000000000000}" key="Canvas"/>
   </attributeactions>
-<<<<<<< HEAD
   <attributetableconfig sortExpression="" sortOrder="0" actionWidgetStyle="dropDown">
     <columns>
       <column type="field" hidden="0" name="id" width="-1"/>
@@ -1243,17 +709,6 @@
       <column type="field" hidden="0" name="class_id" width="-1"/>
       <column type="field" hidden="0" name="max_height" width="-1"/>
       <column type="field" hidden="0" name="processing_id" width="-1"/>
-=======
-  <attributetableconfig sortOrder="0" actionWidgetStyle="dropDown" sortExpression="">
-    <columns>
-      <column type="field" name="id" hidden="0" width="-1"/>
-      <column type="field" name="area" hidden="0" width="-1"/>
-      <column type="field" name="date" hidden="0" width="-1"/>
-      <column type="field" name="object_type" hidden="0" width="-1"/>
-      <column type="field" name="class_id" hidden="0" width="-1"/>
-      <column type="field" name="max_height" hidden="0" width="-1"/>
-      <column type="field" name="processing_id" hidden="0" width="-1"/>
->>>>>>> 0cea74d4
       <column type="actions" hidden="1" width="-1"/>
     </columns>
   </attributetableconfig>
@@ -1286,7 +741,6 @@
   <featformsuppress>0</featformsuppress>
   <editorlayout>generatedlayout</editorlayout>
   <editable>
-<<<<<<< HEAD
     <field editable="1" name="area"/>
     <field editable="1" name="class_id"/>
     <field editable="1" name="date"/>
@@ -1312,33 +766,6 @@
     <field name="max_height" reuseLastValue="0"/>
     <field name="object_type" reuseLastValue="0"/>
     <field name="processing_id" reuseLastValue="0"/>
-=======
-    <field name="area" editable="1"/>
-    <field name="class_id" editable="1"/>
-    <field name="date" editable="1"/>
-    <field name="id" editable="1"/>
-    <field name="max_height" editable="1"/>
-    <field name="object_type" editable="1"/>
-    <field name="processing_id" editable="1"/>
-  </editable>
-  <labelOnTop>
-    <field name="area" labelOnTop="0"/>
-    <field name="class_id" labelOnTop="0"/>
-    <field name="date" labelOnTop="0"/>
-    <field name="id" labelOnTop="0"/>
-    <field name="max_height" labelOnTop="0"/>
-    <field name="object_type" labelOnTop="0"/>
-    <field name="processing_id" labelOnTop="0"/>
-  </labelOnTop>
-  <reuseLastValue>
-    <field reuseLastValue="0" name="area"/>
-    <field reuseLastValue="0" name="class_id"/>
-    <field reuseLastValue="0" name="date"/>
-    <field reuseLastValue="0" name="id"/>
-    <field reuseLastValue="0" name="max_height"/>
-    <field reuseLastValue="0" name="object_type"/>
-    <field reuseLastValue="0" name="processing_id"/>
->>>>>>> 0cea74d4
   </reuseLastValue>
   <dataDefinedFieldProperties/>
   <widgets/>
