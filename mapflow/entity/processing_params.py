import json
import dataclasses
from dataclasses import dataclass
from typing import Optional, Mapping, Any


<<<<<<< HEAD
class Serializable:
=======
class Serializable():
>>>>>>> 8bc7f387
    def as_dict(self, skip_none=True):
        if skip_none:
            return dataclasses.asdict(self, dict_factory=lambda x: {k: v for (k, v) in x if v is not None})
        else:
            return dataclasses.asdict(self)

    def as_json(self, skip_none=True):
        return json.dumps(self.as_dict(skip_none=skip_none))


@dataclass
class ProcessingParams(Serializable):
    url: str
    source_type: str
    projection: Optional[str] = None
    raster_login: Optional[str] = None
    raster_password: Optional[str] = None


@dataclass
class PostProcessingSchema(Serializable):
    name: str
    wdId: Optional[str]
    params: ProcessingParams
    geometry: Mapping[str, Any]
    meta: Optional[Mapping[str, Any]]
    projectId: Optional[str] = None<|MERGE_RESOLUTION|>--- conflicted
+++ resolved
@@ -4,11 +4,7 @@
 from typing import Optional, Mapping, Any
 
 
-<<<<<<< HEAD
 class Serializable:
-=======
-class Serializable():
->>>>>>> 8bc7f387
     def as_dict(self, skip_none=True):
         if skip_none:
             return dataclasses.asdict(self, dict_factory=lambda x: {k: v for (k, v) in x if v is not None})
