--- conflicted
+++ resolved
@@ -521,7 +521,6 @@
         else:
             self.options_menu.addAction(self.processing_update_action)
 
-<<<<<<< HEAD
     def enable_zoom_selector(self, enable: bool = True, zoom: str = None):
         self.zoomCombo.setEnabled(enable)
         if enable is False:
@@ -547,7 +546,6 @@
         self.searchPageLabel.setToolTip(self.tr("Page"))
         self.searchPageLabel.setText(f"{page_number}/{total_pages}")
     
-=======
     def selected_project_id(self):
         return str(self.projectsCombo.currentData()) or None
 
@@ -558,7 +556,6 @@
             idx = 0
         self.projectsCombo.setCurrentIndex(idx)
 
->>>>>>> 3b5fd55c
     @property
     def project_controls(self):
         return [self.labelProcessingName, self.processingName,
