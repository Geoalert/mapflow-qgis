--- conflicted
+++ resolved
@@ -561,7 +561,6 @@
             idx = 0
         self.projectsCombo.setCurrentIndex(idx)
 
-<<<<<<< HEAD
     def connect_search_column_checkboxes(self):
         self.showProductTypeColumn.toggled.connect(self.set_search_column_visibility)
         self.showProviderNameColumn.toggled.connect(self.set_search_column_visibility)
@@ -588,13 +587,12 @@
 
         for idx, flag in enumerate(search_column_flags):
             self.metadataTable.setColumnHidden(idx, not flag)
-=======
+
     def filter_processings_table(self, name_filter: str = None):
         for row in range(self.processingsTable.rowCount()):
             processing_name = self.processingsTable.item(row, 0).data(Qt.DisplayRole)
             hide = bool(name_filter) and (name_filter.lower() not in processing_name.lower())
             self.processingsTable.setRowHidden(row, hide)
->>>>>>> 787f19e8
 
     @property
     def project_controls(self):
