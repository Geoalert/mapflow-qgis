--- conflicted
+++ resolved
@@ -1,1514 +1,1511 @@
-<?xml version="1.0" encoding="UTF-8"?>
-<ui version="4.0">
- <class>MainDialog</class>
- <widget class="QDialog" name="MainDialog">
-  <property name="geometry">
-   <rect>
-    <x>0</x>
-    <y>0</y>
-    <width>1040</width>
-    <height>698</height>
-   </rect>
-  </property>
-  <property name="windowTitle">
-   <string notr="true">Mapflow</string>
-  </property>
-  <layout class="QGridLayout" name="gridLayout_2">
-   <item row="0" column="1">
-    <widget class="QTabWidget" name="tabWidget">
-     <property name="sizePolicy">
-      <sizepolicy hsizetype="Preferred" vsizetype="Minimum">
-       <horstretch>0</horstretch>
-       <verstretch>0</verstretch>
-      </sizepolicy>
-     </property>
-     <property name="currentIndex">
-      <number>0</number>
-     </property>
-     <property name="movable">
-      <bool>true</bool>
-     </property>
-     <widget class="QWidget" name="processingsTab">
-      <attribute name="title">
-       <string>Processing</string>
-      </attribute>
-      <layout class="QGridLayout" name="layoutProcessing">
-<<<<<<< HEAD
-       <item row="1" column="0">
-        <layout class="QHBoxLayout" name="additionalOptions" stretch="0,1,0">
-         <item>
-          <widget class="QCheckBox" name="useImageExtentAsAoi">
-           <property name="enabled">
-            <bool>false</bool>
-           </property>
-           <property name="text">
-            <string>Use image extent</string>
-           </property>
-          </widget>
-         </item>
-         <item>
-          <spacer name="spacerAdditionalOptions">
-           <property name="orientation">
-            <enum>Qt::Horizontal</enum>
-           </property>
-           <property name="sizeHint" stdset="0">
-            <size>
-             <width>10</width>
-             <height>20</height>
-            </size>
-           </property>
-          </spacer>
-         </item>
-         <item>
-          <widget class="QLabel" name="imageId_label">
-           <property name="sizePolicy">
-            <sizepolicy hsizetype="Preferred" vsizetype="Preferred">
-             <horstretch>0</horstretch>
-             <verstretch>0</verstretch>
-            </sizepolicy>
-           </property>
-           <property name="minimumSize">
-            <size>
-             <width>450</width>
-             <height>0</height>
-            </size>
-           </property>
-           <property name="maximumSize">
-            <size>
-             <width>250</width>
-             <height>16777215</height>
-            </size>
-           </property>
-           <property name="text">
-            <string/>
-           </property>
-           <property name="alignment">
-            <set>Qt::AlignRight|Qt::AlignTrailing|Qt::AlignVCenter</set>
-           </property>
-          </widget>
-         </item>
-        </layout>
-       </item>
-       <item row="2" column="0">
-        <layout class="QHBoxLayout" name="processingHeader" stretch="1,0,1">
-         <item>
-          <widget class="QLabel" name="labelAoiArea">
-           <property name="sizePolicy">
-            <sizepolicy hsizetype="Preferred" vsizetype="Fixed">
-             <horstretch>0</horstretch>
-             <verstretch>0</verstretch>
-            </sizepolicy>
-           </property>
-           <property name="font">
-            <font>
-             <italic>true</italic>
-            </font>
-           </property>
-           <property name="text">
-            <string/>
-           </property>
-          </widget>
-         </item>
-         <item>
-          <widget class="QPushButton" name="startProcessing">
-           <property name="styleSheet">
-            <string notr="true">padding: 10px;</string>
-           </property>
-           <property name="text">
-            <string>Start processing</string>
-           </property>
-           <property name="default">
-            <bool>true</bool>
-           </property>
-          </widget>
-         </item>
-         <item>
-          <spacer name="spacerProcessingHeader">
-           <property name="orientation">
-            <enum>Qt::Horizontal</enum>
-           </property>
-           <property name="sizeHint" stdset="0">
-            <size>
-             <width>40</width>
-             <height>20</height>
-            </size>
-           </property>
-          </spacer>
-         </item>
-        </layout>
-       </item>
-       <item row="4" column="0">
-        <layout class="QHBoxLayout" name="processingFooter" stretch="0,1,0,0">
-         <item>
-          <widget class="QPushButton" name="logoutButton">
-           <property name="text">
-            <string>Log out</string>
-           </property>
-          </widget>
-         </item>
-         <item>
-          <widget class="QLabel" name="remainingLimit">
-           <property name="sizePolicy">
-            <sizepolicy hsizetype="Preferred" vsizetype="Fixed">
-             <horstretch>0</horstretch>
-             <verstretch>0</verstretch>
-            </sizepolicy>
-           </property>
-           <property name="font">
-            <font>
-             <italic>true</italic>
-            </font>
-           </property>
-           <property name="text">
-            <string/>
-           </property>
-           <property name="alignment">
-            <set>Qt::AlignCenter</set>
-           </property>
-          </widget>
-         </item>
-         <item>
-          <widget class="QLabel" name="projectNameLabel">
-           <property name="sizePolicy">
-            <sizepolicy hsizetype="Fixed" vsizetype="Preferred">
-             <horstretch>0</horstretch>
-             <verstretch>0</verstretch>
-            </sizepolicy>
-           </property>
-           <property name="minimumSize">
-            <size>
-             <width>200</width>
-             <height>0</height>
-            </size>
-           </property>
-           <property name="text">
-            <string/>
-           </property>
-           <property name="alignment">
-            <set>Qt::AlignCenter</set>
-           </property>
-          </widget>
-         </item>
-         <item>
-          <widget class="QPushButton" name="deleteProcessings">
-           <property name="styleSheet">
-            <string notr="true"/>
-           </property>
-           <property name="text">
-            <string>Delete</string>
-           </property>
-          </widget>
-         </item>
-        </layout>
-       </item>
-=======
->>>>>>> 47be8e99
-       <item row="0" column="0">
-        <widget class="QTableWidget" name="processingsTable">
-         <property name="focusPolicy">
-          <enum>Qt::NoFocus</enum>
-         </property>
-         <property name="contextMenuPolicy">
-          <enum>Qt::DefaultContextMenu</enum>
-         </property>
-         <property name="autoScroll">
-          <bool>false</bool>
-         </property>
-         <property name="editTriggers">
-          <set>QAbstractItemView::NoEditTriggers</set>
-         </property>
-         <property name="tabKeyNavigation">
-          <bool>false</bool>
-         </property>
-         <property name="showDropIndicator" stdset="0">
-          <bool>false</bool>
-         </property>
-         <property name="alternatingRowColors">
-          <bool>true</bool>
-         </property>
-         <property name="selectionBehavior">
-          <enum>QAbstractItemView::SelectRows</enum>
-         </property>
-         <property name="sortingEnabled">
-          <bool>true</bool>
-         </property>
-         <property name="columnCount">
-          <number>7</number>
-         </property>
-         <attribute name="horizontalHeaderDefaultSectionSize">
-          <number>100</number>
-         </attribute>
-         <attribute name="horizontalHeaderShowSortIndicator" stdset="0">
-          <bool>true</bool>
-         </attribute>
-         <attribute name="horizontalHeaderStretchLastSection">
-          <bool>true</bool>
-         </attribute>
-         <column>
-          <property name="text">
-           <string>Name</string>
-          </property>
-          <property name="textAlignment">
-           <set>AlignCenter</set>
-          </property>
-         </column>
-         <column>
-          <property name="text">
-           <string>Model</string>
-          </property>
-          <property name="textAlignment">
-           <set>AlignCenter</set>
-          </property>
-         </column>
-         <column>
-          <property name="text">
-           <string>Status</string>
-          </property>
-          <property name="textAlignment">
-           <set>AlignCenter</set>
-          </property>
-         </column>
-         <column>
-          <property name="text">
-           <string>Progress %</string>
-          </property>
-          <property name="textAlignment">
-           <set>AlignCenter</set>
-          </property>
-         </column>
-         <column>
-          <property name="text">
-           <string>Area, sq. km</string>
-          </property>
-          <property name="textAlignment">
-           <set>AlignCenter</set>
-          </property>
-         </column>
-         <column>
-          <property name="text">
-           <string>Created</string>
-          </property>
-          <property name="textAlignment">
-           <set>AlignCenter</set>
-          </property>
-         </column>
-         <column>
-          <property name="text">
-           <string notr="true">ID</string>
-          </property>
-          <property name="textAlignment">
-           <set>AlignCenter</set>
-          </property>
-         </column>
-        </widget>
-       </item>
-       <item row="1" column="0">
-        <layout class="QHBoxLayout" name="processingFooter" stretch="0,0,0">
-         <item>
-          <widget class="QPushButton" name="downloadResultsButton">
-           <property name="text">
-            <string> Download results </string>
-           </property>
-          </widget>
-         </item>
-         <item>
-          <spacer name="horizontalSpacer">
-           <property name="orientation">
-            <enum>Qt::Horizontal</enum>
-           </property>
-           <property name="sizeHint" stdset="0">
-            <size>
-             <width>40</width>
-             <height>20</height>
-            </size>
-           </property>
-          </spacer>
-         </item>
-         <item>
-          <widget class="QPushButton" name="deleteProcessings">
-           <property name="styleSheet">
-            <string notr="true"/>
-           </property>
-           <property name="text">
-            <string>Delete</string>
-           </property>
-          </widget>
-         </item>
-        </layout>
-       </item>
-      </layout>
-     </widget>
-     <widget class="QWidget" name="providersTab">
-      <attribute name="title">
-       <string>Providers</string>
-      </attribute>
-      <layout class="QVBoxLayout" name="settingsLayout" stretch="0,0">
-       <item>
-        <layout class="QHBoxLayout" name="provider" stretch="1,0,0,2,0,0,0">
-         <item>
-          <widget class="QComboBox" name="providerCombo"/>
-         </item>
-         <item>
-          <layout class="QHBoxLayout" name="providerControls">
-           <property name="spacing">
-            <number>0</number>
-           </property>
-           <item>
-            <widget class="QPushButton" name="addProvider">
-             <property name="sizePolicy">
-              <sizepolicy hsizetype="Fixed" vsizetype="Fixed">
-               <horstretch>0</horstretch>
-               <verstretch>0</verstretch>
-              </sizepolicy>
-             </property>
-             <property name="minimumSize">
-              <size>
-               <width>29</width>
-               <height>29</height>
-              </size>
-             </property>
-             <property name="maximumSize">
-              <size>
-               <width>29</width>
-               <height>29</height>
-              </size>
-             </property>
-             <property name="toolTip">
-              <string>Add your own web imagery provider</string>
-             </property>
-             <property name="text">
-              <string/>
-             </property>
-            </widget>
-           </item>
-           <item>
-            <widget class="QPushButton" name="removeProvider">
-             <property name="sizePolicy">
-              <sizepolicy hsizetype="Fixed" vsizetype="Fixed">
-               <horstretch>0</horstretch>
-               <verstretch>0</verstretch>
-              </sizepolicy>
-             </property>
-             <property name="minimumSize">
-              <size>
-               <width>29</width>
-               <height>29</height>
-              </size>
-             </property>
-             <property name="maximumSize">
-              <size>
-               <width>29</width>
-               <height>29</height>
-              </size>
-             </property>
-             <property name="text">
-              <string/>
-             </property>
-            </widget>
-           </item>
-           <item>
-            <widget class="QPushButton" name="editProvider">
-             <property name="sizePolicy">
-              <sizepolicy hsizetype="Fixed" vsizetype="Fixed">
-               <horstretch>0</horstretch>
-               <verstretch>0</verstretch>
-              </sizepolicy>
-             </property>
-             <property name="minimumSize">
-              <size>
-               <width>29</width>
-               <height>29</height>
-              </size>
-             </property>
-             <property name="maximumSize">
-              <size>
-               <width>29</width>
-               <height>29</height>
-              </size>
-             </property>
-             <property name="text">
-              <string/>
-             </property>
-            </widget>
-           </item>
-          </layout>
-         </item>
-         <item>
-          <widget class="QLabel" name="labelImageId">
-           <property name="text">
-            <string>Image ID:</string>
-           </property>
-          </widget>
-         </item>
-         <item>
-          <widget class="QLineEdit" name="imageId">
-           <property name="placeholderText">
-            <string>Select in the table below or paste here</string>
-           </property>
-          </widget>
-         </item>
-         <item>
-          <widget class="QLabel" name="labelZoomLimit">
-           <property name="text">
-            <string>Max zoom:</string>
-           </property>
-          </widget>
-         </item>
-         <item>
-          <widget class="QSpinBox" name="maxZoom">
-           <property name="buttonSymbols">
-            <enum>QAbstractSpinBox::PlusMinus</enum>
-           </property>
-           <property name="maximum">
-            <number>21</number>
-           </property>
-           <property name="value">
-            <number>12</number>
-           </property>
-          </widget>
-         </item>
-         <item>
-          <widget class="QPushButton" name="preview">
-           <property name="text">
-            <string>Preview</string>
-           </property>
-          </widget>
-         </item>
-        </layout>
-       </item>
-       <item>
-        <widget class="QGroupBox" name="metadata">
-         <property name="toolTip">
-          <string>&lt;html&gt;&lt;head/&gt;&lt;body&gt;&lt;p&gt;Here, you can search Maxar or Sentinel imagery for your area and timespan.&lt;/p&gt;&lt;p&gt;Additional filters are also available below.&lt;/p&gt;&lt;/body&gt;&lt;/html&gt;</string>
-         </property>
-         <property name="title">
-          <string>Provider Imagery Catalog</string>
-         </property>
-         <property name="checked">
-          <bool>false</bool>
-         </property>
-         <layout class="QGridLayout" name="gridLayout">
-          <item row="2" column="0">
-           <widget class="QgsCollapsibleGroupBox" name="metadataFilters">
-            <property name="toolTip">
-             <string>Click to specify additional search criteria</string>
-            </property>
-            <property name="title">
-             <string>Additional filters</string>
-            </property>
-            <property name="checked">
-             <bool>false</bool>
-            </property>
-            <property name="collapsed">
-             <bool>true</bool>
-            </property>
-            <layout class="QGridLayout" name="layoutMetadataFilters" columnstretch="0,1,0">
-             <item row="0" column="0">
-              <widget class="QLabel" name="labelMinIntersection">
-               <property name="text">
-                <string>Min intersection:</string>
-               </property>
-              </widget>
-             </item>
-             <item row="0" column="1">
-              <widget class="QSlider" name="minIntersection">
-               <property name="toolTip">
-                <string>Images that cover fewer % of your area won't be shown</string>
-               </property>
-               <property name="maximum">
-                <number>100</number>
-               </property>
-               <property name="tracking">
-                <bool>false</bool>
-               </property>
-               <property name="orientation">
-                <enum>Qt::Horizontal</enum>
-               </property>
-               <property name="tickPosition">
-                <enum>QSlider::TicksBelow</enum>
-               </property>
-               <property name="tickInterval">
-                <number>5</number>
-               </property>
-              </widget>
-             </item>
-             <item row="0" column="2">
-              <widget class="QSpinBox" name="minIntersectionSpinBox">
-               <property name="suffix">
-                <string>%</string>
-               </property>
-               <property name="minimum">
-                <number>0</number>
-               </property>
-               <property name="maximum">
-                <number>100</number>
-               </property>
-               <property name="value">
-                <number>0</number>
-               </property>
-              </widget>
-             </item>
-             <item row="1" column="0">
-              <widget class="QLabel" name="labelMaxCloudCover">
-               <property name="text">
-                <string>Cloud cover up to:</string>
-               </property>
-              </widget>
-             </item>
-             <item row="1" column="1">
-              <widget class="QSlider" name="maxCloudCover">
-               <property name="minimum">
-                <number>1</number>
-               </property>
-               <property name="maximum">
-                <number>100</number>
-               </property>
-               <property name="value">
-                <number>100</number>
-               </property>
-               <property name="tracking">
-                <bool>false</bool>
-               </property>
-               <property name="orientation">
-                <enum>Qt::Horizontal</enum>
-               </property>
-               <property name="tickPosition">
-                <enum>QSlider::TicksBelow</enum>
-               </property>
-               <property name="tickInterval">
-                <number>10</number>
-               </property>
-              </widget>
-             </item>
-             <item row="1" column="2">
-              <widget class="QSpinBox" name="maxCloudCoverSpinBox">
-               <property name="suffix">
-                <string>%</string>
-               </property>
-               <property name="minimum">
-                <number>1</number>
-               </property>
-               <property name="maximum">
-                <number>100</number>
-               </property>
-               <property name="value">
-                <number>100</number>
-               </property>
-              </widget>
-             </item>
-            </layout>
-           </widget>
-          </item>
-          <item row="3" column="0">
-           <layout class="QVBoxLayout" name="layoutMetadataTable">
-            <property name="spacing">
-             <number>0</number>
-            </property>
-            <item>
-             <widget class="QTableWidget" name="metadataTable">
-              <property name="focusPolicy">
-               <enum>Qt::NoFocus</enum>
-              </property>
-              <property name="toolTip">
-               <string>Double-click on a row to preview its image</string>
-              </property>
-              <property name="autoScroll">
-               <bool>false</bool>
-              </property>
-              <property name="editTriggers">
-               <set>QAbstractItemView::NoEditTriggers</set>
-              </property>
-              <property name="tabKeyNavigation">
-               <bool>false</bool>
-              </property>
-              <property name="alternatingRowColors">
-               <bool>true</bool>
-              </property>
-              <property name="selectionMode">
-               <enum>QAbstractItemView::SingleSelection</enum>
-              </property>
-              <property name="selectionBehavior">
-               <enum>QAbstractItemView::SelectRows</enum>
-              </property>
-              <property name="sortingEnabled">
-               <bool>true</bool>
-              </property>
-              <property name="cornerButtonEnabled">
-               <bool>false</bool>
-              </property>
-              <attribute name="horizontalHeaderStretchLastSection">
-               <bool>true</bool>
-              </attribute>
-             </widget>
-            </item>
-           </layout>
-          </item>
-          <item row="1" column="0">
-           <layout class="QHBoxLayout" name="layoutMetadataDatetime" stretch="0,0,1,0,0">
-            <item>
-             <widget class="QLabel" name="labelFrom">
-              <property name="toolTip">
-               <string>Earlier images won't be shown</string>
-              </property>
-              <property name="text">
-               <string>From:</string>
-              </property>
-             </widget>
-            </item>
-            <item>
-             <widget class="QDateEdit" name="metadataFrom">
-              <property name="toolTip">
-               <string>Dates are inclusive</string>
-              </property>
-              <property name="maximumDate">
-               <date>
-                <year>2030</year>
-                <month>1</month>
-                <day>1</day>
-               </date>
-              </property>
-              <property name="minimumDate">
-               <date>
-                <year>1970</year>
-                <month>1</month>
-                <day>1</day>
-               </date>
-              </property>
-              <property name="displayFormat">
-               <string>yyyy-MM-dd</string>
-              </property>
-              <property name="calendarPopup">
-               <bool>true</bool>
-              </property>
-              <property name="date">
-               <date>
-                <year>2020</year>
-                <month>12</month>
-                <day>21</day>
-               </date>
-              </property>
-             </widget>
-            </item>
-            <item>
-             <widget class="QPushButton" name="getMetadata">
-              <property name="toolTip">
-               <string>Click and wait for a few seconds until the table below is filled out</string>
-              </property>
-              <property name="text">
-               <string>Search imagery</string>
-              </property>
-             </widget>
-            </item>
-            <item>
-             <widget class="QLabel" name="labelTo">
-              <property name="toolTip">
-               <string>More recent images won't be shown</string>
-              </property>
-              <property name="text">
-               <string>To:</string>
-              </property>
-             </widget>
-            </item>
-            <item>
-             <widget class="QDateEdit" name="metadataTo">
-              <property name="toolTip">
-               <string>Dates are inclusive</string>
-              </property>
-              <property name="maximumDate">
-               <date>
-                <year>2030</year>
-                <month>1</month>
-                <day>1</day>
-               </date>
-              </property>
-              <property name="minimumDate">
-               <date>
-                <year>1970</year>
-                <month>1</month>
-                <day>1</day>
-               </date>
-              </property>
-              <property name="displayFormat">
-               <string>yyyy-MM-dd</string>
-              </property>
-              <property name="calendarPopup">
-               <bool>true</bool>
-              </property>
-              <property name="date">
-               <date>
-                <year>2021</year>
-                <month>12</month>
-                <day>21</day>
-               </date>
-              </property>
-             </widget>
-            </item>
-           </layout>
-          </item>
-          <item row="0" column="0">
-           <layout class="QHBoxLayout" name="layoutMetadataAoi" stretch="0,1,0">
-            <item>
-             <widget class="QLabel" name="labelMaxarAoi">
-              <property name="text">
-               <string>Area:</string>
-              </property>
-             </widget>
-            </item>
-            <item>
-             <widget class="QgsMapLayerComboBox" name="maxarAoiCombo">
-              <property name="toolTip">
-               <string>Any (multi-)polygon(s)</string>
-              </property>
-              <property name="showCrs">
-               <bool>true</bool>
-              </property>
-             </widget>
-            </item>
-            <item>
-             <widget class="QCheckBox" name="metadataUseCanvasExtent">
-              <property name="toolTip">
-               <string>Use your current screen area</string>
-              </property>
-              <property name="text">
-               <string>Use canvas extent</string>
-              </property>
-             </widget>
-            </item>
-           </layout>
-          </item>
-         </layout>
-        </widget>
-       </item>
-      </layout>
-     </widget>
-     <widget class="QWidget" name="settingsTab">
-      <attribute name="title">
-       <string>Settings</string>
-      </attribute>
-      <layout class="QGridLayout" name="gridLayout_3">
-       <item row="0" column="0">
-        <layout class="QFormLayout" name="layoutOutputDirectory">
-         <item row="0" column="0">
-          <widget class="QLabel" name="labelOutputDirectory">
-           <property name="text">
-            <string>Output directory:</string>
-           </property>
-          </widget>
-         </item>
-         <item row="0" column="1">
-          <layout class="QHBoxLayout" name="layoutOutputDirectoryInput">
-           <property name="spacing">
-            <number>0</number>
-           </property>
-           <item>
-            <widget class="QLineEdit" name="outputDirectory"/>
-           </item>
-           <item>
-            <widget class="QPushButton" name="selectOutputDirectory">
-             <property name="sizePolicy">
-              <sizepolicy hsizetype="Fixed" vsizetype="Fixed">
-               <horstretch>0</horstretch>
-               <verstretch>0</verstretch>
-              </sizepolicy>
-             </property>
-             <property name="minimumSize">
-              <size>
-               <width>29</width>
-               <height>29</height>
-              </size>
-             </property>
-             <property name="maximumSize">
-              <size>
-               <width>29</width>
-               <height>29</height>
-              </size>
-             </property>
-             <property name="text">
-              <string notr="true">...</string>
-             </property>
-            </widget>
-           </item>
-          </layout>
-         </item>
-        </layout>
-       </item>
-       <item row="1" column="0">
-        <layout class="QGridLayout" name="gridLayout_4">
-         <item row="1" column="1">
-          <widget class="QPushButton" name="logoutButton">
-           <property name="sizePolicy">
-            <sizepolicy hsizetype="Fixed" vsizetype="Fixed">
-             <horstretch>0</horstretch>
-             <verstretch>0</verstretch>
-            </sizepolicy>
-           </property>
-           <property name="minimumSize">
-            <size>
-             <width>89</width>
-             <height>25</height>
-            </size>
-           </property>
-           <property name="maximumSize">
-            <size>
-             <width>89</width>
-             <height>25</height>
-            </size>
-           </property>
-           <property name="text">
-            <string>Log out</string>
-           </property>
-          </widget>
-         </item>
-         <item row="1" column="0">
-          <spacer name="horizontalSpacer_4">
-           <property name="orientation">
-            <enum>Qt::Horizontal</enum>
-           </property>
-           <property name="sizeType">
-            <enum>QSizePolicy::Expanding</enum>
-           </property>
-           <property name="sizeHint" stdset="0">
-            <size>
-             <width>300</width>
-             <height>20</height>
-            </size>
-           </property>
-          </spacer>
-         </item>
-         <item row="0" column="1">
-          <spacer name="verticalSpacer_3">
-           <property name="orientation">
-            <enum>Qt::Vertical</enum>
-           </property>
-           <property name="sizeHint" stdset="0">
-            <size>
-             <width>20</width>
-             <height>40</height>
-            </size>
-           </property>
-          </spacer>
-         </item>
-        </layout>
-       </item>
-      </layout>
-     </widget>
-     <widget class="QWidget" name="helpTab">
-      <property name="sizePolicy">
-       <sizepolicy hsizetype="Preferred" vsizetype="Minimum">
-        <horstretch>0</horstretch>
-        <verstretch>0</verstretch>
-       </sizepolicy>
-      </property>
-      <attribute name="title">
-       <string>Help</string>
-      </attribute>
-      <layout class="QVBoxLayout" name="layoutHelp">
-       <property name="topMargin">
-        <number>50</number>
-       </property>
-       <item>
-        <widget class="QLabel" name="help">
-         <property name="text">
-          <string>&lt;html&gt;&lt;head/&gt;&lt;body&gt;&lt;h3 style=&quot; margin-top:30px; margin-bottom:20px; margin-left:30px; margin-right:30px; -qt-block-indent:0; text-indent:0px;&quot;&gt;&lt;span style=&quot; font-size:large; font-weight:600;&quot;&gt;Mapflow&lt;/span&gt;&lt;/h3&gt;&lt;p align=&quot;center&quot;&gt;&lt;a href=&quot;https://docs.mapflow.ai/api/qgis_mapflow#user-interface&quot;&gt;&lt;span style=&quot; text-decoration: underline; color:#0057ae;&quot;&gt;User Interface walkthrough&lt;/span&gt;&lt;/a&gt;&lt;/p&gt;&lt;p align=&quot;center&quot;&gt;&lt;a href=&quot;https://docs.mapflow.ai/userguides/prices.html#mapflow-qgis-pricing-model&quot;&gt;&lt;span style=&quot; text-decoration: underline; color:#0057ae;&quot;&gt;Pricing&lt;/span&gt;&lt;/a&gt;&lt;/p&gt;&lt;p align=&quot;center&quot;&gt;&lt;a href=&quot;https://docs.mapflow.ai/api/qgis_mapflow#how-to-process-your-own-imagery&quot;&gt;&lt;span style=&quot; text-decoration: underline; color:#0057ae;&quot;&gt;How to process your own image&lt;/span&gt;&lt;/a&gt;&lt;/p&gt;&lt;p align=&quot;center&quot;&gt;&lt;a href=&quot;https://docs.mapflow.ai/api/qgis_mapflow#how-to-use-other-imagery-services&quot;&gt;&lt;span style=&quot; text-decoration: underline; color:#0057ae;&quot;&gt;How to use a different imagery tileset&lt;/span&gt;&lt;/a&gt;&lt;/p&gt;&lt;p align=&quot;center&quot;&gt;&lt;a href=&quot;https://docs.mapflow.ai/api/qgis_mapflow#how-to-connect-to-maxar-securewatch&quot;&gt;&lt;span style=&quot; text-decoration: underline; color:#0057ae;&quot;&gt;How to connect to Maxar SecureWatch&lt;/span&gt;&lt;/a&gt;&lt;/p&gt;&lt;h3 style=&quot; margin-top:30px; margin-bottom:20px; margin-left:30px; margin-right:30px; -qt-block-indent:0; text-indent:0px;&quot;&gt;&lt;span style=&quot; font-size:large; font-weight:600;&quot;&gt;Mapflow Agro&lt;/span&gt;&lt;/h3&gt;&lt;p align=&quot;center&quot;&gt;&lt;a href=&quot;https://agro.geoalert.io/&quot;&gt;&lt;span style=&quot; text-decoration: underline; color:#0057ae;&quot;&gt;About&lt;/span&gt;&lt;/a&gt;&lt;/p&gt;&lt;p align=&quot;center&quot;&gt;&lt;a href=&quot;https://docs.mapflow.ai/api/qgis_mapflow.html#sentinel-2&quot;&gt;&lt;span style=&quot; text-decoration: underline; color:#0057ae;&quot;&gt;Sentinel imagery&lt;/span&gt;&lt;/a&gt;&lt;/p&gt;&lt;p align=&quot;center&quot;&gt;&lt;a href=&quot;https://docs.mapflow.ai/userguides/iterative_mapping.html&quot;&gt;&lt;span style=&quot; text-decoration: underline; color:#0057ae;&quot;&gt;Iterative mapping workflow for cropland maps&lt;/span&gt;&lt;/a&gt;&lt;/p&gt;&lt;p&gt;&lt;span style=&quot; font-weight:600;&quot;&gt;If you have a feature request or have spotted a bug,&lt;br/&gt;create an issue on our &lt;/span&gt;&lt;a href=&quot;https://github.com/Geoalert/mapflow-qgis&quot;&gt;&lt;span style=&quot; font-weight:600; text-decoration: underline; color:#0000ff;&quot;&gt;GitHub&lt;/span&gt;&lt;/a&gt;&lt;/p&gt;&lt;/body&gt;&lt;/html&gt;</string>
-         </property>
-         <property name="alignment">
-          <set>Qt::AlignHCenter|Qt::AlignTop</set>
-         </property>
-         <property name="openExternalLinks">
-          <bool>true</bool>
-         </property>
-        </widget>
-       </item>
-      </layout>
-     </widget>
-    </widget>
-   </item>
-   <item row="0" column="0">
-    <widget class="QWidget" name="widget" native="true">
-     <property name="sizePolicy">
-      <sizepolicy hsizetype="Fixed" vsizetype="Expanding">
-       <horstretch>0</horstretch>
-       <verstretch>0</verstretch>
-      </sizepolicy>
-     </property>
-     <property name="minimumSize">
-      <size>
-       <width>350</width>
-       <height>300</height>
-      </size>
-     </property>
-     <property name="maximumSize">
-      <size>
-       <width>350</width>
-       <height>16777215</height>
-      </size>
-     </property>
-     <widget class="QWidget" name="layoutWidget">
-      <property name="geometry">
-       <rect>
-        <x>4</x>
-        <y>0</y>
-        <width>344</width>
-        <height>521</height>
-       </rect>
-      </property>
-      <layout class="QVBoxLayout" name="verticalLayout_7">
-       <item>
-        <layout class="QVBoxLayout" name="verticalLayout_5">
-         <item>
-          <widget class="QFrame" name="frame">
-           <property name="minimumSize">
-            <size>
-             <width>330</width>
-             <height>243</height>
-            </size>
-           </property>
-           <property name="maximumSize">
-            <size>
-             <width>345</width>
-             <height>245</height>
-            </size>
-           </property>
-           <property name="frameShape">
-            <enum>QFrame::StyledPanel</enum>
-           </property>
-           <property name="frameShadow">
-            <enum>QFrame::Raised</enum>
-           </property>
-           <widget class="QWidget" name="layoutWidget">
-            <property name="geometry">
-             <rect>
-              <x>4</x>
-              <y>6</y>
-              <width>330</width>
-              <height>221</height>
-             </rect>
-            </property>
-            <layout class="QVBoxLayout" name="verticalLayout_4">
-             <item>
-              <layout class="QVBoxLayout" name="verticalLayout_3">
-               <item>
-                <layout class="QVBoxLayout" name="verticalLayout">
-                 <item>
-                  <layout class="QHBoxLayout" name="horizontalLayout">
-                   <item>
-                    <widget class="QLabel" name="labelProcessingName">
-                     <property name="text">
-                      <string>Processing name:</string>
-                     </property>
-                    </widget>
-                   </item>
-                   <item>
-                    <widget class="QLineEdit" name="processingName">
-                     <property name="text">
-                      <string/>
-                     </property>
-                    </widget>
-                   </item>
-                  </layout>
-                 </item>
-                 <item>
-                  <layout class="QHBoxLayout" name="horizontalLayout_4">
-                   <item>
-                    <widget class="QLabel" name="labelAoiLayer">
-                     <property name="sizePolicy">
-                      <sizepolicy hsizetype="Fixed" vsizetype="Preferred">
-                       <horstretch>0</horstretch>
-                       <verstretch>0</verstretch>
-                      </sizepolicy>
-                     </property>
-                     <property name="text">
-                      <string>Area:</string>
-                     </property>
-                    </widget>
-                   </item>
-                   <item>
-                    <layout class="QHBoxLayout" name="horizontalLayout_3">
-                     <item>
-                      <widget class="QgsMapLayerComboBox" name="polygonCombo">
-                       <property name="toolTip">
-                        <string>Create or load vector layer with your area of interest</string>
-                       </property>
-                       <property name="maxVisibleItems">
-                        <number>30</number>
-                       </property>
-                       <property name="allowEmptyLayer">
-                        <bool>false</bool>
-                       </property>
-                       <property name="showCrs">
-                        <bool>true</bool>
-                       </property>
-                      </widget>
-                     </item>
-                     <item>
-                      <widget class="QToolButton" name="toolButton">
-                       <property name="contextMenuPolicy">
-                        <enum>Qt::DefaultContextMenu</enum>
-                       </property>
-                       <property name="acceptDrops">
-                        <bool>false</bool>
-                       </property>
-                       <property name="text">
-                        <string>...</string>
-                       </property>
-                       <property name="icon">
-                        <iconset>
-                         <normaloff>../icons/add_provider.svg</normaloff>../icons/add_provider.svg</iconset>
-                       </property>
-                       <property name="popupMode">
-                        <enum>QToolButton::InstantPopup</enum>
-                       </property>
-                      </widget>
-                     </item>
-                    </layout>
-                   </item>
-                  </layout>
-                 </item>
-                </layout>
-               </item>
-               <item>
-                <widget class="QSplitter" name="splitter">
-                 <property name="orientation">
-                  <enum>Qt::Horizontal</enum>
-                 </property>
-                 <widget class="QCheckBox" name="useImageExtentAsAoi">
-                  <property name="enabled">
-                   <bool>false</bool>
-                  </property>
-                  <property name="sizePolicy">
-                   <sizepolicy hsizetype="Fixed" vsizetype="Fixed">
-                    <horstretch>0</horstretch>
-                    <verstretch>0</verstretch>
-                   </sizepolicy>
-                  </property>
-                  <property name="minimumSize">
-                   <size>
-                    <width>150</width>
-                    <height>0</height>
-                   </size>
-                  </property>
-                  <property name="maximumSize">
-                   <size>
-                    <width>150</width>
-                    <height>16777215</height>
-                   </size>
-                  </property>
-                  <property name="text">
-                   <string>Use image extent</string>
-                  </property>
-                 </widget>
-                 <widget class="QLabel" name="labelAoiArea">
-                  <property name="sizePolicy">
-                   <sizepolicy hsizetype="Fixed" vsizetype="Fixed">
-                    <horstretch>0</horstretch>
-                    <verstretch>0</verstretch>
-                   </sizepolicy>
-                  </property>
-                  <property name="minimumSize">
-                   <size>
-                    <width>100</width>
-                    <height>0</height>
-                   </size>
-                  </property>
-                  <property name="maximumSize">
-                   <size>
-                    <width>500</width>
-                    <height>16777215</height>
-                   </size>
-                  </property>
-                  <property name="font">
-                   <font>
-                    <italic>true</italic>
-                   </font>
-                  </property>
-                  <property name="text">
-                   <string/>
-                  </property>
-                 </widget>
-                </widget>
-               </item>
-              </layout>
-             </item>
-             <item>
-              <layout class="QVBoxLayout" name="verticalLayout_2">
-               <item>
-                <layout class="QHBoxLayout" name="horizontalLayout_2">
-                 <item>
-                  <widget class="QLabel" name="labelAiModel">
-                   <property name="sizePolicy">
-                    <sizepolicy hsizetype="Fixed" vsizetype="Preferred">
-                     <horstretch>0</horstretch>
-                     <verstretch>0</verstretch>
-                    </sizepolicy>
-                   </property>
-                   <property name="text">
-                    <string>Mapflow model:</string>
-                   </property>
-                  </widget>
-                 </item>
-                 <item>
-                  <widget class="QComboBox" name="modelCombo"/>
-                 </item>
-                </layout>
-               </item>
-               <item>
-                <layout class="QHBoxLayout" name="horizontalLayout_6">
-                 <item>
-                  <widget class="QLabel" name="labelImagerySource">
-                   <property name="sizePolicy">
-                    <sizepolicy hsizetype="Fixed" vsizetype="Preferred">
-                     <horstretch>0</horstretch>
-                     <verstretch>0</verstretch>
-                    </sizepolicy>
-                   </property>
-                   <property name="text">
-                    <string>Imagery source:</string>
-                   </property>
-                  </widget>
-                 </item>
-                 <item>
-                  <layout class="QHBoxLayout" name="horizontalLayout_5">
-                   <item>
-                    <widget class="QgsMapLayerComboBox" name="rasterCombo">
-                     <property name="showCrs">
-                      <bool>true</bool>
-                     </property>
-                     <property name="excludedProviders">
-                      <stringlist notr="true">
-                       <string>wms</string>
-                       <string>postgresraster</string>
-                       <string>grassraster</string>
-                      </stringlist>
-                     </property>
-                    </widget>
-                   </item>
-                   <item>
-                    <widget class="QPushButton" name="selectTif">
-                     <property name="enabled">
-                      <bool>true</bool>
-                     </property>
-                     <property name="sizePolicy">
-                      <sizepolicy hsizetype="Fixed" vsizetype="Fixed">
-                       <horstretch>0</horstretch>
-                       <verstretch>0</verstretch>
-                      </sizepolicy>
-                     </property>
-                     <property name="maximumSize">
-                      <size>
-                       <width>29</width>
-                       <height>29</height>
-                      </size>
-                     </property>
-                     <property name="text">
-                      <string notr="true">...</string>
-                     </property>
-                     <property name="iconSize">
-                      <size>
-                       <width>16</width>
-                       <height>16</height>
-                      </size>
-                     </property>
-                    </widget>
-                   </item>
-                  </layout>
-                 </item>
-                </layout>
-               </item>
-               <item>
-                <widget class="QLabel" name="imageId_label">
-                 <property name="sizePolicy">
-                  <sizepolicy hsizetype="Preferred" vsizetype="Preferred">
-                   <horstretch>0</horstretch>
-                   <verstretch>0</verstretch>
-                  </sizepolicy>
-                 </property>
-                 <property name="minimumSize">
-                  <size>
-                   <width>200</width>
-                   <height>0</height>
-                  </size>
-                 </property>
-                 <property name="maximumSize">
-                  <size>
-                   <width>380</width>
-                   <height>16777215</height>
-                  </size>
-                 </property>
-                 <property name="text">
-                  <string/>
-                 </property>
-                 <property name="alignment">
-                  <set>Qt::AlignRight|Qt::AlignTrailing|Qt::AlignVCenter</set>
-                 </property>
-                </widget>
-               </item>
-              </layout>
-             </item>
-            </layout>
-           </widget>
-          </widget>
-         </item>
-         <item>
-          <widget class="QLabel" name="remainingLimit">
-           <property name="sizePolicy">
-            <sizepolicy hsizetype="Preferred" vsizetype="Fixed">
-             <horstretch>0</horstretch>
-             <verstretch>0</verstretch>
-            </sizepolicy>
-           </property>
-           <property name="minimumSize">
-            <size>
-             <width>0</width>
-             <height>30</height>
-            </size>
-           </property>
-           <property name="maximumSize">
-            <size>
-             <width>348</width>
-             <height>30</height>
-            </size>
-           </property>
-           <property name="font">
-            <font>
-             <italic>true</italic>
-            </font>
-           </property>
-           <property name="text">
-            <string/>
-           </property>
-           <property name="alignment">
-            <set>Qt::AlignCenter</set>
-           </property>
-          </widget>
-         </item>
-        </layout>
-       </item>
-       <item>
-        <layout class="QHBoxLayout" name="horizontalLayout_7">
-         <item>
-          <spacer name="horizontalSpacer_2">
-           <property name="orientation">
-            <enum>Qt::Horizontal</enum>
-           </property>
-           <property name="sizeHint" stdset="0">
-            <size>
-             <width>40</width>
-             <height>20</height>
-            </size>
-           </property>
-          </spacer>
-         </item>
-         <item>
-          <layout class="QVBoxLayout" name="verticalLayout_6">
-           <item>
-            <spacer name="verticalSpacer_2">
-             <property name="orientation">
-              <enum>Qt::Vertical</enum>
-             </property>
-             <property name="sizeHint" stdset="0">
-              <size>
-               <width>20</width>
-               <height>40</height>
-              </size>
-             </property>
-            </spacer>
-           </item>
-           <item>
-            <widget class="QPushButton" name="startProcessing">
-             <property name="sizePolicy">
-              <sizepolicy hsizetype="Fixed" vsizetype="Fixed">
-               <horstretch>0</horstretch>
-               <verstretch>0</verstretch>
-              </sizepolicy>
-             </property>
-             <property name="minimumSize">
-              <size>
-               <width>140</width>
-               <height>0</height>
-              </size>
-             </property>
-             <property name="maximumSize">
-              <size>
-               <width>140</width>
-               <height>16777215</height>
-              </size>
-             </property>
-             <property name="styleSheet">
-              <string notr="true">padding: 10px;</string>
-             </property>
-             <property name="text">
-              <string>Start processing</string>
-             </property>
-             <property name="default">
-              <bool>true</bool>
-             </property>
-            </widget>
-           </item>
-           <item>
-            <spacer name="verticalSpacer">
-             <property name="orientation">
-              <enum>Qt::Vertical</enum>
-             </property>
-             <property name="sizeType">
-              <enum>QSizePolicy::Fixed</enum>
-             </property>
-             <property name="sizeHint" stdset="0">
-              <size>
-               <width>20</width>
-               <height>30</height>
-              </size>
-             </property>
-            </spacer>
-           </item>
-          </layout>
-         </item>
-         <item>
-          <spacer name="horizontalSpacer_3">
-           <property name="orientation">
-            <enum>Qt::Horizontal</enum>
-           </property>
-           <property name="sizeHint" stdset="0">
-            <size>
-             <width>40</width>
-             <height>20</height>
-            </size>
-           </property>
-          </spacer>
-         </item>
-        </layout>
-       </item>
-      </layout>
-     </widget>
-    </widget>
-   </item>
-  </layout>
- </widget>
- <customwidgets>
-  <customwidget>
-   <class>QgsCollapsibleGroupBox</class>
-   <extends>QGroupBox</extends>
-   <header>qgscollapsiblegroupbox.h</header>
-   <container>1</container>
-  </customwidget>
-  <customwidget>
-   <class>QgsMapLayerComboBox</class>
-   <extends>QComboBox</extends>
-   <header>qgsmaplayercombobox.h</header>
-  </customwidget>
- </customwidgets>
- <resources/>
- <connections>
-  <connection>
-   <sender>metadataUseCanvasExtent</sender>
-   <signal>toggled(bool)</signal>
-   <receiver>maxarAoiCombo</receiver>
-   <slot>setDisabled(bool)</slot>
-   <hints>
-    <hint type="sourcelabel">
-     <x>329</x>
-     <y>224</y>
-    </hint>
-    <hint type="destinationlabel">
-     <x>145</x>
-     <y>225</y>
-    </hint>
-   </hints>
-  </connection>
-  <connection>
-   <sender>maxCloudCover</sender>
-   <signal>valueChanged(int)</signal>
-   <receiver>maxCloudCoverSpinBox</receiver>
-   <slot>setValue(int)</slot>
-   <hints>
-    <hint type="sourcelabel">
-     <x>540</x>
-     <y>261</y>
-    </hint>
-    <hint type="destinationlabel">
-     <x>625</x>
-     <y>265</y>
-    </hint>
-   </hints>
-  </connection>
-  <connection>
-   <sender>maxCloudCoverSpinBox</sender>
-   <signal>valueChanged(int)</signal>
-   <receiver>maxCloudCover</receiver>
-   <slot>setValue(int)</slot>
-   <hints>
-    <hint type="sourcelabel">
-     <x>625</x>
-     <y>265</y>
-    </hint>
-    <hint type="destinationlabel">
-     <x>540</x>
-     <y>261</y>
-    </hint>
-   </hints>
-  </connection>
-  <connection>
-   <sender>minIntersection</sender>
-   <signal>valueChanged(int)</signal>
-   <receiver>minIntersectionSpinBox</receiver>
-   <slot>setValue(int)</slot>
-   <hints>
-    <hint type="sourcelabel">
-     <x>487</x>
-     <y>202</y>
-    </hint>
-    <hint type="destinationlabel">
-     <x>595</x>
-     <y>203</y>
-    </hint>
-   </hints>
-  </connection>
-  <connection>
-   <sender>minIntersectionSpinBox</sender>
-   <signal>valueChanged(int)</signal>
-   <receiver>minIntersection</receiver>
-   <slot>setValue(int)</slot>
-   <hints>
-    <hint type="sourcelabel">
-     <x>601</x>
-     <y>221</y>
-    </hint>
-    <hint type="destinationlabel">
-     <x>495</x>
-     <y>205</y>
-    </hint>
-   </hints>
-  </connection>
-  <connection>
-   <sender>rasterCombo</sender>
-   <signal>currentTextChanged(QString)</signal>
-   <receiver>providerCombo</receiver>
-   <slot>setCurrentText(QString)</slot>
-   <hints>
-    <hint type="sourcelabel">
-     <x>521</x>
-     <y>111</y>
-    </hint>
-    <hint type="destinationlabel">
-     <x>120</x>
-     <y>128</y>
-    </hint>
-   </hints>
-  </connection>
-  <connection>
-   <sender>providerCombo</sender>
-   <signal>currentTextChanged(QString)</signal>
-   <receiver>rasterCombo</receiver>
-   <slot>setCurrentText(QString)</slot>
-   <hints>
-    <hint type="sourcelabel">
-     <x>120</x>
-     <y>128</y>
-    </hint>
-    <hint type="destinationlabel">
-     <x>521</x>
-     <y>111</y>
-    </hint>
-   </hints>
-  </connection>
- </connections>
-</ui>
+<?xml version="1.0" encoding="UTF-8"?>
+<ui version="4.0">
+ <class>MainDialog</class>
+ <widget class="QDialog" name="MainDialog">
+  <property name="geometry">
+   <rect>
+    <x>0</x>
+    <y>0</y>
+    <width>1040</width>
+    <height>698</height>
+   </rect>
+  </property>
+  <property name="windowTitle">
+   <string notr="true">Mapflow</string>
+  </property>
+  <layout class="QGridLayout" name="gridLayout_2">
+   <item row="0" column="1">
+    <widget class="QTabWidget" name="tabWidget">
+     <property name="sizePolicy">
+      <sizepolicy hsizetype="Preferred" vsizetype="Minimum">
+       <horstretch>0</horstretch>
+       <verstretch>0</verstretch>
+      </sizepolicy>
+     </property>
+     <property name="currentIndex">
+      <number>0</number>
+     </property>
+     <property name="movable">
+      <bool>true</bool>
+     </property>
+     <widget class="QWidget" name="processingsTab">
+      <attribute name="title">
+       <string>Processing</string>
+      </attribute>
+      <layout class="QGridLayout" name="layoutProcessing">
+       <item row="1" column="0">
+        <layout class="QHBoxLayout" name="additionalOptions" stretch="0,1,0">
+         <item>
+          <widget class="QCheckBox" name="useImageExtentAsAoi">
+           <property name="enabled">
+            <bool>false</bool>
+           </property>
+           <property name="text">
+            <string>Use image extent</string>
+           </property>
+          </widget>
+         </item>
+         <item>
+          <spacer name="spacerAdditionalOptions">
+           <property name="orientation">
+            <enum>Qt::Horizontal</enum>
+           </property>
+           <property name="sizeHint" stdset="0">
+            <size>
+             <width>10</width>
+             <height>20</height>
+            </size>
+           </property>
+          </spacer>
+         </item>
+         <item>
+          <widget class="QLabel" name="imageId_label">
+           <property name="sizePolicy">
+            <sizepolicy hsizetype="Preferred" vsizetype="Preferred">
+             <horstretch>0</horstretch>
+             <verstretch>0</verstretch>
+            </sizepolicy>
+           </property>
+           <property name="minimumSize">
+            <size>
+             <width>450</width>
+             <height>0</height>
+            </size>
+           </property>
+           <property name="maximumSize">
+            <size>
+             <width>250</width>
+             <height>16777215</height>
+            </size>
+           </property>
+           <property name="text">
+            <string/>
+           </property>
+           <property name="alignment">
+            <set>Qt::AlignRight|Qt::AlignTrailing|Qt::AlignVCenter</set>
+           </property>
+          </widget>
+         </item>
+        </layout>
+       </item>
+       <item row="2" column="0">
+        <layout class="QHBoxLayout" name="processingHeader" stretch="1,0,1">
+         <item>
+          <widget class="QLabel" name="labelAoiArea">
+           <property name="sizePolicy">
+            <sizepolicy hsizetype="Preferred" vsizetype="Fixed">
+             <horstretch>0</horstretch>
+             <verstretch>0</verstretch>
+            </sizepolicy>
+           </property>
+           <property name="font">
+            <font>
+             <italic>true</italic>
+            </font>
+           </property>
+           <property name="text">
+            <string/>
+           </property>
+          </widget>
+         </item>
+         <item>
+          <widget class="QPushButton" name="startProcessing">
+           <property name="styleSheet">
+            <string notr="true">padding: 10px;</string>
+           </property>
+           <property name="text">
+            <string>Start processing</string>
+           </property>
+           <property name="default">
+            <bool>true</bool>
+           </property>
+          </widget>
+         </item>
+         <item>
+          <spacer name="spacerProcessingHeader">
+           <property name="orientation">
+            <enum>Qt::Horizontal</enum>
+           </property>
+           <property name="sizeHint" stdset="0">
+            <size>
+             <width>40</width>
+             <height>20</height>
+            </size>
+           </property>
+          </spacer>
+         </item>
+        </layout>
+       </item>
+       <item row="4" column="0">
+        <layout class="QHBoxLayout" name="processingFooter" stretch="0,1,0,0">
+         <item>
+          <widget class="QPushButton" name="logoutButton">
+           <property name="text">
+            <string>Log out</string>
+           </property>
+          </widget>
+         </item>
+         <item>
+          <widget class="QLabel" name="remainingLimit">
+           <property name="sizePolicy">
+            <sizepolicy hsizetype="Preferred" vsizetype="Fixed">
+             <horstretch>0</horstretch>
+             <verstretch>0</verstretch>
+            </sizepolicy>
+           </property>
+           <property name="font">
+            <font>
+             <italic>true</italic>
+            </font>
+           </property>
+           <property name="text">
+            <string/>
+           </property>
+           <property name="alignment">
+            <set>Qt::AlignCenter</set>
+           </property>
+          </widget>
+         </item>
+         <item>
+          <widget class="QLabel" name="projectNameLabel">
+           <property name="sizePolicy">
+            <sizepolicy hsizetype="Fixed" vsizetype="Preferred">
+             <horstretch>0</horstretch>
+             <verstretch>0</verstretch>
+            </sizepolicy>
+           </property>
+           <property name="minimumSize">
+            <size>
+             <width>200</width>
+             <height>0</height>
+            </size>
+           </property>
+           <property name="text">
+            <string/>
+           </property>
+           <property name="alignment">
+            <set>Qt::AlignCenter</set>
+           </property>
+          </widget>
+         </item>
+         <item>
+          <widget class="QPushButton" name="deleteProcessings">
+           <property name="styleSheet">
+            <string notr="true"/>
+           </property>
+           <property name="text">
+            <string>Delete</string>
+           </property>
+          </widget>
+         </item>
+        </layout>
+       </item>
+       <item row="0" column="0">
+        <widget class="QTableWidget" name="processingsTable">
+         <property name="focusPolicy">
+          <enum>Qt::NoFocus</enum>
+         </property>
+         <property name="contextMenuPolicy">
+          <enum>Qt::DefaultContextMenu</enum>
+         </property>
+         <property name="autoScroll">
+          <bool>false</bool>
+         </property>
+         <property name="editTriggers">
+          <set>QAbstractItemView::NoEditTriggers</set>
+         </property>
+         <property name="tabKeyNavigation">
+          <bool>false</bool>
+         </property>
+         <property name="showDropIndicator" stdset="0">
+          <bool>false</bool>
+         </property>
+         <property name="alternatingRowColors">
+          <bool>true</bool>
+         </property>
+         <property name="selectionBehavior">
+          <enum>QAbstractItemView::SelectRows</enum>
+         </property>
+         <property name="sortingEnabled">
+          <bool>true</bool>
+         </property>
+         <property name="columnCount">
+          <number>7</number>
+         </property>
+         <attribute name="horizontalHeaderDefaultSectionSize">
+          <number>100</number>
+         </attribute>
+         <attribute name="horizontalHeaderShowSortIndicator" stdset="0">
+          <bool>true</bool>
+         </attribute>
+         <attribute name="horizontalHeaderStretchLastSection">
+          <bool>true</bool>
+         </attribute>
+         <column>
+          <property name="text">
+           <string>Name</string>
+          </property>
+          <property name="textAlignment">
+           <set>AlignCenter</set>
+          </property>
+         </column>
+         <column>
+          <property name="text">
+           <string>Model</string>
+          </property>
+          <property name="textAlignment">
+           <set>AlignCenter</set>
+          </property>
+         </column>
+         <column>
+          <property name="text">
+           <string>Status</string>
+          </property>
+          <property name="textAlignment">
+           <set>AlignCenter</set>
+          </property>
+         </column>
+         <column>
+          <property name="text">
+           <string>Progress %</string>
+          </property>
+          <property name="textAlignment">
+           <set>AlignCenter</set>
+          </property>
+         </column>
+         <column>
+          <property name="text">
+           <string>Area, sq. km</string>
+          </property>
+          <property name="textAlignment">
+           <set>AlignCenter</set>
+          </property>
+         </column>
+         <column>
+          <property name="text">
+           <string>Created</string>
+          </property>
+          <property name="textAlignment">
+           <set>AlignCenter</set>
+          </property>
+         </column>
+         <column>
+          <property name="text">
+           <string notr="true">ID</string>
+          </property>
+          <property name="textAlignment">
+           <set>AlignCenter</set>
+          </property>
+         </column>
+        </widget>
+       </item>
+       <item row="1" column="0">
+        <layout class="QHBoxLayout" name="processingFooter" stretch="0,0,0">
+         <item>
+          <widget class="QPushButton" name="downloadResultsButton">
+           <property name="text">
+            <string> Download results </string>
+           </property>
+          </widget>
+         </item>
+         <item>
+          <spacer name="horizontalSpacer">
+           <property name="orientation">
+            <enum>Qt::Horizontal</enum>
+           </property>
+           <property name="sizeHint" stdset="0">
+            <size>
+             <width>40</width>
+             <height>20</height>
+            </size>
+           </property>
+          </spacer>
+         </item>
+         <item>
+          <widget class="QPushButton" name="deleteProcessings">
+           <property name="styleSheet">
+            <string notr="true"/>
+           </property>
+           <property name="text">
+            <string>Delete</string>
+           </property>
+          </widget>
+         </item>
+        </layout>
+       </item>
+      </layout>
+     </widget>
+     <widget class="QWidget" name="providersTab">
+      <attribute name="title">
+       <string>Providers</string>
+      </attribute>
+      <layout class="QVBoxLayout" name="settingsLayout" stretch="0,0">
+       <item>
+        <layout class="QHBoxLayout" name="provider" stretch="1,0,0,2,0,0,0">
+         <item>
+          <widget class="QComboBox" name="providerCombo"/>
+         </item>
+         <item>
+          <layout class="QHBoxLayout" name="providerControls">
+           <property name="spacing">
+            <number>0</number>
+           </property>
+           <item>
+            <widget class="QPushButton" name="addProvider">
+             <property name="sizePolicy">
+              <sizepolicy hsizetype="Fixed" vsizetype="Fixed">
+               <horstretch>0</horstretch>
+               <verstretch>0</verstretch>
+              </sizepolicy>
+             </property>
+             <property name="minimumSize">
+              <size>
+               <width>29</width>
+               <height>29</height>
+              </size>
+             </property>
+             <property name="maximumSize">
+              <size>
+               <width>29</width>
+               <height>29</height>
+              </size>
+             </property>
+             <property name="toolTip">
+              <string>Add your own web imagery provider</string>
+             </property>
+             <property name="text">
+              <string/>
+             </property>
+            </widget>
+           </item>
+           <item>
+            <widget class="QPushButton" name="removeProvider">
+             <property name="sizePolicy">
+              <sizepolicy hsizetype="Fixed" vsizetype="Fixed">
+               <horstretch>0</horstretch>
+               <verstretch>0</verstretch>
+              </sizepolicy>
+             </property>
+             <property name="minimumSize">
+              <size>
+               <width>29</width>
+               <height>29</height>
+              </size>
+             </property>
+             <property name="maximumSize">
+              <size>
+               <width>29</width>
+               <height>29</height>
+              </size>
+             </property>
+             <property name="text">
+              <string/>
+             </property>
+            </widget>
+           </item>
+           <item>
+            <widget class="QPushButton" name="editProvider">
+             <property name="sizePolicy">
+              <sizepolicy hsizetype="Fixed" vsizetype="Fixed">
+               <horstretch>0</horstretch>
+               <verstretch>0</verstretch>
+              </sizepolicy>
+             </property>
+             <property name="minimumSize">
+              <size>
+               <width>29</width>
+               <height>29</height>
+              </size>
+             </property>
+             <property name="maximumSize">
+              <size>
+               <width>29</width>
+               <height>29</height>
+              </size>
+             </property>
+             <property name="text">
+              <string/>
+             </property>
+            </widget>
+           </item>
+          </layout>
+         </item>
+         <item>
+          <widget class="QLabel" name="labelImageId">
+           <property name="text">
+            <string>Image ID:</string>
+           </property>
+          </widget>
+         </item>
+         <item>
+          <widget class="QLineEdit" name="imageId">
+           <property name="placeholderText">
+            <string>Select in the table below or paste here</string>
+           </property>
+          </widget>
+         </item>
+         <item>
+          <widget class="QLabel" name="labelZoomLimit">
+           <property name="text">
+            <string>Max zoom:</string>
+           </property>
+          </widget>
+         </item>
+         <item>
+          <widget class="QSpinBox" name="maxZoom">
+           <property name="buttonSymbols">
+            <enum>QAbstractSpinBox::PlusMinus</enum>
+           </property>
+           <property name="maximum">
+            <number>21</number>
+           </property>
+           <property name="value">
+            <number>12</number>
+           </property>
+          </widget>
+         </item>
+         <item>
+          <widget class="QPushButton" name="preview">
+           <property name="text">
+            <string>Preview</string>
+           </property>
+          </widget>
+         </item>
+        </layout>
+       </item>
+       <item>
+        <widget class="QGroupBox" name="metadata">
+         <property name="toolTip">
+          <string>&lt;html&gt;&lt;head/&gt;&lt;body&gt;&lt;p&gt;Here, you can search Maxar or Sentinel imagery for your area and timespan.&lt;/p&gt;&lt;p&gt;Additional filters are also available below.&lt;/p&gt;&lt;/body&gt;&lt;/html&gt;</string>
+         </property>
+         <property name="title">
+          <string>Provider Imagery Catalog</string>
+         </property>
+         <property name="checked">
+          <bool>false</bool>
+         </property>
+         <layout class="QGridLayout" name="gridLayout">
+          <item row="2" column="0">
+           <widget class="QgsCollapsibleGroupBox" name="metadataFilters">
+            <property name="toolTip">
+             <string>Click to specify additional search criteria</string>
+            </property>
+            <property name="title">
+             <string>Additional filters</string>
+            </property>
+            <property name="checked">
+             <bool>false</bool>
+            </property>
+            <property name="collapsed">
+             <bool>true</bool>
+            </property>
+            <layout class="QGridLayout" name="layoutMetadataFilters" columnstretch="0,1,0">
+             <item row="0" column="0">
+              <widget class="QLabel" name="labelMinIntersection">
+               <property name="text">
+                <string>Min intersection:</string>
+               </property>
+              </widget>
+             </item>
+             <item row="0" column="1">
+              <widget class="QSlider" name="minIntersection">
+               <property name="toolTip">
+                <string>Images that cover fewer % of your area won't be shown</string>
+               </property>
+               <property name="maximum">
+                <number>100</number>
+               </property>
+               <property name="tracking">
+                <bool>false</bool>
+               </property>
+               <property name="orientation">
+                <enum>Qt::Horizontal</enum>
+               </property>
+               <property name="tickPosition">
+                <enum>QSlider::TicksBelow</enum>
+               </property>
+               <property name="tickInterval">
+                <number>5</number>
+               </property>
+              </widget>
+             </item>
+             <item row="0" column="2">
+              <widget class="QSpinBox" name="minIntersectionSpinBox">
+               <property name="suffix">
+                <string>%</string>
+               </property>
+               <property name="minimum">
+                <number>0</number>
+               </property>
+               <property name="maximum">
+                <number>100</number>
+               </property>
+               <property name="value">
+                <number>0</number>
+               </property>
+              </widget>
+             </item>
+             <item row="1" column="0">
+              <widget class="QLabel" name="labelMaxCloudCover">
+               <property name="text">
+                <string>Cloud cover up to:</string>
+               </property>
+              </widget>
+             </item>
+             <item row="1" column="1">
+              <widget class="QSlider" name="maxCloudCover">
+               <property name="minimum">
+                <number>1</number>
+               </property>
+               <property name="maximum">
+                <number>100</number>
+               </property>
+               <property name="value">
+                <number>100</number>
+               </property>
+               <property name="tracking">
+                <bool>false</bool>
+               </property>
+               <property name="orientation">
+                <enum>Qt::Horizontal</enum>
+               </property>
+               <property name="tickPosition">
+                <enum>QSlider::TicksBelow</enum>
+               </property>
+               <property name="tickInterval">
+                <number>10</number>
+               </property>
+              </widget>
+             </item>
+             <item row="1" column="2">
+              <widget class="QSpinBox" name="maxCloudCoverSpinBox">
+               <property name="suffix">
+                <string>%</string>
+               </property>
+               <property name="minimum">
+                <number>1</number>
+               </property>
+               <property name="maximum">
+                <number>100</number>
+               </property>
+               <property name="value">
+                <number>100</number>
+               </property>
+              </widget>
+             </item>
+            </layout>
+           </widget>
+          </item>
+          <item row="3" column="0">
+           <layout class="QVBoxLayout" name="layoutMetadataTable">
+            <property name="spacing">
+             <number>0</number>
+            </property>
+            <item>
+             <widget class="QTableWidget" name="metadataTable">
+              <property name="focusPolicy">
+               <enum>Qt::NoFocus</enum>
+              </property>
+              <property name="toolTip">
+               <string>Double-click on a row to preview its image</string>
+              </property>
+              <property name="autoScroll">
+               <bool>false</bool>
+              </property>
+              <property name="editTriggers">
+               <set>QAbstractItemView::NoEditTriggers</set>
+              </property>
+              <property name="tabKeyNavigation">
+               <bool>false</bool>
+              </property>
+              <property name="alternatingRowColors">
+               <bool>true</bool>
+              </property>
+              <property name="selectionMode">
+               <enum>QAbstractItemView::SingleSelection</enum>
+              </property>
+              <property name="selectionBehavior">
+               <enum>QAbstractItemView::SelectRows</enum>
+              </property>
+              <property name="sortingEnabled">
+               <bool>true</bool>
+              </property>
+              <property name="cornerButtonEnabled">
+               <bool>false</bool>
+              </property>
+              <attribute name="horizontalHeaderStretchLastSection">
+               <bool>true</bool>
+              </attribute>
+             </widget>
+            </item>
+           </layout>
+          </item>
+          <item row="1" column="0">
+           <layout class="QHBoxLayout" name="layoutMetadataDatetime" stretch="0,0,1,0,0">
+            <item>
+             <widget class="QLabel" name="labelFrom">
+              <property name="toolTip">
+               <string>Earlier images won't be shown</string>
+              </property>
+              <property name="text">
+               <string>From:</string>
+              </property>
+             </widget>
+            </item>
+            <item>
+             <widget class="QDateEdit" name="metadataFrom">
+              <property name="toolTip">
+               <string>Dates are inclusive</string>
+              </property>
+              <property name="maximumDate">
+               <date>
+                <year>2030</year>
+                <month>1</month>
+                <day>1</day>
+               </date>
+              </property>
+              <property name="minimumDate">
+               <date>
+                <year>1970</year>
+                <month>1</month>
+                <day>1</day>
+               </date>
+              </property>
+              <property name="displayFormat">
+               <string>yyyy-MM-dd</string>
+              </property>
+              <property name="calendarPopup">
+               <bool>true</bool>
+              </property>
+              <property name="date">
+               <date>
+                <year>2020</year>
+                <month>12</month>
+                <day>21</day>
+               </date>
+              </property>
+             </widget>
+            </item>
+            <item>
+             <widget class="QPushButton" name="getMetadata">
+              <property name="toolTip">
+               <string>Click and wait for a few seconds until the table below is filled out</string>
+              </property>
+              <property name="text">
+               <string>Search imagery</string>
+              </property>
+             </widget>
+            </item>
+            <item>
+             <widget class="QLabel" name="labelTo">
+              <property name="toolTip">
+               <string>More recent images won't be shown</string>
+              </property>
+              <property name="text">
+               <string>To:</string>
+              </property>
+             </widget>
+            </item>
+            <item>
+             <widget class="QDateEdit" name="metadataTo">
+              <property name="toolTip">
+               <string>Dates are inclusive</string>
+              </property>
+              <property name="maximumDate">
+               <date>
+                <year>2030</year>
+                <month>1</month>
+                <day>1</day>
+               </date>
+              </property>
+              <property name="minimumDate">
+               <date>
+                <year>1970</year>
+                <month>1</month>
+                <day>1</day>
+               </date>
+              </property>
+              <property name="displayFormat">
+               <string>yyyy-MM-dd</string>
+              </property>
+              <property name="calendarPopup">
+               <bool>true</bool>
+              </property>
+              <property name="date">
+               <date>
+                <year>2021</year>
+                <month>12</month>
+                <day>21</day>
+               </date>
+              </property>
+             </widget>
+            </item>
+           </layout>
+          </item>
+          <item row="0" column="0">
+           <layout class="QHBoxLayout" name="layoutMetadataAoi" stretch="0,1,0">
+            <item>
+             <widget class="QLabel" name="labelMaxarAoi">
+              <property name="text">
+               <string>Area:</string>
+              </property>
+             </widget>
+            </item>
+            <item>
+             <widget class="QgsMapLayerComboBox" name="maxarAoiCombo">
+              <property name="toolTip">
+               <string>Any (multi-)polygon(s)</string>
+              </property>
+              <property name="showCrs">
+               <bool>true</bool>
+              </property>
+             </widget>
+            </item>
+            <item>
+             <widget class="QCheckBox" name="metadataUseCanvasExtent">
+              <property name="toolTip">
+               <string>Use your current screen area</string>
+              </property>
+              <property name="text">
+               <string>Use canvas extent</string>
+              </property>
+             </widget>
+            </item>
+           </layout>
+          </item>
+         </layout>
+        </widget>
+       </item>
+      </layout>
+     </widget>
+     <widget class="QWidget" name="settingsTab">
+      <attribute name="title">
+       <string>Settings</string>
+      </attribute>
+      <layout class="QGridLayout" name="gridLayout_3">
+       <item row="0" column="0">
+        <layout class="QFormLayout" name="layoutOutputDirectory">
+         <item row="0" column="0">
+          <widget class="QLabel" name="labelOutputDirectory">
+           <property name="text">
+            <string>Output directory:</string>
+           </property>
+          </widget>
+         </item>
+         <item row="0" column="1">
+          <layout class="QHBoxLayout" name="layoutOutputDirectoryInput">
+           <property name="spacing">
+            <number>0</number>
+           </property>
+           <item>
+            <widget class="QLineEdit" name="outputDirectory"/>
+           </item>
+           <item>
+            <widget class="QPushButton" name="selectOutputDirectory">
+             <property name="sizePolicy">
+              <sizepolicy hsizetype="Fixed" vsizetype="Fixed">
+               <horstretch>0</horstretch>
+               <verstretch>0</verstretch>
+              </sizepolicy>
+             </property>
+             <property name="minimumSize">
+              <size>
+               <width>29</width>
+               <height>29</height>
+              </size>
+             </property>
+             <property name="maximumSize">
+              <size>
+               <width>29</width>
+               <height>29</height>
+              </size>
+             </property>
+             <property name="text">
+              <string notr="true">...</string>
+             </property>
+            </widget>
+           </item>
+          </layout>
+         </item>
+        </layout>
+       </item>
+       <item row="1" column="0">
+        <layout class="QGridLayout" name="gridLayout_4">
+         <item row="1" column="1">
+          <widget class="QPushButton" name="logoutButton">
+           <property name="sizePolicy">
+            <sizepolicy hsizetype="Fixed" vsizetype="Fixed">
+             <horstretch>0</horstretch>
+             <verstretch>0</verstretch>
+            </sizepolicy>
+           </property>
+           <property name="minimumSize">
+            <size>
+             <width>89</width>
+             <height>25</height>
+            </size>
+           </property>
+           <property name="maximumSize">
+            <size>
+             <width>89</width>
+             <height>25</height>
+            </size>
+           </property>
+           <property name="text">
+            <string>Log out</string>
+           </property>
+          </widget>
+         </item>
+         <item row="1" column="0">
+          <spacer name="horizontalSpacer_4">
+           <property name="orientation">
+            <enum>Qt::Horizontal</enum>
+           </property>
+           <property name="sizeType">
+            <enum>QSizePolicy::Expanding</enum>
+           </property>
+           <property name="sizeHint" stdset="0">
+            <size>
+             <width>300</width>
+             <height>20</height>
+            </size>
+           </property>
+          </spacer>
+         </item>
+         <item row="0" column="1">
+          <spacer name="verticalSpacer_3">
+           <property name="orientation">
+            <enum>Qt::Vertical</enum>
+           </property>
+           <property name="sizeHint" stdset="0">
+            <size>
+             <width>20</width>
+             <height>40</height>
+            </size>
+           </property>
+          </spacer>
+         </item>
+        </layout>
+       </item>
+      </layout>
+     </widget>
+     <widget class="QWidget" name="helpTab">
+      <property name="sizePolicy">
+       <sizepolicy hsizetype="Preferred" vsizetype="Minimum">
+        <horstretch>0</horstretch>
+        <verstretch>0</verstretch>
+       </sizepolicy>
+      </property>
+      <attribute name="title">
+       <string>Help</string>
+      </attribute>
+      <layout class="QVBoxLayout" name="layoutHelp">
+       <property name="topMargin">
+        <number>50</number>
+       </property>
+       <item>
+        <widget class="QLabel" name="help">
+         <property name="text">
+          <string>&lt;html&gt;&lt;head/&gt;&lt;body&gt;&lt;h3 style=&quot; margin-top:30px; margin-bottom:20px; margin-left:30px; margin-right:30px; -qt-block-indent:0; text-indent:0px;&quot;&gt;&lt;span style=&quot; font-size:large; font-weight:600;&quot;&gt;Mapflow&lt;/span&gt;&lt;/h3&gt;&lt;p align=&quot;center&quot;&gt;&lt;a href=&quot;https://docs.mapflow.ai/api/qgis_mapflow#user-interface&quot;&gt;&lt;span style=&quot; text-decoration: underline; color:#0057ae;&quot;&gt;User Interface walkthrough&lt;/span&gt;&lt;/a&gt;&lt;/p&gt;&lt;p align=&quot;center&quot;&gt;&lt;a href=&quot;https://docs.mapflow.ai/userguides/prices.html#mapflow-qgis-pricing-model&quot;&gt;&lt;span style=&quot; text-decoration: underline; color:#0057ae;&quot;&gt;Pricing&lt;/span&gt;&lt;/a&gt;&lt;/p&gt;&lt;p align=&quot;center&quot;&gt;&lt;a href=&quot;https://docs.mapflow.ai/api/qgis_mapflow#how-to-process-your-own-imagery&quot;&gt;&lt;span style=&quot; text-decoration: underline; color:#0057ae;&quot;&gt;How to process your own image&lt;/span&gt;&lt;/a&gt;&lt;/p&gt;&lt;p align=&quot;center&quot;&gt;&lt;a href=&quot;https://docs.mapflow.ai/api/qgis_mapflow#how-to-use-other-imagery-services&quot;&gt;&lt;span style=&quot; text-decoration: underline; color:#0057ae;&quot;&gt;How to use a different imagery tileset&lt;/span&gt;&lt;/a&gt;&lt;/p&gt;&lt;p align=&quot;center&quot;&gt;&lt;a href=&quot;https://docs.mapflow.ai/api/qgis_mapflow#how-to-connect-to-maxar-securewatch&quot;&gt;&lt;span style=&quot; text-decoration: underline; color:#0057ae;&quot;&gt;How to connect to Maxar SecureWatch&lt;/span&gt;&lt;/a&gt;&lt;/p&gt;&lt;h3 style=&quot; margin-top:30px; margin-bottom:20px; margin-left:30px; margin-right:30px; -qt-block-indent:0; text-indent:0px;&quot;&gt;&lt;span style=&quot; font-size:large; font-weight:600;&quot;&gt;Mapflow Agro&lt;/span&gt;&lt;/h3&gt;&lt;p align=&quot;center&quot;&gt;&lt;a href=&quot;https://agro.geoalert.io/&quot;&gt;&lt;span style=&quot; text-decoration: underline; color:#0057ae;&quot;&gt;About&lt;/span&gt;&lt;/a&gt;&lt;/p&gt;&lt;p align=&quot;center&quot;&gt;&lt;a href=&quot;https://docs.mapflow.ai/api/qgis_mapflow.html#sentinel-2&quot;&gt;&lt;span style=&quot; text-decoration: underline; color:#0057ae;&quot;&gt;Sentinel imagery&lt;/span&gt;&lt;/a&gt;&lt;/p&gt;&lt;p align=&quot;center&quot;&gt;&lt;a href=&quot;https://docs.mapflow.ai/userguides/iterative_mapping.html&quot;&gt;&lt;span style=&quot; text-decoration: underline; color:#0057ae;&quot;&gt;Iterative mapping workflow for cropland maps&lt;/span&gt;&lt;/a&gt;&lt;/p&gt;&lt;p&gt;&lt;span style=&quot; font-weight:600;&quot;&gt;If you have a feature request or have spotted a bug,&lt;br/&gt;create an issue on our &lt;/span&gt;&lt;a href=&quot;https://github.com/Geoalert/mapflow-qgis&quot;&gt;&lt;span style=&quot; font-weight:600; text-decoration: underline; color:#0000ff;&quot;&gt;GitHub&lt;/span&gt;&lt;/a&gt;&lt;/p&gt;&lt;/body&gt;&lt;/html&gt;</string>
+         </property>
+         <property name="alignment">
+          <set>Qt::AlignHCenter|Qt::AlignTop</set>
+         </property>
+         <property name="openExternalLinks">
+          <bool>true</bool>
+         </property>
+        </widget>
+       </item>
+      </layout>
+     </widget>
+    </widget>
+   </item>
+   <item row="0" column="0">
+    <widget class="QWidget" name="widget" native="true">
+     <property name="sizePolicy">
+      <sizepolicy hsizetype="Fixed" vsizetype="Expanding">
+       <horstretch>0</horstretch>
+       <verstretch>0</verstretch>
+      </sizepolicy>
+     </property>
+     <property name="minimumSize">
+      <size>
+       <width>350</width>
+       <height>300</height>
+      </size>
+     </property>
+     <property name="maximumSize">
+      <size>
+       <width>350</width>
+       <height>16777215</height>
+      </size>
+     </property>
+     <widget class="QWidget" name="layoutWidget">
+      <property name="geometry">
+       <rect>
+        <x>4</x>
+        <y>0</y>
+        <width>344</width>
+        <height>521</height>
+       </rect>
+      </property>
+      <layout class="QVBoxLayout" name="verticalLayout_7">
+       <item>
+        <layout class="QVBoxLayout" name="verticalLayout_5">
+         <item>
+          <widget class="QFrame" name="frame">
+           <property name="minimumSize">
+            <size>
+             <width>330</width>
+             <height>243</height>
+            </size>
+           </property>
+           <property name="maximumSize">
+            <size>
+             <width>345</width>
+             <height>245</height>
+            </size>
+           </property>
+           <property name="frameShape">
+            <enum>QFrame::StyledPanel</enum>
+           </property>
+           <property name="frameShadow">
+            <enum>QFrame::Raised</enum>
+           </property>
+           <widget class="QWidget" name="layoutWidget">
+            <property name="geometry">
+             <rect>
+              <x>4</x>
+              <y>6</y>
+              <width>330</width>
+              <height>221</height>
+             </rect>
+            </property>
+            <layout class="QVBoxLayout" name="verticalLayout_4">
+             <item>
+              <layout class="QVBoxLayout" name="verticalLayout_3">
+               <item>
+                <layout class="QVBoxLayout" name="verticalLayout">
+                 <item>
+                  <layout class="QHBoxLayout" name="horizontalLayout">
+                   <item>
+                    <widget class="QLabel" name="labelProcessingName">
+                     <property name="text">
+                      <string>Processing name:</string>
+                     </property>
+                    </widget>
+                   </item>
+                   <item>
+                    <widget class="QLineEdit" name="processingName">
+                     <property name="text">
+                      <string/>
+                     </property>
+                    </widget>
+                   </item>
+                  </layout>
+                 </item>
+                 <item>
+                  <layout class="QHBoxLayout" name="horizontalLayout_4">
+                   <item>
+                    <widget class="QLabel" name="labelAoiLayer">
+                     <property name="sizePolicy">
+                      <sizepolicy hsizetype="Fixed" vsizetype="Preferred">
+                       <horstretch>0</horstretch>
+                       <verstretch>0</verstretch>
+                      </sizepolicy>
+                     </property>
+                     <property name="text">
+                      <string>Area:</string>
+                     </property>
+                    </widget>
+                   </item>
+                   <item>
+                    <layout class="QHBoxLayout" name="horizontalLayout_3">
+                     <item>
+                      <widget class="QgsMapLayerComboBox" name="polygonCombo">
+                       <property name="toolTip">
+                        <string>Create or load vector layer with your area of interest</string>
+                       </property>
+                       <property name="maxVisibleItems">
+                        <number>30</number>
+                       </property>
+                       <property name="allowEmptyLayer">
+                        <bool>false</bool>
+                       </property>
+                       <property name="showCrs">
+                        <bool>true</bool>
+                       </property>
+                      </widget>
+                     </item>
+                     <item>
+                      <widget class="QToolButton" name="toolButton">
+                       <property name="contextMenuPolicy">
+                        <enum>Qt::DefaultContextMenu</enum>
+                       </property>
+                       <property name="acceptDrops">
+                        <bool>false</bool>
+                       </property>
+                       <property name="text">
+                        <string>...</string>
+                       </property>
+                       <property name="icon">
+                        <iconset>
+                         <normaloff>../icons/add_provider.svg</normaloff>../icons/add_provider.svg</iconset>
+                       </property>
+                       <property name="popupMode">
+                        <enum>QToolButton::InstantPopup</enum>
+                       </property>
+                      </widget>
+                     </item>
+                    </layout>
+                   </item>
+                  </layout>
+                 </item>
+                </layout>
+               </item>
+               <item>
+                <widget class="QSplitter" name="splitter">
+                 <property name="orientation">
+                  <enum>Qt::Horizontal</enum>
+                 </property>
+                 <widget class="QCheckBox" name="useImageExtentAsAoi">
+                  <property name="enabled">
+                   <bool>false</bool>
+                  </property>
+                  <property name="sizePolicy">
+                   <sizepolicy hsizetype="Fixed" vsizetype="Fixed">
+                    <horstretch>0</horstretch>
+                    <verstretch>0</verstretch>
+                   </sizepolicy>
+                  </property>
+                  <property name="minimumSize">
+                   <size>
+                    <width>150</width>
+                    <height>0</height>
+                   </size>
+                  </property>
+                  <property name="maximumSize">
+                   <size>
+                    <width>150</width>
+                    <height>16777215</height>
+                   </size>
+                  </property>
+                  <property name="text">
+                   <string>Use image extent</string>
+                  </property>
+                 </widget>
+                 <widget class="QLabel" name="labelAoiArea">
+                  <property name="sizePolicy">
+                   <sizepolicy hsizetype="Fixed" vsizetype="Fixed">
+                    <horstretch>0</horstretch>
+                    <verstretch>0</verstretch>
+                   </sizepolicy>
+                  </property>
+                  <property name="minimumSize">
+                   <size>
+                    <width>100</width>
+                    <height>0</height>
+                   </size>
+                  </property>
+                  <property name="maximumSize">
+                   <size>
+                    <width>500</width>
+                    <height>16777215</height>
+                   </size>
+                  </property>
+                  <property name="font">
+                   <font>
+                    <italic>true</italic>
+                   </font>
+                  </property>
+                  <property name="text">
+                   <string/>
+                  </property>
+                 </widget>
+                </widget>
+               </item>
+              </layout>
+             </item>
+             <item>
+              <layout class="QVBoxLayout" name="verticalLayout_2">
+               <item>
+                <layout class="QHBoxLayout" name="horizontalLayout_2">
+                 <item>
+                  <widget class="QLabel" name="labelAiModel">
+                   <property name="sizePolicy">
+                    <sizepolicy hsizetype="Fixed" vsizetype="Preferred">
+                     <horstretch>0</horstretch>
+                     <verstretch>0</verstretch>
+                    </sizepolicy>
+                   </property>
+                   <property name="text">
+                    <string>Mapflow model:</string>
+                   </property>
+                  </widget>
+                 </item>
+                 <item>
+                  <widget class="QComboBox" name="modelCombo"/>
+                 </item>
+                </layout>
+               </item>
+               <item>
+                <layout class="QHBoxLayout" name="horizontalLayout_6">
+                 <item>
+                  <widget class="QLabel" name="labelImagerySource">
+                   <property name="sizePolicy">
+                    <sizepolicy hsizetype="Fixed" vsizetype="Preferred">
+                     <horstretch>0</horstretch>
+                     <verstretch>0</verstretch>
+                    </sizepolicy>
+                   </property>
+                   <property name="text">
+                    <string>Imagery source:</string>
+                   </property>
+                  </widget>
+                 </item>
+                 <item>
+                  <layout class="QHBoxLayout" name="horizontalLayout_5">
+                   <item>
+                    <widget class="QgsMapLayerComboBox" name="rasterCombo">
+                     <property name="showCrs">
+                      <bool>true</bool>
+                     </property>
+                     <property name="excludedProviders">
+                      <stringlist notr="true">
+                       <string>wms</string>
+                       <string>postgresraster</string>
+                       <string>grassraster</string>
+                      </stringlist>
+                     </property>
+                    </widget>
+                   </item>
+                   <item>
+                    <widget class="QPushButton" name="selectTif">
+                     <property name="enabled">
+                      <bool>true</bool>
+                     </property>
+                     <property name="sizePolicy">
+                      <sizepolicy hsizetype="Fixed" vsizetype="Fixed">
+                       <horstretch>0</horstretch>
+                       <verstretch>0</verstretch>
+                      </sizepolicy>
+                     </property>
+                     <property name="maximumSize">
+                      <size>
+                       <width>29</width>
+                       <height>29</height>
+                      </size>
+                     </property>
+                     <property name="text">
+                      <string notr="true">...</string>
+                     </property>
+                     <property name="iconSize">
+                      <size>
+                       <width>16</width>
+                       <height>16</height>
+                      </size>
+                     </property>
+                    </widget>
+                   </item>
+                  </layout>
+                 </item>
+                </layout>
+               </item>
+               <item>
+                <widget class="QLabel" name="imageId_label">
+                 <property name="sizePolicy">
+                  <sizepolicy hsizetype="Preferred" vsizetype="Preferred">
+                   <horstretch>0</horstretch>
+                   <verstretch>0</verstretch>
+                  </sizepolicy>
+                 </property>
+                 <property name="minimumSize">
+                  <size>
+                   <width>200</width>
+                   <height>0</height>
+                  </size>
+                 </property>
+                 <property name="maximumSize">
+                  <size>
+                   <width>380</width>
+                   <height>16777215</height>
+                  </size>
+                 </property>
+                 <property name="text">
+                  <string/>
+                 </property>
+                 <property name="alignment">
+                  <set>Qt::AlignRight|Qt::AlignTrailing|Qt::AlignVCenter</set>
+                 </property>
+                </widget>
+               </item>
+              </layout>
+             </item>
+            </layout>
+           </widget>
+          </widget>
+         </item>
+         <item>
+          <widget class="QLabel" name="remainingLimit">
+           <property name="sizePolicy">
+            <sizepolicy hsizetype="Preferred" vsizetype="Fixed">
+             <horstretch>0</horstretch>
+             <verstretch>0</verstretch>
+            </sizepolicy>
+           </property>
+           <property name="minimumSize">
+            <size>
+             <width>0</width>
+             <height>30</height>
+            </size>
+           </property>
+           <property name="maximumSize">
+            <size>
+             <width>348</width>
+             <height>30</height>
+            </size>
+           </property>
+           <property name="font">
+            <font>
+             <italic>true</italic>
+            </font>
+           </property>
+           <property name="text">
+            <string/>
+           </property>
+           <property name="alignment">
+            <set>Qt::AlignCenter</set>
+           </property>
+          </widget>
+         </item>
+        </layout>
+       </item>
+       <item>
+        <layout class="QHBoxLayout" name="horizontalLayout_7">
+         <item>
+          <spacer name="horizontalSpacer_2">
+           <property name="orientation">
+            <enum>Qt::Horizontal</enum>
+           </property>
+           <property name="sizeHint" stdset="0">
+            <size>
+             <width>40</width>
+             <height>20</height>
+            </size>
+           </property>
+          </spacer>
+         </item>
+         <item>
+          <layout class="QVBoxLayout" name="verticalLayout_6">
+           <item>
+            <spacer name="verticalSpacer_2">
+             <property name="orientation">
+              <enum>Qt::Vertical</enum>
+             </property>
+             <property name="sizeHint" stdset="0">
+              <size>
+               <width>20</width>
+               <height>40</height>
+              </size>
+             </property>
+            </spacer>
+           </item>
+           <item>
+            <widget class="QPushButton" name="startProcessing">
+             <property name="sizePolicy">
+              <sizepolicy hsizetype="Fixed" vsizetype="Fixed">
+               <horstretch>0</horstretch>
+               <verstretch>0</verstretch>
+              </sizepolicy>
+             </property>
+             <property name="minimumSize">
+              <size>
+               <width>140</width>
+               <height>0</height>
+              </size>
+             </property>
+             <property name="maximumSize">
+              <size>
+               <width>140</width>
+               <height>16777215</height>
+              </size>
+             </property>
+             <property name="styleSheet">
+              <string notr="true">padding: 10px;</string>
+             </property>
+             <property name="text">
+              <string>Start processing</string>
+             </property>
+             <property name="default">
+              <bool>true</bool>
+             </property>
+            </widget>
+           </item>
+           <item>
+            <spacer name="verticalSpacer">
+             <property name="orientation">
+              <enum>Qt::Vertical</enum>
+             </property>
+             <property name="sizeType">
+              <enum>QSizePolicy::Fixed</enum>
+             </property>
+             <property name="sizeHint" stdset="0">
+              <size>
+               <width>20</width>
+               <height>30</height>
+              </size>
+             </property>
+            </spacer>
+           </item>
+          </layout>
+         </item>
+         <item>
+          <spacer name="horizontalSpacer_3">
+           <property name="orientation">
+            <enum>Qt::Horizontal</enum>
+           </property>
+           <property name="sizeHint" stdset="0">
+            <size>
+             <width>40</width>
+             <height>20</height>
+            </size>
+           </property>
+          </spacer>
+         </item>
+        </layout>
+       </item>
+      </layout>
+     </widget>
+    </widget>
+   </item>
+  </layout>
+ </widget>
+ <customwidgets>
+  <customwidget>
+   <class>QgsCollapsibleGroupBox</class>
+   <extends>QGroupBox</extends>
+   <header>qgscollapsiblegroupbox.h</header>
+   <container>1</container>
+  </customwidget>
+  <customwidget>
+   <class>QgsMapLayerComboBox</class>
+   <extends>QComboBox</extends>
+   <header>qgsmaplayercombobox.h</header>
+  </customwidget>
+ </customwidgets>
+ <resources/>
+ <connections>
+  <connection>
+   <sender>metadataUseCanvasExtent</sender>
+   <signal>toggled(bool)</signal>
+   <receiver>maxarAoiCombo</receiver>
+   <slot>setDisabled(bool)</slot>
+   <hints>
+    <hint type="sourcelabel">
+     <x>329</x>
+     <y>224</y>
+    </hint>
+    <hint type="destinationlabel">
+     <x>145</x>
+     <y>225</y>
+    </hint>
+   </hints>
+  </connection>
+  <connection>
+   <sender>maxCloudCover</sender>
+   <signal>valueChanged(int)</signal>
+   <receiver>maxCloudCoverSpinBox</receiver>
+   <slot>setValue(int)</slot>
+   <hints>
+    <hint type="sourcelabel">
+     <x>540</x>
+     <y>261</y>
+    </hint>
+    <hint type="destinationlabel">
+     <x>625</x>
+     <y>265</y>
+    </hint>
+   </hints>
+  </connection>
+  <connection>
+   <sender>maxCloudCoverSpinBox</sender>
+   <signal>valueChanged(int)</signal>
+   <receiver>maxCloudCover</receiver>
+   <slot>setValue(int)</slot>
+   <hints>
+    <hint type="sourcelabel">
+     <x>625</x>
+     <y>265</y>
+    </hint>
+    <hint type="destinationlabel">
+     <x>540</x>
+     <y>261</y>
+    </hint>
+   </hints>
+  </connection>
+  <connection>
+   <sender>minIntersection</sender>
+   <signal>valueChanged(int)</signal>
+   <receiver>minIntersectionSpinBox</receiver>
+   <slot>setValue(int)</slot>
+   <hints>
+    <hint type="sourcelabel">
+     <x>487</x>
+     <y>202</y>
+    </hint>
+    <hint type="destinationlabel">
+     <x>595</x>
+     <y>203</y>
+    </hint>
+   </hints>
+  </connection>
+  <connection>
+   <sender>minIntersectionSpinBox</sender>
+   <signal>valueChanged(int)</signal>
+   <receiver>minIntersection</receiver>
+   <slot>setValue(int)</slot>
+   <hints>
+    <hint type="sourcelabel">
+     <x>601</x>
+     <y>221</y>
+    </hint>
+    <hint type="destinationlabel">
+     <x>495</x>
+     <y>205</y>
+    </hint>
+   </hints>
+  </connection>
+  <connection>
+   <sender>rasterCombo</sender>
+   <signal>currentTextChanged(QString)</signal>
+   <receiver>providerCombo</receiver>
+   <slot>setCurrentText(QString)</slot>
+   <hints>
+    <hint type="sourcelabel">
+     <x>521</x>
+     <y>111</y>
+    </hint>
+    <hint type="destinationlabel">
+     <x>120</x>
+     <y>128</y>
+    </hint>
+   </hints>
+  </connection>
+  <connection>
+   <sender>providerCombo</sender>
+   <signal>currentTextChanged(QString)</signal>
+   <receiver>rasterCombo</receiver>
+   <slot>setCurrentText(QString)</slot>
+   <hints>
+    <hint type="sourcelabel">
+     <x>120</x>
+     <y>128</y>
+    </hint>
+    <hint type="destinationlabel">
+     <x>521</x>
+     <y>111</y>
+    </hint>
+   </hints>
+  </connection>
+ </connections>
+</ui>