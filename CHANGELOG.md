<<<<<<< HEAD
## 3.2.0
    - Projects:
        - Projects and their controls are moved to the first tab and shown as a table
        - Processing table moved 'inside' of Project table
    - My imagery:
	    - Simultaneous mosaic creation and file upload
    	- Mosaic images preview from mosaics table
        - Refreshing for My imagery tables
    	- Mosaics renamed to imagery collections
    - Imagery search:
	    - New preview column 
	    - Data provider filter (for available search providers)
    - Option in AOI-menu to create AOI layer from mosaic/image extent (instead of checkbox)
    - Confirmation of processing start (can be turned off/on)
    - Awaiting status added
=======
## 3.1.2
    - New vector layer styles for trees and crowns
    - Fix Imagery search cloud cover
>>>>>>> 0cea74d4
## 3.1.1
    Hotfix:
        - Allow zoom selection for user's data providers
        - Fix style for building heights and terms of use translated link
## 3.1.0
    - Imagery Search:
        - Allow processing with multiple search results if they have the same provider name, mosaic product type and zoom
        - Product type and availability filters
        - Pagination if there is more than 1000 results
        - Zoom to feature on preview
        - Opportunity to configure search table in Settings
    - My imagery:
        - Mosaic multiselect and multidelete
        - Sorting by name, date, size
        - Readable sizes from bytes
    - Filter projects and processings by name
    - Create temporary directory for image previews and search results inside user's output folder
    - Remember tables column configurations checked state from Settings tab
## 3.0.1
    Hotfix:
        - Forbid processing start if 'Imagery search' or 'My imagery' tables have no selection
	    - Fix error that appears when adding a new provider (stop clearing providers combo on update function)
## 3.0.0
    - Data catalog:
        - My imagery tab with user's mosaics and images
        - Mosaic's CRUD
        - Add images from TIF files or raster layers
        - My imagery data source that to run processing using selected imagery
    - Change data source combo from QgsMapLayerComboBox to QComboBox and forbid starting processing directly from raster layer
    - Fixed reloading zoom from settings on plugin start
    - Fixed downloading results error (use .geojson if unable to save .gpkg)

## 2.6.3
    - Added schemas for shared projects
    - Disabled certain buttons depending on user role in a project
## 2.6.2
    - Fixed preview georeference for Mapflow Imagery Search
    - Fixed search results filtering after search provider change
    - Search results are now cleared on exit from QGIS
    - Force clearing of temporary files from previous launch on plugin startup
    - Optimized imports via PyCharm to avoid circular dependency
## 2.6.1
    - Fix python error on logout/login
## 2.6.0
    - Allow to create, modify and delete projects
    - Rename processings
    - Download and display processing AOI
    - Show preview (or OpenStreetMap) on "magnifying glass" button beside data provider
    - Fix: now all changes to the AOI layer are applied immediately to the processing area calculation
## 2.5.0
    - Allow direct login to Mapflow via OAuth2 protocol, without token
    - Add Mapflow project selection. Note: these projects are from API, not from Mapflow Web!
    - Fixed UI bugs: 
        - zooming to the selected image on "preview" button is now working properly
        - search results are now really cleared on "clear" button, and will not appear after restart
## 2.4.0
    - Show processing results via vector tiles link. Experimental feature, may be turned off in "settings".
    - Add separate "save to file" button to directly download results to .geojson (not adding layer to the project)
    - Add "Draw polygon" to AOI menu
    - Minor bug fixes and translation additions
    - Remove QGIS pre-3.20 version support
## 2.3.0
    - Add "Imagery Catalog" to search and preview archive satellite imagert via Mapflow API.
    Requires commercial subscription to process this data.
    - You can disable auto addition of any vector layer to the AOI drop-down list. See "settings" tab
    - UI state (selected processing/aoi/name) is now preserved when closing&opening plugin window
    - (for MacOS users): click on the plugin button now moves plugin window on top
    - Fix bug when the download of the result silently fails
## 2.2.1
    Hotfix:
    - fix bug with unhandled exception on opening of the plugin with opened vector layers
    - add "forest with heights" style for Forest model when classes are present
## 2.2.0
    - Add "Model options" for the models that support setup
        - This will work in the same way as options in Mapflow Web
        - Options will be available for Buildings and Forest models
    - Use data providers that are set for the users at the server, instead of builtin default providers in the plugin.
        - Old API for the default providers will be deprecated
        - All users will have access to Mapflow and ArcGIS Satellite basemaps, 
          Satimagery basemaps will be available for payed customers
        - We pause support for Maxar Securewatch via Mapflow account; you still can use it with your own Maxar credentials
    - Add "See details" button to display processing options and data source
## 2.1.1
    Hotfix: adaptation to non-breaking API changes
## 2.1.0
    - Add visibility settings for "Processings" table (see "Settings" tab)
    - Add "Cost" and "ID" as processing columns
    - For enterprise customers: new "review workflow" enabled 
      to allow reject unsatisfying processing results
    - Show all the rasters in the "Data source" list, 
      and show the reason, if the raster cannot be processed
    - Fix: allow to use selected features for processing and search 
      even if the layer contains more than 10 features
## 2.0.0
    - Reflect breaking API changes: credits-based billing instead of area-based
    - Add new error descriptions
    - Improve UI:
        - more compact layout
        - icons style like in Mapflow web
        - providers setup moved to "settings"
        - remove doubling controls, like area for imagery search, image ID label, etc.
        - more intuitive drop-down list for processing rating
    - Display processing cost
    - Display warning with processing creation parameters
    - Add Top bar with the links to top up balance and billing history pages in Mapflow user profile

## 1.8.0:
    - Change UI
        - processing controls moved to left panel
        - processings table locks while loading results
        - not allow to load results of non-finished or failed processings
        - logout button moved to "settings" tab
    - Add "rate processing" function
    - handle errors that happened on data upload
    - Turn off Sentinel-2 data processing
    - Improve user data validation:
        - Not allow upload/processing of too big images
        - Not allow AOI out of projection bounds
    - Use tilejson for processing results extent: allows to zoom to raster layers with empty processing results
    - Changes for API updates on the server-side (team accounts)

 ## 1.7.0:
    - Improve data providers management
        - Builtin Maxar and Mapbox providers now cannot be reemoved or edited
        - Maxar with user's credentials is now a separate provider
    - Display selected ImageID for maxar/sentinel provider in Processings tab
    - Group finished/failed processings notifications into one messageBox
    - Add API version check and update notifications
    - Fix some rare bugs
## 1.6.5:
    - Remove WMS raster layer support
    - Fix raster provider preview for tms and quadkey
    - Remove previous Maxar and Sentinel-2 search results layer before the new search
    - Add new tool: creation of AOI layer from map extent and from vector file
    - Improve description and links in login dialog
    - Add more processing errors descriptions, fix some translations
    - Remove "use cache" option which did not work properly
## 1.6.4:
    - Show error description in failed processings message box and in the tooltip over the processing table row
    - Exclude Maxar Basemaps from the list of default basemaps for new installations (not supported anymore)
## 1.6.3:
    - Improve error reporting
    - Fix repeating alerts on processing completion
## 1.6.2:
    - Make model & source choice more intuitive
    - Improve catalog filters & UX
## 1.6.1:
    - Fix SecureWatch single-image processing error
    - Raise Sentinel metadata area size limits
## 1.6.0:
    - Add support for Sentinel imagery: Catalog & Processing
    - Add date, cloud & intersection filters to the Catalog for both Maxar and Sentinel
## 1.5.2: 
    - Limit Maxar max zoom to 12 to prevent accidental traffic wasting
    - Alert about an invalid GeoTIFF CRS
##  1.5.1:
    - Fix permission denied when processing Maxar w/ own account
    - Prompt to enter a Connect ID on preview and metadata requests when unset
    - Add a checkbox to provider credentials to make their use more explicit
## 1.5.0:
    - Proxy support: now you can work from behind a proxy/firewall
    - New Mapflow token format: log in with a single token
    - Own GeoTIFF: upload progress is displayed in the message bar
    (!) This version introduces some breaking changes. Please, do the following:
        - Re-issue your token at https://app.mapflow.ai/account/api
        - Re-add web tile providers & Maxar Connect IDs
    Sorry for the inconvenience, enjoy using Mapflow :-)
## 1.4.1:
    - Improve Maxar usage
    - Display remaining processing limit in sq km
## 1.4.0:
    UI:
    - Plugin window is now expandable and the contents scale together with its size
    - Plugin & table size customizations are kept between sessions
    - Double-click a Maxar metadata item to preview the image
    - Plugin informs you when a processing has finished
    Tile providers:
    - Tile providers are now customizable, including Maxar. 
    - Use the drop-down list in the dedicated Provider tab to add, edit or delete providers.
    - In the case of Maxar, you can change the product's Connect ID to your own.
    - If the provider requires authentication, you can fill out the credentials below the provider list
    - Don't have a Maxar account? Use ours: leave provider credentials blank to use Geoalert's Maxar account (see https://docs.mapflow.ai/api/qgis_mapflow#how-to-connect-to-maxar-securewatch for details on limitations)
## 1.3.1: Fix forest styles
##  1.3.0: 
    - Simplify Maxar URL forming: no 'Get URL' button anymore, just enter you credentials, and the link's there.
    - The plugin's version is displayed in Help in case you need it for a support request.
    - A registration link is added to the login dialog.
    - UI improved.
## 1.2.0: 
    - Remove the Feature ID field as unnecessary. The FID is added to the URL based on the metadata table selection.
## 1.1.2: 
    - Display an alert if no AOI is selected when requesting Maxar metadata.
## 1.1.1: 
    - Add missing translations.
## 1.1.0: 
    - Add support for QGIS 3.10, 3.12 and 3.14<|MERGE_RESOLUTION|>--- conflicted
+++ resolved
@@ -1,4 +1,3 @@
-<<<<<<< HEAD
 ## 3.2.0
     - Projects:
         - Projects and their controls are moved to the first tab and shown as a table
@@ -14,11 +13,9 @@
     - Option in AOI-menu to create AOI layer from mosaic/image extent (instead of checkbox)
     - Confirmation of processing start (can be turned off/on)
     - Awaiting status added
-=======
 ## 3.1.2
     - New vector layer styles for trees and crowns
     - Fix Imagery search cloud cover
->>>>>>> 0cea74d4
 ## 3.1.1
     Hotfix:
         - Allow zoom selection for user's data providers
