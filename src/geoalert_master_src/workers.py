--- conflicted
+++ resolved
@@ -4,14 +4,10 @@
 
 import requests
 from PyQt5.QtCore import QObject, pyqtSignal
-<<<<<<< HEAD
-from qgis.core import QgsGeometry, QgsRasterLayer
-=======
-from qgis.core import QgsMessageLog, Qgis
+from qgis.core import QgsMessageLog, Qgis, QgsGeometry, QgsRasterLayer
 
 
 PLUGIN_NAME = 'Geoalert'
->>>>>>> 929267cf
 
 
 class ProcessingFetcher(QObject):
