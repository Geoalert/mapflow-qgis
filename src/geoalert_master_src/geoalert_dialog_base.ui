<?xml version="1.0" encoding="UTF-8"?>
<ui version="4.0">
 <class>Dialog</class>
 <widget class="QDialog" name="Dialog">
  <property name="geometry">
   <rect>
    <x>0</x>
    <y>0</y>
    <width>628</width>
    <height>575</height>
   </rect>
  </property>
  <property name="windowTitle">
   <string>Geoalert</string>
  </property>
  <property name="sizeGripEnabled">
   <bool>false</bool>
  </property>
  <layout class="QGridLayout" name="gridLayout">
   <item row="0" column="0">
    <widget class="QTabWidget" name="tabWidget">
     <property name="currentIndex">
      <number>1</number>
     </property>
     <widget class="QWidget" name="tab_2">
      <attribute name="title">
       <string>Processing</string>
      </attribute>
      <layout class="QGridLayout" name="gridLayout_2">
       <item row="0" column="0">
        <widget class="QWidget" name="widget" native="true">
         <property name="sizePolicy">
          <sizepolicy hsizetype="Expanding" vsizetype="Fixed">
           <horstretch>0</horstretch>
           <verstretch>0</verstretch>
          </sizepolicy>
         </property>
         <property name="minimumSize">
          <size>
           <width>300</width>
           <height>165</height>
          </size>
         </property>
         <widget class="QPushButton" name="ButtonUpload">
          <property name="geometry">
           <rect>
            <x>400</x>
            <y>115</y>
            <width>156</width>
            <height>41</height>
           </rect>
          </property>
          <property name="autoFillBackground">
           <bool>false</bool>
          </property>
          <property name="styleSheet">
           <string notr="true">background-color: rgb(128, 200, 255);</string>
          </property>
          <property name="text">
           <string>Start processing</string>
          </property>
         </widget>
         <widget class="QLabel" name="label_9">
          <property name="geometry">
           <rect>
            <x>5</x>
            <y>65</y>
            <width>111</width>
            <height>16</height>
           </rect>
          </property>
          <property name="text">
           <string>Processing name:</string>
          </property>
         </widget>
         <widget class="Line" name="line_3">
          <property name="geometry">
           <rect>
            <x>10</x>
            <y>45</y>
            <width>561</width>
            <height>16</height>
           </rect>
          </property>
          <property name="orientation">
           <enum>Qt::Horizontal</enum>
          </property>
         </widget>
         <widget class="QLineEdit" name="line_login">
          <property name="geometry">
           <rect>
            <x>113</x>
            <y>1</y>
            <width>166</width>
            <height>20</height>
           </rect>
          </property>
          <property name="text">
           <string/>
          </property>
         </widget>
         <widget class="QLabel" name="label_47">
          <property name="geometry">
           <rect>
            <x>6</x>
            <y>5</y>
            <width>66</width>
            <height>16</height>
           </rect>
          </property>
          <property name="text">
           <string>Login:</string>
          </property>
         </widget>
         <widget class="QLabel" name="label_2">
          <property name="geometry">
           <rect>
            <x>5</x>
            <y>135</y>
            <width>96</width>
            <height>16</height>
           </rect>
          </property>
          <property name="text">
           <string>AI model:</string>
          </property>
         </widget>
         <widget class="QgsPasswordLineEdit" name="mLinePassword">
          <property name="geometry">
           <rect>
            <x>113</x>
            <y>25</y>
            <width>166</width>
            <height>20</height>
           </rect>
          </property>
          <property name="text">
           <string/>
          </property>
         </widget>
         <widget class="QLabel" name="label_48">
          <property name="geometry">
           <rect>
            <x>6</x>
            <y>30</y>
            <width>76</width>
            <height>16</height>
           </rect>
          </property>
          <property name="text">
           <string>Password:</string>
          </property>
         </widget>
         <widget class="QComboBox" name="comboBoxTypeProc">
          <property name="geometry">
           <rect>
            <x>120</x>
            <y>130</y>
            <width>141</width>
            <height>26</height>
           </rect>
          </property>
         </widget>
         <widget class="QLabel" name="label_8">
          <property name="geometry">
           <rect>
            <x>5</x>
            <y>105</y>
            <width>96</width>
            <height>16</height>
           </rect>
          </property>
          <property name="text">
           <string>AOI layer:</string>
          </property>
         </widget>
         <widget class="QLabel" name="label_22">
          <property name="geometry">
           <rect>
            <x>280</x>
            <y>65</y>
            <width>111</width>
            <height>16</height>
           </rect>
          </property>
          <property name="text">
           <string>Imagery source:</string>
          </property>
         </widget>
         <widget class="QCheckBox" name="savePass_serv">
          <property name="geometry">
           <rect>
            <x>295</x>
            <y>15</y>
            <width>161</width>
            <height>21</height>
           </rect>
          </property>
          <property name="text">
           <string>Save Login/Password</string>
          </property>
         </widget>
         <widget class="QLineEdit" name="NewLayName">
          <property name="geometry">
           <rect>
            <x>120</x>
            <y>65</y>
            <width>141</width>
            <height>20</height>
           </rect>
          </property>
          <property name="text">
           <string/>
          </property>
         </widget>
         <widget class="QCheckBox" name="checkUp">
          <property name="geometry">
           <rect>
            <x>400</x>
            <y>90</y>
            <width>156</width>
            <height>21</height>
           </rect>
          </property>
          <property name="text">
           <string>Update image in cahe</string>
          </property>
         </widget>
         <widget class="QComboBox" name="comboBox_satelit">
          <property name="geometry">
           <rect>
            <x>395</x>
            <y>59</y>
            <width>171</width>
            <height>26</height>
           </rect>
          </property>
          <property name="toolTip">
           <string notr="true"/>
          </property>
         </widget>
         <widget class="QPushButton" name="ButtonConnect">
          <property name="geometry">
           <rect>
            <x>475</x>
            <y>5</y>
            <width>96</width>
            <height>36</height>
           </rect>
          </property>
          <property name="text">
           <string>Connect</string>
          </property>
         </widget>
         <widget class="QComboBox" name="polygonLayerComboBox">
          <property name="geometry">
           <rect>
            <x>120</x>
            <y>100</y>
            <width>141</width>
            <height>26</height>
           </rect>
          </property>
         </widget>
        </widget>
       </item>
       <item row="1" column="0">
        <widget class="QTableWidget" name="tableWidget">
         <property name="sizePolicy">
          <sizepolicy hsizetype="Minimum" vsizetype="Minimum">
           <horstretch>0</horstretch>
           <verstretch>0</verstretch>
          </sizepolicy>
         </property>
         <property name="mouseTracking">
          <bool>false</bool>
         </property>
        </widget>
       </item>
       <item row="2" column="0">
        <widget class="QWidget" name="widget_2" native="true">
         <property name="sizePolicy">
          <sizepolicy hsizetype="Expanding" vsizetype="Fixed">
           <horstretch>0</horstretch>
           <verstretch>0</verstretch>
          </sizepolicy>
         </property>
         <property name="minimumSize">
          <size>
           <width>0</width>
           <height>34</height>
          </size>
         </property>
         <property name="sizeIncrement">
          <size>
           <width>0</width>
           <height>0</height>
          </size>
         </property>
         <property name="baseSize">
          <size>
           <width>0</width>
           <height>0</height>
          </size>
         </property>
         <widget class="QPushButton" name="ButtonDel">
          <property name="geometry">
           <rect>
            <x>5</x>
            <y>5</y>
            <width>86</width>
            <height>28</height>
           </rect>
          </property>
          <property name="text">
           <string>Delete</string>
          </property>
         </widget>
         <widget class="QPushButton" name="ButtonDownload">
          <property name="geometry">
           <rect>
            <x>370</x>
            <y>5</y>
            <width>176</width>
            <height>26</height>
           </rect>
          </property>
          <property name="text">
           <string>Load processing results</string>
          </property>
         </widget>
        </widget>
       </item>
      </layout>
     </widget>
     <widget class="QWidget" name="tab_4">
      <attribute name="title">
       <string>Settings</string>
      </attribute>
      <widget class="QWidget" name="widget_4" native="true">
       <property name="geometry">
        <rect>
         <x>20</x>
         <y>12</y>
         <width>571</width>
         <height>190</height>
        </rect>
       </property>
       <property name="sizePolicy">
        <sizepolicy hsizetype="Preferred" vsizetype="Fixed">
         <horstretch>0</horstretch>
         <verstretch>0</verstretch>
        </sizepolicy>
       </property>
       <property name="minimumSize">
        <size>
         <width>0</width>
         <height>190</height>
        </size>
       </property>
       <widget class="QLineEdit" name="input_directory">
        <property name="geometry">
         <rect>
          <x>175</x>
          <y>5</y>
          <width>216</width>
          <height>21</height>
         </rect>
        </property>
        <property name="text">
         <string/>
        </property>
       </widget>
       <widget class="QLabel" name="label_29">
        <property name="geometry">
         <rect>
          <x>360</x>
          <y>75</y>
          <width>96</width>
          <height>21</height>
         </rect>
        </property>
        <property name="text">
         <string>Source type:</string>
        </property>
       </widget>
       <widget class="QLabel" name="label_34">
        <property name="geometry">
         <rect>
          <x>10</x>
          <y>75</y>
          <width>251</width>
          <height>21</height>
         </rect>
        </property>
        <property name="text">
         <string>Custom Imagery provider URL:*</string>
        </property>
<<<<<<< HEAD
       </item>
      </widget>
      <widget class="QLabel" name="label_46">
       <property name="geometry">
        <rect>
         <x>15</x>
         <y>160</y>
         <width>51</width>
         <height>16</height>
        </rect>
       </property>
       <property name="text">
        <string>Login:</string>
       </property>
      </widget>
      <widget class="QLabel" name="label_28">
       <property name="geometry">
        <rect>
         <x>15</x>
         <y>10</y>
         <width>156</width>
         <height>16</height>
        </rect>
       </property>
       <property name="text">
        <string>Destination folder:</string>
       </property>
      </widget>
      <widget class="QLineEdit" name="input_directory">
       <property name="geometry">
        <rect>
         <x>175</x>
         <y>10</y>
         <width>216</width>
         <height>21</height>
        </rect>
       </property>
       <property name="text">
        <string/>
       </property>
      </widget>
      <widget class="QgsPasswordLineEdit" name="mLinePassword_3">
       <property name="geometry">
        <rect>
         <x>285</x>
         <y>155</y>
         <width>126</width>
         <height>21</height>
        </rect>
       </property>
       <property name="text">
        <string/>
       </property>
      </widget>
      <widget class="QPushButton" name="but_dir">
       <property name="geometry">
        <rect>
         <x>390</x>
         <y>10</y>
         <width>31</width>
         <height>23</height>
        </rect>
       </property>
       <property name="text">
        <string>...</string>
       </property>
      </widget>
      <widget class="QLineEdit" name="line_login_3">
       <property name="geometry">
        <rect>
         <x>80</x>
         <y>155</y>
         <width>126</width>
         <height>21</height>
        </rect>
       </property>
       <property name="text">
        <string/>
       </property>
      </widget>
      <widget class="QLineEdit" name="line_server_2">
       <property name="geometry">
        <rect>
         <x>10</x>
         <y>120</y>
         <width>481</width>
         <height>21</height>
        </rect>
       </property>
       <property name="text">
        <string/>
       </property>
      </widget>
      <widget class="QCheckBox" name="checkSatelitPass">
       <property name="geometry">
        <rect>
         <x>430</x>
         <y>155</y>
         <width>166</width>
         <height>20</height>
        </rect>
       </property>
       <property name="text">
        <string>Save Login/Password</string>
       </property>
      </widget>
      <widget class="QLabel" name="label_33">
       <property name="geometry">
        <rect>
         <x>15</x>
         <y>55</y>
         <width>161</width>
         <height>21</height>
        </rect>
       </property>
       <property name="text">
        <string>Geoalert platform url:</string>
       </property>
      </widget>
      <widget class="QLineEdit" name="line_server">
       <property name="geometry">
        <rect>
         <x>175</x>
         <y>55</y>
         <width>246</width>
         <height>21</height>
        </rect>
       </property>
       <property name="styleSheet">
        <string notr="true">background-color: rgb(240, 240, 240);</string>
       </property>
       <property name="text">
        <string>https://platform.geoalert.io</string>
       </property>
      </widget>
      <widget class="Line" name="line_6">
       <property name="geometry">
        <rect>
         <x>5</x>
         <y>35</y>
         <width>611</width>
         <height>16</height>
        </rect>
       </property>
       <property name="orientation">
        <enum>Qt::Horizontal</enum>
       </property>
      </widget>
      <widget class="QLabel" name="label_29">
       <property name="geometry">
        <rect>
         <x>500</x>
         <y>100</y>
         <width>96</width>
         <height>21</height>
        </rect>
       </property>
       <property name="text">
        <string>Raster tile type:</string>
       </property>
      </widget>
      <widget class="QLabel" name="label_3">
       <property name="geometry">
        <rect>
         <x>375</x>
         <y>190</y>
         <width>291</width>
         <height>21</height>
        </rect>
       </property>
       <property name="text">
        <string>&lt;html&gt;&lt;head/&gt;&lt;body&gt;&lt;p&gt;&lt;a href=&quot;https://docs.mapflow.ai/docs_api/qgis_mapflow.html#how-to-connect-to-maxar-securewatch&quot;&gt;&lt;span style=&quot; text-decoration: underline; color:#0057ae;&quot;&gt;How to connect?&lt;/span&gt;&lt;/a&gt;&lt;/p&gt;&lt;/body&gt;&lt;/html&gt;</string>
       </property>
       <property name="textFormat">
        <enum>Qt::AutoText</enum>
       </property>
       <property name="wordWrap">
        <bool>true</bool>
       </property>
       <property name="openExternalLinks">
        <bool>true</bool>
       </property>
      </widget>
      <widget class="QLabel" name="label_34">
       <property name="geometry">
        <rect>
         <x>10</x>
         <y>95</y>
         <width>191</width>
         <height>21</height>
        </rect>
       </property>
       <property name="text">
        <string>Imagery provider URL:</string>
       </property>
      </widget>
      <widget class="QRadioButton" name="radioButton">
       <property name="geometry">
        <rect>
         <x>200</x>
         <y>190</y>
         <width>161</width>
         <height>20</height>
        </rect>
       </property>
       <property name="text">
        <string>Maxar  Securewatch:</string>
       </property>
      </widget>
      <widget class="QRadioButton" name="radioButton_2">
       <property name="geometry">
        <rect>
         <x>10</x>
         <y>190</y>
         <width>95</width>
         <height>20</height>
        </rect>
       </property>
       <property name="text">
        <string>Custom</string>
       </property>
       <property name="checked">
        <bool>true</bool>
       </property>
      </widget>
      <widget class="QFrame" name="frame">
       <property name="enabled">
        <bool>true</bool>
       </property>
       <property name="geometry">
        <rect>
         <x>200</x>
         <y>215</y>
         <width>411</width>
         <height>221</height>
        </rect>
       </property>
       <property name="frameShape">
        <enum>QFrame::StyledPanel</enum>
       </property>
       <property name="frameShadow">
        <enum>QFrame::Raised</enum>
       </property>
       <widget class="QLabel" name="label_50">
=======
       </widget>
       <widget class="QLabel" name="label_46">
>>>>>>> c9319270
        <property name="geometry">
         <rect>
          <x>10</x>
          <y>160</y>
          <width>56</width>
          <height>16</height>
         </rect>
        </property>
        <property name="text">
         <string>Login:</string>
        </property>
       </widget>
       <widget class="QCheckBox" name="checkSatelit_Z14">
        <property name="enabled">
         <bool>true</bool>
        </property>
        <property name="geometry">
         <rect>
          <x>450</x>
          <y>130</y>
          <width>101</width>
          <height>20</height>
         </rect>
        </property>
        <property name="text">
         <string>max zoom 14</string>
        </property>
        <property name="checked">
         <bool>true</bool>
        </property>
       </widget>
       <widget class="QgsPasswordLineEdit" name="mLinePassword_3">
        <property name="geometry">
         <rect>
          <x>280</x>
          <y>160</y>
          <width>126</width>
          <height>21</height>
         </rect>
        </property>
        <property name="text">
         <string/>
        </property>
       </widget>
<<<<<<< HEAD
       <widget class="QgsMapLayerComboBox" name="VMapLayerComboBox">
        <property name="geometry">
         <rect>
          <x>90</x>
          <y>100</y>
=======
       <widget class="QPushButton" name="Button_view">
        <property name="geometry">
         <rect>
          <x>460</x>
          <y>90</y>
          <width>91</width>
          <height>41</height>
         </rect>
        </property>
        <property name="text">
         <string>Preview</string>
        </property>
       </widget>
       <widget class="QCheckBox" name="checkSatelitPass">
        <property name="geometry">
         <rect>
          <x>410</x>
          <y>160</y>
          <width>161</width>
          <height>20</height>
         </rect>
        </property>
        <property name="text">
         <string>Save Login/Password</string>
        </property>
       </widget>
       <widget class="QLineEdit" name="line_server">
        <property name="geometry">
         <rect>
          <x>175</x>
          <y>40</y>
          <width>246</width>
          <height>21</height>
         </rect>
        </property>
        <property name="styleSheet">
         <string notr="true">background-color: rgb(240, 240, 240);</string>
        </property>
        <property name="text">
         <string>https://platform.geoalert.io</string>
        </property>
       </widget>
       <widget class="QLabel" name="label_33">
        <property name="geometry">
         <rect>
          <x>15</x>
          <y>40</y>
>>>>>>> c9319270
          <width>161</width>
          <height>21</height>
         </rect>
        </property>
        <property name="text">
         <string>Geoalert platform url:</string>
        </property>
       </widget>
       <widget class="QLabel" name="label_28">
        <property name="geometry">
         <rect>
<<<<<<< HEAD
          <x>10</x>
          <y>100</y>
          <width>76</width>
=======
          <x>15</x>
          <y>5</y>
          <width>156</width>
          <height>16</height>
         </rect>
        </property>
        <property name="text">
         <string>Destination folder:</string>
        </property>
       </widget>
       <widget class="QPushButton" name="but_dir">
        <property name="geometry">
         <rect>
          <x>390</x>
          <y>5</y>
          <width>31</width>
          <height>23</height>
         </rect>
        </property>
        <property name="text">
         <string>...</string>
        </property>
       </widget>
       <widget class="QComboBox" name="comboBoxURLType">
        <property name="geometry">
         <rect>
          <x>360</x>
          <y>100</y>
          <width>91</width>
          <height>21</height>
         </rect>
        </property>
        <property name="toolTip">
         <string notr="true"/>
        </property>
        <item>
         <property name="text">
          <string notr="true">xyz</string>
         </property>
        </item>
        <item>
         <property name="text">
          <string>tms</string>
         </property>
        </item>
        <item>
         <property name="text">
          <string>wms</string>
         </property>
        </item>
       </widget>
       <widget class="QLabel" name="label_45">
        <property name="geometry">
         <rect>
          <x>200</x>
          <y>160</y>
          <width>71</width>
          <height>16</height>
         </rect>
        </property>
        <property name="text">
         <string>Password:</string>
        </property>
       </widget>
       <widget class="Line" name="line_6">
        <property name="geometry">
         <rect>
          <x>5</x>
          <y>25</y>
          <width>566</width>
>>>>>>> c9319270
          <height>16</height>
         </rect>
        </property>
        <property name="orientation">
         <enum>Qt::Horizontal</enum>
        </property>
       </widget>
       <widget class="QLineEdit" name="line_server_2">
        <property name="geometry">
         <rect>
          <x>10</x>
          <y>100</y>
          <width>346</width>
          <height>21</height>
         </rect>
        </property>
        <property name="text">
<<<<<<< HEAD
         <string>AOI layer:</string>
=======
         <string/>
>>>>>>> c9319270
        </property>
       </widget>
       <widget class="QLineEdit" name="line_login_3">
        <property name="geometry">
         <rect>
<<<<<<< HEAD
          <x>280</x>
          <y>90</y>
          <width>111</width>
          <height>51</height>
         </rect>
        </property>
        <property name="text">
         <string>Get image 
metadata</string>
        </property>
       </widget>
       <widget class="QCheckBox" name="checkSatelit_Z14">
        <property name="enabled">
         <bool>true</bool>
        </property>
        <property name="geometry">
         <rect>
          <x>10</x>
          <y>50</y>
          <width>136</width>
          <height>20</height>
         </rect>
        </property>
        <property name="text">
         <string>max zoom 14</string>
=======
          <x>60</x>
          <y>160</y>
          <width>126</width>
          <height>21</height>
         </rect>
        </property>
        <property name="text">
         <string/>
        </property>
       </widget>
       <widget class="Line" name="line_5">
        <property name="geometry">
         <rect>
          <x>5</x>
          <y>60</y>
          <width>566</width>
          <height>16</height>
         </rect>
        </property>
        <property name="orientation">
         <enum>Qt::Horizontal</enum>
        </property>
       </widget>
      </widget>
      <widget class="QCheckBox" name="checkMaxar">
       <property name="enabled">
        <bool>true</bool>
       </property>
       <property name="geometry">
        <rect>
         <x>30</x>
         <y>210</y>
         <width>149</width>
         <height>20</height>
        </rect>
       </property>
       <property name="text">
        <string>Maxar Securewatch:</string>
       </property>
       <property name="checked">
        <bool>false</bool>
       </property>
      </widget>
      <widget class="QFrame" name="frame">
       <property name="enabled">
        <bool>true</bool>
       </property>
       <property name="geometry">
        <rect>
         <x>20</x>
         <y>240</y>
         <width>558</width>
         <height>280</height>
        </rect>
       </property>
       <property name="minimumSize">
        <size>
         <width>0</width>
         <height>280</height>
        </size>
       </property>
       <property name="frameShape">
        <enum>QFrame::StyledPanel</enum>
       </property>
       <property name="frameShadow">
        <enum>QFrame::Raised</enum>
       </property>
       <widget class="QWidget" name="widget_3" native="true">
        <property name="geometry">
         <rect>
          <x>13</x>
          <y>13</y>
          <width>532</width>
          <height>110</height>
         </rect>
        </property>
        <property name="sizePolicy">
         <sizepolicy hsizetype="Preferred" vsizetype="Fixed">
          <horstretch>0</horstretch>
          <verstretch>0</verstretch>
         </sizepolicy>
>>>>>>> c9319270
        </property>
        <property name="minimumSize">
         <size>
          <width>0</width>
          <height>90</height>
         </size>
        </property>
        <widget class="QPushButton" name="ButWFS">
         <property name="geometry">
          <rect>
           <x>370</x>
           <y>50</y>
           <width>151</width>
           <height>31</height>
          </rect>
         </property>
         <property name="text">
          <string>Get image metadata</string>
         </property>
        </widget>
        <widget class="QLabel" name="label_50">
         <property name="geometry">
          <rect>
           <x>10</x>
           <y>5</y>
           <width>81</width>
           <height>16</height>
          </rect>
         </property>
         <property name="text">
          <string>Connect ID:*</string>
         </property>
        </widget>
        <widget class="QLabel" name="label_53">
         <property name="geometry">
          <rect>
           <x>10</x>
           <y>50</y>
           <width>76</width>
           <height>16</height>
          </rect>
         </property>
         <property name="text">
          <string>AOI layer:</string>
         </property>
        </widget>
        <widget class="QgsMapLayerComboBox" name="VMapLayerComboBox">
         <property name="geometry">
          <rect>
           <x>120</x>
           <y>50</y>
           <width>211</width>
           <height>21</height>
          </rect>
         </property>
        </widget>
        <widget class="QLineEdit" name="connectID">
         <property name="geometry">
          <rect>
           <x>120</x>
           <y>0</y>
           <width>211</width>
           <height>21</height>
          </rect>
         </property>
         <property name="text">
          <string/>
         </property>
        </widget>
        <widget class="QLineEdit" name="featureID">
         <property name="geometry">
          <rect>
           <x>120</x>
           <y>25</y>
           <width>211</width>
           <height>21</height>
          </rect>
         </property>
         <property name="text">
          <string/>
         </property>
        </widget>
        <widget class="QPushButton" name="maxarStandartURL">
         <property name="geometry">
          <rect>
           <x>380</x>
           <y>10</y>
           <width>121</width>
           <height>31</height>
          </rect>
         </property>
         <property name="text">
          <string>Get URL</string>
         </property>
        </widget>
        <widget class="QLabel" name="label_51">
         <property name="geometry">
          <rect>
           <x>10</x>
           <y>25</y>
           <width>91</width>
           <height>16</height>
          </rect>
         </property>
         <property name="text">
          <string>Feature ID: (?)</string>
         </property>
        </widget>
       </widget>
       <widget class="QTableWidget" name="tabListRast">
        <property name="geometry">
         <rect>
<<<<<<< HEAD
          <x>280</x>
          <y>10</y>
          <width>111</width>
          <height>41</height>
         </rect>
        </property>
        <property name="text">
         <string>Preview</string>
        </property>
       </widget>
      </widget>
      <widget class="QFrame" name="frame_2">
       <property name="geometry">
        <rect>
         <x>10</x>
         <y>215</y>
         <width>171</width>
         <height>221</height>
        </rect>
       </property>
       <property name="frameShape">
        <enum>QFrame::StyledPanel</enum>
       </property>
       <property name="frameShadow">
        <enum>QFrame::Raised</enum>
       </property>
       <widget class="QPushButton" name="maxarStandartURL">
        <property name="geometry">
         <rect>
          <x>20</x>
          <y>10</y>
          <width>116</width>
          <height>41</height>
         </rect>
        </property>
        <property name="text">
         <string>Preview</string>
=======
          <x>10</x>
          <y>102</y>
          <width>532</width>
          <height>171</height>
         </rect>
        </property>
        <property name="sizePolicy">
         <sizepolicy hsizetype="Preferred" vsizetype="Preferred">
          <horstretch>0</horstretch>
          <verstretch>0</verstretch>
         </sizepolicy>
        </property>
        <property name="mouseTracking">
         <bool>false</bool>
>>>>>>> c9319270
        </property>
       </widget>
      </widget>
      <widget class="QLabel" name="label_3">
       <property name="geometry">
        <rect>
         <x>220</x>
         <y>210</y>
         <width>103</width>
         <height>21</height>
        </rect>
       </property>
       <property name="text">
        <string>&lt;html&gt;&lt;head/&gt;&lt;body&gt;&lt;p&gt;&lt;a href=&quot;https://docs.mapflow.ai/docs_api/qgis_mapflow.html#how-to-connect-to-maxar-securewatch&quot;&gt;&lt;span style=&quot; text-decoration: underline; color:#0057ae;&quot;&gt;How to connect?&lt;/span&gt;&lt;/a&gt;&lt;/p&gt;&lt;/body&gt;&lt;/html&gt;</string>
       </property>
       <property name="textFormat">
        <enum>Qt::AutoText</enum>
       </property>
       <property name="wordWrap">
        <bool>true</bool>
       </property>
       <property name="openExternalLinks">
        <bool>true</bool>
       </property>
      </widget>
     </widget>
     <widget class="QWidget" name="tab">
      <attribute name="title">
       <string>Help</string>
      </attribute>
      <layout class="QGridLayout" name="gridLayout_3">
       <item row="0" column="0">
        <widget class="QScrollArea" name="scrollArea">
         <property name="sizePolicy">
          <sizepolicy hsizetype="Expanding" vsizetype="Expanding">
           <horstretch>0</horstretch>
           <verstretch>1</verstretch>
          </sizepolicy>
         </property>
         <property name="widgetResizable">
          <bool>true</bool>
         </property>
         <widget class="QWidget" name="scrollAreaWidgetContents">
          <property name="geometry">
           <rect>
            <x>0</x>
            <y>0</y>
            <width>556</width>
            <height>494</height>
           </rect>
          </property>
          <widget class="QLabel" name="label_4">
           <property name="geometry">
            <rect>
             <x>20</x>
             <y>10</y>
             <width>521</width>
             <height>251</height>
            </rect>
           </property>
           <property name="text">
            <string>&lt;html&gt;&lt;head/&gt;&lt;body&gt;
&lt;div style=&quot;margin:30px; background-color: #e7f2fa&quot;&gt;&lt;p&gt;This application enables to use &lt;a href=&quot;http://mapflow.ai/&quot;&gt;Mapflow.ai&lt;/a&gt; processing capabilities in QGIS. To start using you need Processing API access, please, send us a request to help@geoalert.io&lt;/p&gt;&lt;/div&gt;
&lt;h2 style=&quot;margin:30px;&quot;&gt;How to use plugin&lt;/h2&gt;
&lt;ul&gt;
&lt;li&gt;&lt;a href=&quot;https://docs.mapflow.ai/docs_api/qgis_mapflow.html#how-to-install-the-plugin&quot;&gt;&lt;span style=&quot; text-decoration: underline; color:#0057ae;&quot;&gt;Install the plugin for QGIS&lt;/span&gt;&lt;/a&gt;&lt;/li&gt;
&lt;li&gt;&lt;a href=&quot;https://docs.mapflow.ai/docs_api/qgis_mapflow.html#user-interface&quot;&gt;&lt;span style=&quot; text-decoration: underline; color:#0057ae;&quot;&gt;User Interface&lt;/span&gt;&lt;/a&gt;&lt;/li&gt;
&lt;li&gt;&lt;a href=&quot;https://docs.mapflow.ai/docs_api/qgis_mapflow.html#how-to-use-other-imagery-services&quot;&gt;&lt;span style=&quot; text-decoration: underline; color:#0057ae;&quot;&gt;How to use imagery sources&lt;/span&gt;&lt;/a&gt;&lt;/li&gt;
&lt;li&gt;&lt;a href=&quot;https://docs.mapflow.ai/docs_api/qgis_mapflow.html#how-to-connect-to-maxar-securewatch&quot;&gt;&lt;span style=&quot; text-decoration: underline; color:#0057ae;&quot;&gt;How to connect to Maxar SercureWatch&lt;/span&gt;&lt;/a&gt;&lt;/li&gt;
&lt;li&gt;&lt;a href=&quot;https://docs.mapflow.ai/docs_api/qgis_mapflow.html#how-to-process-your-own-imagery-data&quot;&gt;&lt;span style=&quot; text-decoration: underline; color:#0057ae;&quot;&gt;How to process your own imagery data&lt;/span&gt;&lt;/a&gt;&lt;/li&gt;
&lt;/ul&gt;
&lt;/body&gt;&lt;/html&gt;</string>
           </property>
           <property name="textFormat">
            <enum>Qt::AutoText</enum>
           </property>
           <property name="wordWrap">
            <bool>true</bool>
           </property>
           <property name="openExternalLinks">
            <bool>true</bool>
           </property>
          </widget>
         </widget>
        </widget>
       </item>
      </layout>
     </widget>
    </widget>
   </item>
  </layout>
 </widget>
 <customwidgets>
  <customwidget>
   <class>QgsMapLayerComboBox</class>
   <extends>QComboBox</extends>
   <header>qgis.gui</header>
  </customwidget>
  <customwidget>
   <class>QgsPasswordLineEdit</class>
   <extends>QLineEdit</extends>
   <header>qgspasswordlineedit.h</header>
  </customwidget>
 </customwidgets>
 <tabstops>
  <tabstop>tabWidget</tabstop>
  <tabstop>line_login</tabstop>
  <tabstop>mLinePassword</tabstop>
  <tabstop>savePass_serv</tabstop>
  <tabstop>ButtonConnect</tabstop>
  <tabstop>comboBox_satelit</tabstop>
  <tabstop>checkUp</tabstop>
  <tabstop>ButtonUpload</tabstop>
  <tabstop>tableWidget</tabstop>
  <tabstop>ButtonDel</tabstop>
  <tabstop>ButtonDownload</tabstop>
  <tabstop>input_directory</tabstop>
  <tabstop>but_dir</tabstop>
  <tabstop>line_server</tabstop>
  <tabstop>line_server_2</tabstop>
  <tabstop>comboBoxURLType</tabstop>
  <tabstop>Button_view</tabstop>
  <tabstop>checkSatelit_Z14</tabstop>
  <tabstop>line_login_3</tabstop>
  <tabstop>mLinePassword_3</tabstop>
  <tabstop>checkSatelitPass</tabstop>
  <tabstop>checkMaxar</tabstop>
  <tabstop>connectID</tabstop>
  <tabstop>maxarStandartURL</tabstop>
  <tabstop>VMapLayerComboBox</tabstop>
  <tabstop>ButWFS</tabstop>
 </tabstops>
 <resources/>
 <connections/>
</ui><|MERGE_RESOLUTION|>--- conflicted
+++ resolved
@@ -396,255 +396,8 @@
         <property name="text">
          <string>Custom Imagery provider URL:*</string>
         </property>
-<<<<<<< HEAD
-       </item>
-      </widget>
-      <widget class="QLabel" name="label_46">
-       <property name="geometry">
-        <rect>
-         <x>15</x>
-         <y>160</y>
-         <width>51</width>
-         <height>16</height>
-        </rect>
-       </property>
-       <property name="text">
-        <string>Login:</string>
-       </property>
-      </widget>
-      <widget class="QLabel" name="label_28">
-       <property name="geometry">
-        <rect>
-         <x>15</x>
-         <y>10</y>
-         <width>156</width>
-         <height>16</height>
-        </rect>
-       </property>
-       <property name="text">
-        <string>Destination folder:</string>
-       </property>
-      </widget>
-      <widget class="QLineEdit" name="input_directory">
-       <property name="geometry">
-        <rect>
-         <x>175</x>
-         <y>10</y>
-         <width>216</width>
-         <height>21</height>
-        </rect>
-       </property>
-       <property name="text">
-        <string/>
-       </property>
-      </widget>
-      <widget class="QgsPasswordLineEdit" name="mLinePassword_3">
-       <property name="geometry">
-        <rect>
-         <x>285</x>
-         <y>155</y>
-         <width>126</width>
-         <height>21</height>
-        </rect>
-       </property>
-       <property name="text">
-        <string/>
-       </property>
-      </widget>
-      <widget class="QPushButton" name="but_dir">
-       <property name="geometry">
-        <rect>
-         <x>390</x>
-         <y>10</y>
-         <width>31</width>
-         <height>23</height>
-        </rect>
-       </property>
-       <property name="text">
-        <string>...</string>
-       </property>
-      </widget>
-      <widget class="QLineEdit" name="line_login_3">
-       <property name="geometry">
-        <rect>
-         <x>80</x>
-         <y>155</y>
-         <width>126</width>
-         <height>21</height>
-        </rect>
-       </property>
-       <property name="text">
-        <string/>
-       </property>
-      </widget>
-      <widget class="QLineEdit" name="line_server_2">
-       <property name="geometry">
-        <rect>
-         <x>10</x>
-         <y>120</y>
-         <width>481</width>
-         <height>21</height>
-        </rect>
-       </property>
-       <property name="text">
-        <string/>
-       </property>
-      </widget>
-      <widget class="QCheckBox" name="checkSatelitPass">
-       <property name="geometry">
-        <rect>
-         <x>430</x>
-         <y>155</y>
-         <width>166</width>
-         <height>20</height>
-        </rect>
-       </property>
-       <property name="text">
-        <string>Save Login/Password</string>
-       </property>
-      </widget>
-      <widget class="QLabel" name="label_33">
-       <property name="geometry">
-        <rect>
-         <x>15</x>
-         <y>55</y>
-         <width>161</width>
-         <height>21</height>
-        </rect>
-       </property>
-       <property name="text">
-        <string>Geoalert platform url:</string>
-       </property>
-      </widget>
-      <widget class="QLineEdit" name="line_server">
-       <property name="geometry">
-        <rect>
-         <x>175</x>
-         <y>55</y>
-         <width>246</width>
-         <height>21</height>
-        </rect>
-       </property>
-       <property name="styleSheet">
-        <string notr="true">background-color: rgb(240, 240, 240);</string>
-       </property>
-       <property name="text">
-        <string>https://platform.geoalert.io</string>
-       </property>
-      </widget>
-      <widget class="Line" name="line_6">
-       <property name="geometry">
-        <rect>
-         <x>5</x>
-         <y>35</y>
-         <width>611</width>
-         <height>16</height>
-        </rect>
-       </property>
-       <property name="orientation">
-        <enum>Qt::Horizontal</enum>
-       </property>
-      </widget>
-      <widget class="QLabel" name="label_29">
-       <property name="geometry">
-        <rect>
-         <x>500</x>
-         <y>100</y>
-         <width>96</width>
-         <height>21</height>
-        </rect>
-       </property>
-       <property name="text">
-        <string>Raster tile type:</string>
-       </property>
-      </widget>
-      <widget class="QLabel" name="label_3">
-       <property name="geometry">
-        <rect>
-         <x>375</x>
-         <y>190</y>
-         <width>291</width>
-         <height>21</height>
-        </rect>
-       </property>
-       <property name="text">
-        <string>&lt;html&gt;&lt;head/&gt;&lt;body&gt;&lt;p&gt;&lt;a href=&quot;https://docs.mapflow.ai/docs_api/qgis_mapflow.html#how-to-connect-to-maxar-securewatch&quot;&gt;&lt;span style=&quot; text-decoration: underline; color:#0057ae;&quot;&gt;How to connect?&lt;/span&gt;&lt;/a&gt;&lt;/p&gt;&lt;/body&gt;&lt;/html&gt;</string>
-       </property>
-       <property name="textFormat">
-        <enum>Qt::AutoText</enum>
-       </property>
-       <property name="wordWrap">
-        <bool>true</bool>
-       </property>
-       <property name="openExternalLinks">
-        <bool>true</bool>
-       </property>
-      </widget>
-      <widget class="QLabel" name="label_34">
-       <property name="geometry">
-        <rect>
-         <x>10</x>
-         <y>95</y>
-         <width>191</width>
-         <height>21</height>
-        </rect>
-       </property>
-       <property name="text">
-        <string>Imagery provider URL:</string>
-       </property>
-      </widget>
-      <widget class="QRadioButton" name="radioButton">
-       <property name="geometry">
-        <rect>
-         <x>200</x>
-         <y>190</y>
-         <width>161</width>
-         <height>20</height>
-        </rect>
-       </property>
-       <property name="text">
-        <string>Maxar  Securewatch:</string>
-       </property>
-      </widget>
-      <widget class="QRadioButton" name="radioButton_2">
-       <property name="geometry">
-        <rect>
-         <x>10</x>
-         <y>190</y>
-         <width>95</width>
-         <height>20</height>
-        </rect>
-       </property>
-       <property name="text">
-        <string>Custom</string>
-       </property>
-       <property name="checked">
-        <bool>true</bool>
-       </property>
-      </widget>
-      <widget class="QFrame" name="frame">
-       <property name="enabled">
-        <bool>true</bool>
-       </property>
-       <property name="geometry">
-        <rect>
-         <x>200</x>
-         <y>215</y>
-         <width>411</width>
-         <height>221</height>
-        </rect>
-       </property>
-       <property name="frameShape">
-        <enum>QFrame::StyledPanel</enum>
-       </property>
-       <property name="frameShadow">
-        <enum>QFrame::Raised</enum>
-       </property>
-       <widget class="QLabel" name="label_50">
-=======
        </widget>
        <widget class="QLabel" name="label_46">
->>>>>>> c9319270
         <property name="geometry">
          <rect>
           <x>10</x>
@@ -689,13 +442,6 @@
          <string/>
         </property>
        </widget>
-<<<<<<< HEAD
-       <widget class="QgsMapLayerComboBox" name="VMapLayerComboBox">
-        <property name="geometry">
-         <rect>
-          <x>90</x>
-          <y>100</y>
-=======
        <widget class="QPushButton" name="Button_view">
         <property name="geometry">
          <rect>
@@ -743,7 +489,6 @@
          <rect>
           <x>15</x>
           <y>40</y>
->>>>>>> c9319270
           <width>161</width>
           <height>21</height>
          </rect>
@@ -755,11 +500,6 @@
        <widget class="QLabel" name="label_28">
         <property name="geometry">
          <rect>
-<<<<<<< HEAD
-          <x>10</x>
-          <y>100</y>
-          <width>76</width>
-=======
           <x>15</x>
           <y>5</y>
           <width>156</width>
@@ -830,7 +570,6 @@
           <x>5</x>
           <y>25</y>
           <width>566</width>
->>>>>>> c9319270
           <height>16</height>
          </rect>
         </property>
@@ -848,43 +587,12 @@
          </rect>
         </property>
         <property name="text">
-<<<<<<< HEAD
-         <string>AOI layer:</string>
-=======
          <string/>
->>>>>>> c9319270
         </property>
        </widget>
        <widget class="QLineEdit" name="line_login_3">
         <property name="geometry">
          <rect>
-<<<<<<< HEAD
-          <x>280</x>
-          <y>90</y>
-          <width>111</width>
-          <height>51</height>
-         </rect>
-        </property>
-        <property name="text">
-         <string>Get image 
-metadata</string>
-        </property>
-       </widget>
-       <widget class="QCheckBox" name="checkSatelit_Z14">
-        <property name="enabled">
-         <bool>true</bool>
-        </property>
-        <property name="geometry">
-         <rect>
-          <x>10</x>
-          <y>50</y>
-          <width>136</width>
-          <height>20</height>
-         </rect>
-        </property>
-        <property name="text">
-         <string>max zoom 14</string>
-=======
           <x>60</x>
           <y>160</y>
           <width>126</width>
@@ -966,7 +674,6 @@
           <horstretch>0</horstretch>
           <verstretch>0</verstretch>
          </sizepolicy>
->>>>>>> c9319270
         </property>
         <property name="minimumSize">
          <size>
@@ -1079,45 +786,6 @@
        <widget class="QTableWidget" name="tabListRast">
         <property name="geometry">
          <rect>
-<<<<<<< HEAD
-          <x>280</x>
-          <y>10</y>
-          <width>111</width>
-          <height>41</height>
-         </rect>
-        </property>
-        <property name="text">
-         <string>Preview</string>
-        </property>
-       </widget>
-      </widget>
-      <widget class="QFrame" name="frame_2">
-       <property name="geometry">
-        <rect>
-         <x>10</x>
-         <y>215</y>
-         <width>171</width>
-         <height>221</height>
-        </rect>
-       </property>
-       <property name="frameShape">
-        <enum>QFrame::StyledPanel</enum>
-       </property>
-       <property name="frameShadow">
-        <enum>QFrame::Raised</enum>
-       </property>
-       <widget class="QPushButton" name="maxarStandartURL">
-        <property name="geometry">
-         <rect>
-          <x>20</x>
-          <y>10</y>
-          <width>116</width>
-          <height>41</height>
-         </rect>
-        </property>
-        <property name="text">
-         <string>Preview</string>
-=======
           <x>10</x>
           <y>102</y>
           <width>532</width>
@@ -1132,7 +800,6 @@
         </property>
         <property name="mouseTracking">
          <bool>false</bool>
->>>>>>> c9319270
         </property>
        </widget>
       </widget>
