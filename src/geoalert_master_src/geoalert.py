import time
import json
import os.path
from math import *
from threading import Thread

import requests
from dateutil.parser import parse as parse_datetime
from PyQt5 import *
from PyQt5.QtGui import *
from PyQt5.QtWidgets import *
from PyQt5.QtCore import *
from qgis.core import *
from qgis.gui import *
from qgis.utils import iface
from qgis.PyQt.QtXml import QDomDocument

from . import helpers
from .resources_rc import *
from .geoalert_dialog import MainDialog, LoginDialog


PROCESSING_LIST_REFRESH_INTERVAL = 5  # in seconds
ID_COLUMN_INDEX = 5

SW_ENDPOINT = 'https://securewatch.digitalglobe.com/earthservice/wmtsaccess'
SW_PARAMS = {
    'SERVICE': 'WMTS',
    'VERSION': '1.0.0',
    'STYLE': '',
    'REQUEST': 'GetTile',
    'LAYER': 'DigitalGlobe:ImageryTileService',
    'FORMAT': 'image/jpeg',
    'TileRow': r'{y}',
    'TileCol': r'{x}',
    'TileMatrixSet': 'EPSG:3857',
    'TileMatrix': r'EPSG:3857:{z}'
}


class Geoalert:
    """Initialize the plugin."""

    def __init__(self, iface):
        self.iface = iface
        self.project = QgsProject.instance()
        self.plugin_dir = os.path.dirname(__file__)
        # Init toolbar and toolbar buttons
        self.actions = []
        self.toolbar = self.iface.addToolBar('Geoalert')
        self.toolbar.setObjectName('Geoalert')
        self.settings = QgsSettings()
        # Create a namespace for the plugin settings
        self.settings.beginGroup('geoalert')
        # Translation
        locale = QSettings().value('locale/userLocale')[0:2]
        locale_path = os.path.join(self.plugin_dir, 'i18n', f'geoalert_{locale}.qm')
        if os.path.exists(locale_path):
            self.translator = QTranslator()
            self.translator.load(locale_path)
            if qVersion() > '4.3.3':
                QCoreApplication.installTranslator(self.translator)
        # Init dialogs and keep references
        self.dlg = MainDialog()
        self.dlg_login = LoginDialog()
        # RESTORE LATEST FIELD VALUES & OTHER ELEMENTS STATE
        # Check if there are stored credentials
        self.logged_in = self.settings.value("serverLogin") and self.settings.value("serverPassword")
        if self.settings.value('serverRememberMe'):
            self.server = self.settings.value('server')
        self.dlg.outputDirectory.setText(self.settings.value('outputDir'))
        self.dlg.maxarConnectID.setText(self.settings.value('connectID'))
        self.dlg.customProviderURL.setText(self.settings.value('customProviderURL'))
        if self.settings.value("customProviderRememberMe"):
            self.dlg.customProviderSaveAuth.setChecked(True)
            self.dlg.customProviderLogin.setText(self.settings.value("customProviderLogin"))
            self.dlg.customProviderPassword.setText(self.settings.value("customProviderPassword"))
        # Number of fixed 'virtual' layers in the raster combo box
        self.raster_combo_offset = 3
        # Store processings selected in the table as dict(id=row_number)
        self.selected_processings = {}
        # Fill out the combo boxes
        self.fill_out_combos_with_layers()
        # Hide the ID column since it's only needed for table operations, not the user
        # self.dlg.processingsTable.setColumnHidden(ID_COLUMN_INDEX, True)
        # SET UP SIGNALS & SLOTS
        self.dlg.logoutButton.clicked.connect(self.logout)
        self.dlg.selectOutputDirectory.clicked.connect(self.select_output_directory)
        # Watch layer addition/removal
        self.project.layersAdded.connect(self.add_layers)
        self.project.layersRemoved.connect(self.remove_layers)
        # (Dis)allow the user to use raster extent as AOI
        self.dlg.rasterCombo.currentIndexChanged.connect(self.toggle_use_image_extent_as_aoi)
        self.dlg.useImageExtentAsAOI.stateChanged.connect(self.toggle_polygon_combo)
        # Select a local GeoTIFF if user chooses the respective option
        self.dlg.rasterCombo.currentTextChanged.connect(self.select_tif)
        self.dlg.startProcessing.clicked.connect(self.start_processing)
        # Processings
        self.dlg.processingsTable.itemSelectionChanged.connect(self.memorize_selected_processings)
        self.dlg.loadProcessingResults.clicked.connect(self.download_processing_results)
        self.dlg.deleteProcessings.clicked.connect(self.delete_processings)
        # Custom provider
        self.dlg.preview.clicked.connect(self.load_custom_tileset)
        # Maxar
        self.dlg.getMaxarURL.clicked.connect(self.get_maxar_url)
        self.dlg.getImageMetadata.clicked.connect(self.get_maxar_metadata)
        self.dlg.maxarMetadataTable.clicked.connect(self.set_maxar_feature_id)

    def fill_out_combos_with_layers(self):
        """Add all relevant (polygon & GeoTIFF) layer names to their respective combo boxes."""
        # Fetch the layers
        all_layers = self.project.mapLayers()
        # Split by type (only the relevant ones)
        polygon_layers = [layer for lid, layer in all_layers.items() if helpers.is_polygon_layer(layer)]
        tif_layers = [layer for lid, layer in all_layers.items() if helpers.is_geotiff_layer(layer)]
        # Fill out the combos
        self.dlg.polygonCombo.addItems([layer.name() for layer in polygon_layers])
        self.dlg.rasterCombo.addItems([layer.name() for layer in tif_layers])
        # Watch layer renaming
        for layer in polygon_layers + tif_layers:
            layer.nameChanged.connect(self.rename_layer)
        # Make and store a list of layer ids for addition & removal triggers
        self.polygon_layer_ids = [layer.id() for layer in polygon_layers]
        self.raster_layer_ids = [layer.id() for layer in tif_layers]

    def add_layers(self, layers):
        """Add layer_ids to combo boxes and memory."""
        for layer in layers:
            if helpers.is_geotiff_layer(layer):
                self.dlg.rasterCombo.addItem(layer.name())
                self.raster_layer_ids.append(layer.id())
                layer.nameChanged.connect(self.rename_layer)
            elif helpers.is_polygon_layer(layer):
                self.dlg.polygonCombo.addItem(layer.name())
                self.polygon_layer_ids.append(layer.id())
                layer.nameChanged.connect(self.rename_layer)

    def remove_layers(self, layer_ids):
        """Remove layer_ids from combo boxes and memory."""
        for lid in layer_ids:
            if lid in self.raster_layer_ids:
                self.dlg.rasterCombo.removeItem(self.raster_layer_ids.index(lid) + self.raster_combo_offset)
                self.raster_layer_ids.remove(lid)
            elif lid in self.polygon_layer_ids:
                self.dlg.polygonCombo.removeItem(self.polygon_layer_ids.index(lid))
                self.polygon_layer_ids.remove(lid)

    def rename_layer(self):
        """Update combo box contents when a project layer gets renamed."""
        # Remove all polygon combo entries
        self.dlg.polygonCombo.clear()
        # Remove all raster combo entries except 'virtual'
        for i in range(self.raster_combo_offset, self.dlg.rasterCombo.count()):
            self.dlg.rasterCombo.removeItem(i)
        # Now add all the relevant layer names to their combos again
        self.fill_out_combos_with_layers()

    def toggle_use_image_extent_as_aoi(self, index):
        """Toggle the checkbox depending on the item in the raster combo box."""
        enabled = index >= self.raster_combo_offset
        self.dlg.useImageExtentAsAOI.setEnabled(enabled)
        self.dlg.useImageExtentAsAOI.setChecked(enabled)
        self.dlg.updateCache.setEnabled(not enabled)
        self.dlg.updateCache.setChecked(not enabled)

    def toggle_polygon_combo(self, is_checked):
        """Enable/disable the polygon layer combo with reverse dependence on the use image extent as AOI checkbox."""
        self.dlg.polygonCombo.setEnabled(not is_checked)

    def select_output_directory(self):
        """Update the user's output directory."""
        path = QFileDialog.getExistingDirectory(self.iface.mainWindow())
        if path:
            self.dlg.outputDirectory.setText(path)
            self.settings.setValue("outputDir", path)

    def set_maxar_feature_id(self):
        """Fill the Maxar FeatureID field out with the currently selecte feature ID."""
        row = self.dlg.maxarMetadataTable.currentRow()
        feature_id = self.dlg.maxarMetadataTable.model().index(row, 4).data()
        self.dlg.maxarFeatureID.setText(str(feature_id))

    def get_maxar_metadata(self):
        """Get SecureWatch image footprints."""
        # Check if user specified an existing output dir
        if not os.path.exists(self.dlg.outputDirectory.text()):
            self.alert(self.tr('Please, specify an existing output directory'))
            return
        aoi_layer = self.dlg.maxarAOICombo.currentLayer()
        connectID = self.dlg.maxarConnectID.text()
        self.settings.setValue('connectID', connectID)
        extent = self.get_layer_extent(aoi_layer).boundingBox().toString()
        # Change lon,lat to lat,lon for Maxar
        coords = [reversed(position.split(',')) for position in extent.split(':')]
        bbox = ','.join([coord.strip() for position in coords for coord in position])
        url = "https://securewatch.digitalglobe.com/catalogservice/wfsaccess"
        params = {
            "REQUEST": "GetFeature",
            "TYPENAME": "DigitalGlobe:FinishedFeature",
            "SERVICE": "WFS",
            "VERSION": "2.0.0",
            "CONNECTID": connectID,
            "BBOX": bbox,
            "SRSNAME": "EPSG:4326",
            "FEATUREPROFILE": "Default_Profile",
            "WIDTH": 3000,
            "HEIGHT": 3000
        }
        auth = requests.auth.HTTPBasicAuth(
            self.dlg.customProviderLogin.text(),
            self.dlg.customProviderPassword.text()
        )
        r = requests.get(url, params=params, auth=auth)
        r.raise_for_status()
        file_temp = os.path.join(self.dlg.outputDirectory.text(), 'WFS_temp.geojson')
        with open(file_temp, "wb") as f:
            f.write(r.content)
        layer_name = 'WFS extent'
        metadata_layer = QgsVectorLayer(file_temp, layer_name, "ogr")
        self.project.addMapLayer(metadata_layer)
        # Add style
        style_path = os.path.join(self.plugin_dir, 'styles/style_wfs.qml')
        style_manager = metadata_layer.styleManager()
        # read valid style from layer
        style = QgsMapLayerStyle()
        style.readFromLayer(metadata_layer)
        # get style name from file
        style_name = os.path.basename(style_path).strip('.qml')
        # add style with new name
        style_manager.addStyle(style_name, style)
        # set new style as current
        style_manager.setCurrentStyle(style_name)
        # load qml to current style
        message, success = metadata_layer.loadNamedStyle(style_path)
        if not success:  # if style not loaded remove it
            style_manager.removeStyle(style_name)
            self.alert(message)
        # Fill out the imagery table
        fields_names = [field.name() for field in metadata_layer.fields()]
        attributes = [feature.attributes() for feature in metadata_layer.getFeatures()]
        self.fill_out_maxar_metadata_table(fields_names, attributes)

    def get_maxar_url(self):
        """Fill out the imagery provider URL field with the Maxar Secure Watch URL."""
        connectID = self.dlg.maxarConnectID.text()
        featureID = self.dlg.maxarFeatureID.text()
        SW_PARAMS['CONNECTID'] = connectID
        if featureID:
            SW_PARAMS['CQL_FILTER'] = f"feature_id='{featureID}'"
            SW_PARAMS['FORMAT'] = 'image/png'
        request = requests.Request('GET', SW_ENDPOINT, params=SW_PARAMS).prepare()
        self.dlg.customProviderURL.setText(request.url)
        self.dlg.customProviderType.setCurrentIndex(0)
        self.settings.setValue('connectID', connectID)

    def fill_out_maxar_metadata_table(self, nameFields, attrFields):
        # очистка таблицы
        self.dlg.maxarMetadataTable.clear()
        # названия столбцов
        stolbci = ['featureId', 'sourceUnit', 'productType', 'colorBandOrder', 'formattedDate']

        listN = []
        # ищем номера столбцов по названиям
        for i in range(len(stolbci)):
            for n in range(len(nameFields)):
                if stolbci[i] == nameFields[n]:
                    print(stolbci[i], n)
                    listN.append(n)
        # print(listN)

        stolbci = []  # обнуляем, дальше код заполнит их сам
        # содержимое столбцов
        attrStolb = []
        # список номерв столбцов, которые нужно добавить в таблицу
        # listN = [1,4,6,7,17,24]
        # выбираем только нужные столбцы и добавляем их в отдельные списки
        # перебор атрибутов всех объектов
        for fi in attrFields:
            # промежуточный список атрибутов для одного объекта
            at = []
            for n in reversed(range(len(nameFields))):
                if n in listN:
                    # заполняем список названий (пока не достигним их максимального количества)
                    if len(listN) > len(stolbci):
                        stolbci.append(nameFields[n])
                    at.append(fi[n])
            attrStolb.append(at)
        #     print(at)
        # print(stolbci)
        # сортировка обработок в в списке по дате в обратном порядке
        attrStolb.sort(reverse=True)
        # print(attrStolb)
        # количество столбцов
        StolbKol = len(stolbci)
        self.dlg.maxarMetadataTable.setColumnCount(StolbKol)  # создаем столбцы
        self.dlg.maxarMetadataTable.setHorizontalHeaderLabels(stolbci)  # даем названия столбцам
        # перебор всех столбцов и настройка
        for nom in range(StolbKol):
            # Устанавливаем выравнивание на заголовки
            self.dlg.maxarMetadataTable.horizontalHeaderItem(nom).setTextAlignment(Qt.AlignCenter)
        # указываем ширину столбцов
        # self.dlg.maxarMetadataTable.setColumnWidth(0, 80)
        # выделять всю строку при нажатии
        self.dlg.maxarMetadataTable.setSelectionBehavior(QAbstractItemView.SelectRows)
        # запретить редактировать таблицу пользователю
        self.dlg.maxarMetadataTable.setEditTriggers(QAbstractItemView.NoEditTriggers)
        # включить сортировку в таблице
        # self.dlg.maxarMetadataTable.setSortingEnabled(True)
        kol_tab = len(attrStolb)  # количество элементов
        self.dlg.maxarMetadataTable.setRowCount(kol_tab)  # создаем строки таблицы
        # заполнение таблицы значениями
        for x in range(len(attrStolb)):
            for y in range(len(attrStolb[x])):
                container = QTableWidgetItem(str(attrStolb[x][y]))
                self.dlg.maxarMetadataTable.setItem(x, y, container)

    def memorize_selected_processings(self):
        """Memorize the currently selected processing by its ID."""
        self.selected_processings = {
            cell.text(): cell.row()
            for cell in self.dlg.processingsTable.selectedItems()
            if cell.column() == ID_COLUMN_INDEX
        }

    def delete_processings(self):
        """Delete one or more processings on the server."""
        for pid, row_number in self.selected_processings.items():
            r = requests.delete(
                url=f'{self.server}/rest/processings/{pid}',
                auth=self.server_basic_auth
            )
            r.raise_for_status()
            self.dlg.processingsTable.removeRow(row_number)
            self.push_message(self.tr("Processing successfully deleted!"))

    def select_tif(self, text):
        """Start a file selection dialog for a local GeoTIFF."""
        if not text == self.tr('Open new .tif'):
            return
        dlg = QFileDialog(self.iface.mainWindow(), self.tr("Select GeoTIFF"))
        dlg.setMimeTypeFilters(['image/tiff'])
        if dlg.exec():
            path = dlg.selectedFiles()[0]
            layer_name = os.path.basename(path).split('.')[0]
            self.iface.addRasterLayer(path, layer_name)
            self.dlg.rasterCombo.setCurrentText(layer_name)

    def start_processing(self):
        """Spin up a thread to create a processing on the server."""
        processing_name = self.dlg.processingName.text()
        if not processing_name:
            self.alert(self.tr('Please, specify a name for your processing'))
            return
        elif processing_name in self.processing_names:
            self.alert(self.tr('Processing name taken. Please, choose a different name.'))
            return
        if self.dlg.polygonCombo.currentIndex() == -1:
            self.alert(self.tr('Please, select an area of interest'))
            return
        raster_combo_index = self.dlg.rasterCombo.currentIndex()
        if raster_combo_index == 1:
            self.alert(self.tr("Please, be aware that you may be charged by the imagery provider!"))
        elif raster_combo_index > 2:
            self.push_message(self.tr("Please, wait. Uploading the file to the server..."))
        thread = Thread(target=self.create_processing)
        thread.start()
        self.refresh_processing_list(f'{self.server}/rest/processings')
        self.dlg.processingName.clear()
        self.alert(self.tr("Success! Processing may take up to several minutes"))
        # print('STARTING TASK')
        # task = QgsTask.fromFunction(
        #     'Create processing', self.create_processing, on_finished=self.after_create_processing)
        # QgsApplication.taskManager().addTask(task)

    def create_processing(self):
        """Initiate a processing."""
        # QgsMessageLog.logMessage(self.tr(f'TASK STARTED'), 'Mapflow', Qgis.Info)
        processing_name = self.dlg.processingName.text()
        wd = self.dlg.workflowDefinitionCombo.currentText()
        update_cache = str(not self.dlg.updateCache.isChecked())
        aoi_layer = self.project.mapLayer(self.polygon_layer_ids[self.dlg.polygonCombo.currentIndex()])
        # Workflow definition parameters
        params = {}
        # Optional metadata
        meta = {"source-app": "qgis"}
        # Imagery selection
        raster_combo_index = self.dlg.rasterCombo.currentIndex()
        # Mapbox
        if raster_combo_index == 0:
            meta['source'] = 'mapbox'
            params["use_cache"] = update_cache
        # Custom provider
        if raster_combo_index == 1:
            params["source_type"] = self.dlg.customProviderType.currentText()
            params["url"] = self.dlg.customProviderURL.text()
            params["raster_login"] = self.dlg.customProviderLogin.text()
            params["raster_password"] = self.dlg.customProviderPassword.text()
            params["use_cache"] = update_cache
        elif raster_combo_index > 2:
            # Upload user-selected GeoTIFF to the server
            raster_layer_id = self.raster_layer_ids[self.dlg.rasterCombo.currentIndex() - self.raster_combo_offset]
            raster_layer = self.project.mapLayer(raster_layer_id)
            with open(raster_layer.dataProvider().dataSourceUri(), 'rb') as f:
                r = requests.post(f'{self.server}/rest/rasters', auth=self.server_basic_auth, files={'file': f})
            r.raise_for_status()
            url = r.json()['uri']
            # QgsMessageLog.logMessage(self.tr(f'Your image was uploaded to ') + url, 'Mapflow', Qgis.Info)
            params["source_type"] = "tif"
            params["url"] = url
            if self.dlg.useImageExtentAsAOI.isChecked():
                aoi_layer = raster_layer
        # Get processing extent
        extent = self.get_layer_extent(aoi_layer)
        # Post the processing
        r = requests.post(
            url=f'{self.server}/rest/processings',
            auth=self.server_basic_auth,
            json={
                "name": processing_name,
                "wdName": wd,
                "geometry": json.loads(extent.asJson()),
                "params": params,
                "meta": meta
            })
        r.raise_for_status()

    # def after_create_processing(self, result=None):
    #     """"""
    #     print(result)
    #     self.refresh_processing_list(f'{self.server}/rest/processings')
    #     self.check_processings = True
    #     self.dlg.processingName.clear()
    #     self.alert(self.tr("Success! Processing may take up to several minutes"))

    def load_custom_tileset(self):
        """Custom provider imagery preview."""
        # Save the checkbox state itself
        self.settings.setValue("customProviderSaveAuth", self.dlg.customProviderSaveAuth.isChecked())
        # If checked, save the credentials
        if self.dlg.customProviderSaveAuth.isChecked():
            self.settings.setValue("customProviderLogin", self.dlg.customProviderLogin.text())
            self.settings.setValue("customProviderPassword", self.dlg.customProviderPassword.text())
        url = self.dlg.customProviderURL.text()
        self.settings.setValue('customProviderURL', url)
        url_escaped = url.replace('&', '%26').replace('=', '%3D')
        params = {
            'type': self.dlg.customProviderType.currentText(),
            'url': url_escaped,
            'zmax': 14 if self.dlg.zoomLimit.isChecked() else 18,
            'zmin': 0,
            'username': self.dlg.customProviderLogin.text(),
            'password': self.dlg.customProviderPassword.text()
        }
        uri = '&'.join(f'{key}={val}' for key, val in params.items())
        layer = QgsRasterLayer(uri, self.tr('Custom tileset'), 'wms')
        if not layer.isValid():
            self.alert(self.tr('Invalid custom imagery provider:') + url_escaped)
        else:
            self.project.addMapLayer(layer)

    def download_processing_results(self):
        """Download the resulting features and open them in QGIS."""
        # Check if user specified an existing output dir
        if not os.path.exists(self.dlg.outputDirectory.text()):
            self.alert(self.tr('Please, specify an existing output directory'))
            return

        for pid, row_number in self.selected_processings.items():
            r = requests.get(f'{self.server}/rest/processings/{pid}/result', auth=self.server_basic_auth)
            output_file_name = self.dlg.processingsTable.item(row_number, 0).text()  # 0th column is Name
            # Add GeoTIFF that was used in the processing
            tif_url = [processing['rasterLayer']['tileUrl'] for processing in self.processings if processing['id'] == pid][0]
            params = {
                'type': 'xyz',
                'url': tif_url,
                'zmin': 0,
                'zmax': 18,
                'username': self.dlg_login.loginField.text(),
                'password': self.dlg_login.passwordField.text()
            }
            uri = '&'.join(f'{key}={val}' for key, val in params.items())
            tif_layer = QgsRasterLayer(uri, f'{output_file_name}_image', 'wms')
            self.project.addMapLayer(tif_layer)
        # временный файл
        with tempfile.TemporaryFile("wb", ) as f:
            f.write(r.content)
        # file_temp = os.path.join(self.dlg.outputDirectory.text(), f'{output_file_name}_temp.geojson')
        # with open(file_temp, "wb") as f:
        feature_layer = QgsVectorLayer(file_temp, output_file_name+'_temp', "ogr")

        # экспорт в shp
        file_adr = os.path.join(self.dlg.outputDirectory.text(), f'{output_file_name}.shp')
        error, msg = QgsVectorFileWriter.writeAsVectorFormat(
            feature_layer,
            file_adr,
            "utf-8",
            QgsCoordinateReferenceSystem('EPSG:4326'),
            "ESRI Shapefile"
        )
        if error:
            self.push_message(self.tr('There was an error writing the Shapefile!'), Qgis.Warning)
            return

        # Load the results into QGSI
        results_layer = QgsVectorLayer(file_adr, output_file_name, "ogr")
        if not results_layer:
            self.push_message(self.tr("Could not load the layer!"), Qgis.Warning)
        self.project.addMapLayer(results_layer)
        # Add style
        wd = self.dlg.processingsTable.item(row_number, 1).text()
        if wd in ('Buildings Detection', 'Buildings Detection With Heights'):
            style = '/styles/style_buildings.qml'
        elif wd == 'Forest Detection':
            style = '/styles/style_forest.qml'
        elif wd == 'Forest Detection With Heights':
            style = '/styles/style_forest_with_heights.qml'
        elif wd == 'Roads Detection':
            style = '/styles/style_roads.qml'
        else:
            style = '/styles/style_default.qml'

        # подключаем стиль!!!!!!!!!!!!!!!!!!
        qml_path = self.plugin_dir + style
        layer = self.iface.activeLayer()
        style_manager = layer.styleManager()
        # read valid style from layer
        style = QgsMapLayerStyle()
        style.readFromLayer(layer)
        # get style name from file
        style_name = os.path.basename(qml_path).strip('.qml')
        # add style with new name
        style_manager.addStyle(style_name, style)
        # set new style as current
        style_manager.setCurrentStyle(style_name)
        # load qml to current style
        message, success = layer.loadNamedStyle(qml_path)
        if not success:  # if style not loaded remove it
            style_manager.removeStyle(style_name)
        time.sleep(1)
        iface.zoomToActiveLayer()
<<<<<<< HEAD
        try:
            os.remove(file_temp)
        except:
            QgsMessageLog.logMessage('Could not delete temp file')
=======
>>>>>>> 64a29e18

    def alert(self, message):
        """Display an info message."""
        QMessageBox.information(self.dlg, 'Mapflow', message)

    def push_message(self, text, level=Qgis.Info, duration=5):
        """Display a translated message on the message bar."""
        self.iface.messageBar().pushMessage("Mapflow", text, level, duration)

    def get_layer_extent(self, layer):
        """Get a layer's bounding box (extent)."""
        # Create a geometry from the layer's extent
        extent_geometry = QgsGeometry.fromRect(layer.extent())
        # Reproject it to WGS84 if the layer has another CRS
        layer_crs = QgsCoordinateReferenceSystem(layer.crs().authid())
        wgs84 = QgsCoordinateReferenceSystem('EPSG:4326')
        transform = QgsCoordinateTransform(layer_crs, wgs84, self.project.transformContext())
        if layer_crs != wgs84:
            extent_geometry.transform(transform)
        # # Create a feature with the resulting geometry
        # extent_feature = QgsFeature()
        # extent_feature.setGeometry(extent_geometry)
        # # Make a temp layer out of it (for the user to see the extent)
        # extent_layer = QgsVectorLayer(f"Polygon?crs=EPSG:4326", f"{layer.name()} extent", 'memory')
        # extent_layer.dataProvider().addFeature(extent_feature)
        # self.project.addMapLayer(extent_layer)
        return extent_geometry

    def refresh_processing_list(self, url):
        """Repeatedly refresh the list of processings."""
        while self.check_processings:
            # Fetch all user processings visible to the user
            r = requests.get(url, auth=self.server_basic_auth)
            r.raise_for_status()
            self.processings = r.json()
            # Save ref to check name uniqueness at processing creation
            self.processing_names = [processing['name'] for processing in self.processings]
            processing = [processing['id'] for processing in self.processings]
            self.dlg.processingsTable.setRowCount(len(self.processings))
            for processing in self.processings:
                # Add % signs to progress column for clarity
                processing['percentCompleted'] = f'{processing["percentCompleted"]}%'
                # Localize creation datetime
                local_datetime = parse_datetime(processing['created']).astimezone()
                # Format as ISO without seconds to save a bit of space
                processing['created'] = local_datetime.strftime('%Y-%m-%d %H:%m')
                # Extract WD names from WD objects
                processing['workflowDef'] = processing['workflowDef']['name']
            # Check for active processings and set flag to keep polling
            self.check_processings = bool([p for p in self.processings if p['status'] in ("IN_PROGRESS", "UNPROCESSED")])
            # Turn sorting off while inserting
            self.dlg.processingsTable.setSortingEnabled(False)
            # Fill out the table
            columns = ('name', 'workflowDef', 'status', 'percentCompleted', 'created', 'id')
            for row, processing in enumerate(self.processings):
                for col, attr in enumerate(columns):
                    self.dlg.processingsTable.setItem(row, col, QTableWidgetItem(processing[attr]))
                # Restore selection
                row_number = self.selected_processings.get(processing['id'])
                if row_number:
                    self.dlg.processingsTable.selectRow(row_number)
            # Turn sorting on again
            self.dlg.processingsTable.setSortingEnabled(True)
            # Sort by creation date (5th column) descending
            self.dlg.processingsTable.sortItems(4, Qt.DescendingOrder)
            # Check on the running processings after some time
            if self.check_processings:
                time.sleep(PROCESSING_LIST_REFRESH_INTERVAL)

    def tr(self, message):
        return QCoreApplication.translate('Geoalert', message)

    def add_action(self, icon_path, text, callback, enabled_flag=True, add_to_menu=False,
                   add_to_toolbar=True, status_tip=None, whats_this=None, parent=None):

        icon = QIcon(icon_path)
        action = QAction(icon, text, parent)
        action.triggered.connect(callback)
        action.setEnabled(enabled_flag)
        if status_tip:
            action.setStatusTip(status_tip)
        if whats_this:
            action.setWhatsThis(whats_this)
        if add_to_toolbar:
            self.toolbar.addAction(action)
        if add_to_menu:
            self.iface.addPluginToVectorMenu(self.menu, action)
        self.actions.append(action)
        return action

    def initGui(self):
        """Create the menu entries and toolbar icons inside the QGIS GUI."""
        icon_path = self.plugin_dir + '/icon.png'
        self.add_action(
            icon_path,
            text='Geoalert',
            callback=self.run,
            parent=self.iface.mainWindow())

    def unload(self):
        """Removes the plugin menu item and icon from QGIS GUI."""
        self.dlg.close()
        self.dlg_login.close()
        for action in self.actions:
            self.iface.removePluginVectorMenu('Geoalert', action)
            self.iface.removeToolBarIcon(action)
        del self.toolbar
        self.settings.sync()

    def connect_to_server(self):
        """Connect to Geoalert server."""
        server_name = self.dlg_login.serverCombo.currentText()
        self.server = f'https://whitemaps-{server_name}.mapflow.ai'
        login = self.dlg_login.loginField.text()
        password = self.dlg_login.passwordField.text()
        remember_me = self.dlg_login.rememberMe.isChecked()
        self.settings.setValue("serverRememberMe", remember_me)
        self.server_basic_auth = requests.auth.HTTPBasicAuth(login, password)
        try:
            res = requests.get(f'{self.server}/rest/projects/default', auth=self.server_basic_auth)
            res.raise_for_status()
            # Success!
            self.logged_in = True
            self.dlg_login.invalidCredentialsMessage.hide()
            if remember_me:
                self.settings.setValue('server', self.server)
                self.settings.setValue('serverLogin', login)
                self.settings.setValue('serverPassword', password)
        except requests.exceptions.HTTPError:
            if res.status_code == 401:
                self.dlg_login.invalidCredentialsMessage.setVisible(True)

    def logout(self):
        """Close the plugin and clear credentials from cache."""
        self.dlg.close()
        if not self.settings.value('serverRememberMe'):
            for setting in ('serverLogin', 'serverPassword', 'serverRememberMe'):
                self.settings.remove(setting)
            for field in (self.dlg_login.loginField, self.dlg_login.passwordField):
                field.clear()
        self.logged_in = False
        self.run()

    def run(self):
        """Plugin entrypoint."""
        self.check_processings = True
        # If not logged in, show the login form
        while not self.logged_in:
            # If the user closes the dialog
            if self.dlg_login.exec():
                self.connect_to_server()
            else:
                # Refresh the form & quit
                self.dlg_login.invalidCredentialsMessage.hide()
                return
        # Refresh the list of workflow definitions
        login = self.settings.value('serverLogin') or self.dlg_login.loginField.text()
        password = self.settings.value('serverPassword') or self.dlg_login.passwordField.text()
        self.server_basic_auth = requests.auth.HTTPBasicAuth(login, password)
        res = requests.get(f'{self.server}/rest/projects/default', auth=self.server_basic_auth)
        res.raise_for_status()
        wds = [wd['name'] for wd in res.json()['workflowDefs']]
        self.dlg.workflowDefinitionCombo.clear()
        self.dlg.workflowDefinitionCombo.addItems(wds)
        # If logged in successfully, start polling the server for the list of processings
        self.check_processings = True
        thread = Thread(
            target=self.refresh_processing_list,
            args=(f'{self.server}/rest/processings',)
        )
        thread.start()
        # Show main dialog
        self.dlg.show()<|MERGE_RESOLUTION|>--- conflicted
+++ resolved
@@ -538,13 +538,10 @@
             style_manager.removeStyle(style_name)
         time.sleep(1)
         iface.zoomToActiveLayer()
-<<<<<<< HEAD
         try:
             os.remove(file_temp)
         except:
             QgsMessageLog.logMessage('Could not delete temp file')
-=======
->>>>>>> 64a29e18
 
     def alert(self, message):
         """Display an info message."""
